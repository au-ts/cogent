--- conflicted
+++ resolved
@@ -17,11 +17,8 @@
 ML\<open> (* local_setup_heap_rel *)
 local
 
-<<<<<<< HEAD
-fun mk_heap_rel ctxt (uvals:('a uval) list) =
-=======
-fun mk_heap_rel ctxt (uvals:uval list) other prims =
->>>>>>> dcf2cf86
+fun mk_heap_rel ctxt (uvals:'a uval list) other prims =
+
 
 (* mk_heap_rel makes the equation that defines heap relation for a given type.
  * For example, "heap_rel \<sigma> h \<equiv> (\<forall>(p :: t2_C ptr). heap_rel_ptr \<sigma> h p)". *)
