--- conflicted
+++ resolved
@@ -679,15 +679,10 @@
   done
 
 lemma corres_take_boxed':
-  assumes sigil_wr: "sgl = Boxed Writable "
+  assumes sigil_wr: "sgl = Boxed Writable ptrl"
   assumes x_sigil: "\<Gamma>!x = Some (TRecord typ sgl)"
-<<<<<<< HEAD
-  assumes \<gamma>_x: "\<gamma>!x = UPtr p repr "
-  assumes split\<Gamma>: "[] \<turnstile> \<Gamma> \<leadsto> \<Gamma>1 | \<Gamma>2"
-=======
   assumes \<gamma>_x: "\<gamma>!x = UPtr p repr"
   assumes split\<Gamma>: "0, [], {} \<turnstile> \<Gamma> \<leadsto> \<Gamma>1 | \<Gamma>2"
->>>>>>> e9de146c
   assumes val_rel_x: "val_rel (\<gamma>!x) (x'::('a::cogent_C_val))"
   assumes typing_stat: "\<Xi>, 0, [], {}, \<Gamma> \<turnstile> Take (Var x) f e : te"
   assumes typing_x:  "\<Xi>, 0, [], {}, \<Gamma>1 \<turnstile> (Var x) : TRecord typ sgl" (* needed? *)
@@ -752,18 +747,10 @@
       apply (rule_tac x= "rrr' \<union> (rr'\<union> r'')" in exI, rule_tac x= "ww' \<union> ((insert p w')\<union> w'')" in exI)
       apply (rule matches_ptrs_some, simp)
          apply (rule matches_ptrs_some)    
-             apply (rule u_t_p_rec_w', (simp+)[3])
-<<<<<<< HEAD
-              apply (simp add: map_update)
-              apply (subst map_list_update_id)
-
-                 apply (simp+)[4]
-             apply (force simp add: distinct_fst_tags_update)  
-=======
+    apply (rule u_t_p_rec_w', (simp+)[3])
                apply(simp add:map_nth_same)
               apply(simp add:map_nth_same)
              apply(simp add:map_nth_same)
->>>>>>> e9de146c
             apply blast
            apply blast
           apply auto[1]
@@ -796,15 +783,10 @@
 qed
 
 lemma corres_take_boxed:
-  assumes sigil_wr: "sgl = Boxed Writable "
+  assumes sigil_wr: "sgl = Boxed Writable ptrl"
   assumes x_sigil: "\<Gamma>!x = Some (TRecord typ sgl)"
-<<<<<<< HEAD
-  assumes \<gamma>_x: "\<gamma>!x = UPtr p repr "
-  assumes split\<Gamma>: "[] \<turnstile> \<Gamma> \<leadsto> \<Gamma>1 | \<Gamma>2"
-=======
   assumes \<gamma>_x: "\<gamma>!x = UPtr p repr"
   assumes split\<Gamma>: "0, [], {} \<turnstile> \<Gamma> \<leadsto> \<Gamma>1 | \<Gamma>2"
->>>>>>> e9de146c
   assumes val_rel_x: "val_rel (\<gamma>!x) (x'::('a::cogent_C_val) ptr)"
   assumes typing_stat: "\<Xi>, 0, [], {}, \<Gamma> \<turnstile> Take (Var x) f e : te"
   assumes typing_x:  "\<Xi>, 0, [], {}, \<Gamma>1 \<turnstile> (Var x) : TRecord typ sgl" (* needed? *)
@@ -886,19 +868,12 @@
   done
 
 lemma corres_let_put_boxed:
-  assumes sigil_wr: "sgl = Boxed Writable "
+  assumes sigil_wr: "sgl = Boxed Writable ptrl"
   assumes x_sigil: "\<Gamma> ! x = Some (TRecord typ sgl)"
-<<<<<<< HEAD
-  assumes \<gamma>_x: "\<gamma> ! x = UPtr p repr "
-  assumes split\<Gamma>: "[] \<turnstile> \<Gamma> \<leadsto> \<Gamma>1 | \<Gamma>2"
-  assumes typing_stat: "\<Xi>, [], \<Gamma> \<turnstile> expr.Let (Put (Var x) f (Var e)) y : ts"
-  assumes typing_put: "\<Xi>, [], \<Gamma>1 \<turnstile> Put (Var x) f (Var e) : TRecord (typ[f := (fst (typ!f), fst (snd (typ!f)), Present)]) sgl"
-=======
   assumes \<gamma>_x: "\<gamma> ! x = UPtr p repr"
   assumes split\<Gamma>: "0, [], {} \<turnstile> \<Gamma> \<leadsto> \<Gamma>1 | \<Gamma>2"
   assumes typing_stat: "\<Xi>, 0, [], {}, \<Gamma> \<turnstile> expr.Let (Put (Var x) f (Var e)) y : ts"
   assumes typing_put: "\<Xi>, 0, [], {}, \<Gamma>1 \<turnstile> Put (Var x) f (Var e) : TRecord (typ[f := (fst (typ!f), fst (snd (typ!f)), Present)]) sgl"
->>>>>>> e9de146c
   assumes corres_cont: "\<And>\<sigma> s. corres srel y y' \<xi> ((\<gamma>!x) # \<gamma>) \<Xi> (Some (TRecord (typ[f := (fst (typ!f), fst (snd (typ!f)), Present)]) sgl) # \<Gamma>2) \<sigma> s"
   assumes x_boxed:
   "\<And>fs r w r' w'.
@@ -1017,7 +992,7 @@
         "\<Xi>, \<sigma>(p \<mapsto> URecord (fs[f := (\<gamma> ! e, snd (fs ! f))])) \<turnstile>* (fs[f := (\<gamma> ! e, snd (fs ! f))]) :ur typ[f := (fst (typ ! f), fst (snd (typ ! f)), Present)] \<langle>r1', w1'\<rangle>"
         "distinct (map fst (typ[f := (fst (typ ! f), fst (snd (typ ! f)), Present)]))"
         "repr = RRecord (map (type_repr \<circ> fst \<circ> snd) (typ[f := (fst (typ ! f), fst (snd (typ ! f)), Present)]))"
-        "sgl = Boxed Writable "
+        "sgl = Boxed Writable ptrl"
         "p \<notin> w1'"
         "p \<notin> r1'"
         "matches_type_sigil 0 {} (LRRecord (map (\<lambda>(n, t, _). (n, type_lrepr t))(typ[f := (fst (typ ! f), fst (snd (typ ! f)), Present)]))) (Boxed Writable ptrl)"
@@ -1035,7 +1010,7 @@
 
   then have "\<Xi>, \<sigma>(p \<mapsto> URecord (fs[f := (\<gamma> ! e, snd (fs ! f))])) \<turnstile>
               UPtr p (RRecord (map (type_repr \<circ> fst \<circ> snd) (typ[f := (fst (typ ! f), fst (snd (typ ! f)), Present)])))  :u
-              TRecord typ (Boxed Writable )
+              TRecord typ (Boxed Writable ptrl)
             \<langle>r1'', insert p w1''\<rangle>"
     using rec_elim1_lemmas taken_field1_lemmas
   proof (intro u_t_p_rec_w')
@@ -1126,17 +1101,11 @@
   by (auto intro: u_sem_put)
 
 lemma corres_put_boxed:
-  assumes sigil_wr: "sgl = Boxed Writable "
+  assumes sigil_wr: "sgl = Boxed Writable ptrl"
   assumes x_sigil: "\<Gamma>!x = Some (TRecord typ sgl)"
-<<<<<<< HEAD
-  assumes \<gamma>_x: "\<gamma>!x = UPtr p repr "
-  assumes split\<Gamma>: "[] \<turnstile> \<Gamma> \<leadsto> \<Gamma>1 | \<Gamma>2"
-  assumes typing_put: "\<Xi>, [], \<Gamma> \<turnstile> Put (Var x) f (Var e) : TRecord (typ[f := (fst (typ ! f), fst (snd (typ ! f)), Present)]) sgl"
-=======
   assumes \<gamma>_x: "\<gamma>!x = UPtr p repr"
   assumes split\<Gamma>: "0, [], {} \<turnstile> \<Gamma> \<leadsto> \<Gamma>1 | \<Gamma>2"
   assumes typing_put: "\<Xi>, 0, [], {}, \<Gamma> \<turnstile> Put (Var x) f (Var e) : TRecord (typ[f := (fst (typ ! f), fst (snd (typ ! f)), Present)]) sgl"
->>>>>>> e9de146c
   assumes x_boxed:
   "\<And>fs r w r' w'.
     \<lbrakk>(\<sigma>,s)\<in> srel; \<sigma> p = Some (URecord fs);
@@ -1575,13 +1544,8 @@
   assumes
     "val_rel (\<gamma>!x) (x'::('a::cogent_C_val) ptr)"
     "\<Gamma>'!x = Some (TRecord typ sigil)"
-<<<<<<< HEAD
-    "\<gamma> ! x = UPtr (ptr_val x') repr "
-    "\<Xi>', [], \<Gamma>' \<turnstile> Member (Var x) f : te'"
-=======
     "\<gamma> ! x = UPtr (ptr_val x') repr"
     "\<Xi>', 0, [], {}, \<Gamma>' \<turnstile> Member (Var x) f : te'"
->>>>>>> e9de146c
     "\<And>fs r w. \<lbrakk>(\<sigma>, s)\<in> srel; \<sigma> (ptr_val x') = Some (URecord fs);
                \<Xi>', \<sigma> \<turnstile> UPtr (ptr_val x') repr  :u TRecord typ sigil \<langle>r, w\<rangle>\<rbrakk> \<Longrightarrow>
               is_valid' s x' \<and> val_rel (fst(fs!f)) ((f' s)::'bb::cogent_C_val)"
