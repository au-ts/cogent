(*
 * Copyright 2018, Data61
 * Commonwealth Scientific and Industrial Research Organisation (CSIRO)
 * ABN 41 687 119 230.
 *
 * This software may be distributed and modified according to the terms of
 * the BSD 2-Clause license. Note that NO WARRANTY is provided.
 * See "LICENSE_BSD2.txt" for details.
 *
 * @TAG(DATA61_BSD)
 *)

theory Type_Args
<<<<<<< HEAD
imports Main "HOL-Word.Word" "AutoCorres.AutoCorres"
=======
imports "HOL-Word.Word"
>>>>>>> ebead8fe
begin
type_synonym funtyp = "char list"

(* Placeholder. We will need to add proper abstract value representations later on. *)
type_synonym abstyp = unit

type_synonym ptrtyp = addr

end<|MERGE_RESOLUTION|>--- conflicted
+++ resolved
@@ -11,11 +11,7 @@
  *)
 
 theory Type_Args
-<<<<<<< HEAD
-imports Main "HOL-Word.Word" "AutoCorres.AutoCorres"
-=======
-imports "HOL-Word.Word"
->>>>>>> ebead8fe
+imports "AutoCorres.AutoCorres"
 begin
 type_synonym funtyp = "char list"
 
