--- conflicted
+++ resolved
@@ -30,19 +30,15 @@
 
   val thy = Proof_Context.theory_of ctxt;
 
-<<<<<<< HEAD
+  fun notin_ign_list' [] _ = true
+   |  notin_ign_list' (x::xs) y = if x <> y then notin_ign_list' xs y else false;
+
+  val notin_ign_list = filter (fn x => notin_ign_list' ign x);
   val uvals' =
     (case get_uvals file_nm (Proof_Context.theory_of ctxt) of
       NONE => raise ERROR (prefix "no uvals for " file_nm)
     | SOME uvals' => uvals');
-=======
-  fun notin_ign_list' [] _ = true
-   |  notin_ign_list' (x::xs) y = if x <> y then notin_ign_list' xs y else false;
 
-  val notin_ign_list = filter (fn x => notin_ign_list' ign x);
-
-  val uvals' = read_table file_nm (Proof_Context.theory_of ctxt);
->>>>>>> dcf2cf86
   val uvals = uvals' |> map (unify_usum_tys o unify_sigils) |> rm_redundancy |> rev |>
                get_uvals_for_which_ac_mk_st_info file_nm thy |> notin_ign_list;
 
