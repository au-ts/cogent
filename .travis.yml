--- conflicted
+++ resolved
@@ -137,11 +137,7 @@
      echo "==== cabal build-cache MISS (or error) ====";
      rm -rf $HOME/.cabsnap;
      # mkdir -p $HOME/.ghc $HOME/.cabal/lib $HOME/.cabal/share $HOME/.cabal/bin;
-<<<<<<< HEAD
-     travis_wait 40 cabal install --only-dependencies --force-reinstalls --flags="builtin-arrays haskell-backend docgent";  # --enable-tests;
-=======
      travis_wait 50 cabal install --only-dependencies --force-reinstalls --flags="builtin-arrays haskell-backend docgent";  # --enable-tests;
->>>>>>> ebead8fe
    fi
 
 # snapshot package-db on cache miss
