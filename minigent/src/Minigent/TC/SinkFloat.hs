-- |
-- Module      : Minigent.TC.SinkFloat
-- Copyright   : (c) Data61 2018-2019
--                   Commonwealth Science and Research Organisation (CSIRO)
--                   ABN 41 687 119 230
-- License     : BSD3
--
-- The sink/float phase of constraint solving.
--
-- May be used qualified or unqualified.
{-# OPTIONS_GHC -Werror -Wall #-}
{-# LANGUAGE FlexibleContexts, TupleSections, ScopedTypeVariables #-}
module Minigent.TC.SinkFloat
  ( -- * Sink/Float Phase
    sinkFloat
  ) where

import Minigent.Syntax
import Minigent.Syntax.Utils
import qualified Minigent.Syntax.Utils.Row as Row
import qualified Minigent.Syntax.Utils.Rewrite as Rewrite

import Minigent.TC.Assign
import Minigent.Fresh
import Control.Monad.Writer hiding (First(..))
import Control.Monad.Trans.Maybe
import Control.Applicative
import qualified Data.Map as M

import Data.Semigroup (First(..))

-- | The sinkFloat phase propagates the structure of types containing
--   rows (i.e. Records and Variants) through subtyping/equality constraints
sinkFloat :: forall m. (MonadFresh VarName m, MonadWriter [Assign] m) => Rewrite.Rewrite' m [Constraint]
sinkFloat = Rewrite.rewrite' $ \cs -> do 
               (cs',as) <- tryEach cs
               tell as
               pure (map (constraintTypes (traverseType (foldMap substAssign as))) cs')
  where 
    tryEach :: [Constraint] -> MaybeT m ([Constraint], [Assign])
    tryEach cs =
      MaybeT $ do
        (mas :: [Maybe [Assign]]) <- traverse (runMaybeT . genStructSubst) cs
        let as :: Maybe [Assign]
            as = getFirst <$> (mconcat $ fmap (fmap First) mas :: Maybe (First [Assign]))
        return ((,) cs <$> as)

    genStructSubst :: Constraint -> MaybeT m [Assign]
    -- remove type operators first
    genStructSubst (Bang t :< v)  = genStructSubst (t :< v)
    genStructSubst (v :< Bang t)  = genStructSubst (v :< t)
    genStructSubst (Bang t :=: v) = genStructSubst (t :=: v)
    genStructSubst (v :=: Bang t) = genStructSubst (v :=: t)

    -- records
<<<<<<< HEAD
    genStructSubst (Record n r _ :< UnifVar i) = do
      s' <- UnknownSigil <$> fresh
      rowUnifRowSubs (flip (Record n) s') i r

    genStructSubst (UnifVar i :< Record n r _) = do
      s' <- UnknownSigil <$> fresh
      rowUnifRowSubs (flip (Record n) s') i r

    genStructSubst (Record _ r1 s1 :< Record _ r2 s2) = do
=======
    genStructSubst (Record r s :< UnifVar i) = do
      s' <- case s of
        Unboxed -> return Unboxed -- unboxed is preserved by bang, so we may propagate it
        _       -> UnknownSigil <$> fresh
      rowUnifRowSubs (flip Record s') i r

    genStructSubst (UnifVar i :< Record r s) = do
      s' <- case s of
        Unboxed -> return Unboxed -- unboxed is preserved by bang, so we may propagate it
        _       -> UnknownSigil <$> fresh
      rowUnifRowSubs (flip Record s') i r

    genStructSubst (Record r1 s1 :< Record r2 s2)
>>>>>>> afd611de
      {-
        The most tricky case.
        Taken is the bottom of the order, Untaken is the top.
        If taken things are in r2, then we can infer they must be in r1.
        If untaken things are in r1, then we can infer they must be in r2.
      -}
      | r1new <- Row.rowTakenEntries r2 `M.difference` rowEntries r1
      , not $ M.null r1new
      , Just r1var <- rowVar r1
        = makeRowRowVarSubsts r1new r1var
      | r2new <- Row.rowUntakenEntries r1 `M.difference` rowEntries r2
      , not $ M.null r2new
      , Just r2var <- rowVar r2
        = makeRowRowVarSubsts r2new r2var
      | Unboxed <- s1 , UnknownSigil i <- s2 = return [SigilAssign i Unboxed]
      | UnknownSigil i <- s1 , Unboxed <- s2 = return [SigilAssign i Unboxed]

    -- abstypes
    genStructSubst (AbsType n s ts :< UnifVar i) = absTypeSubs n s ts i
    genStructSubst (UnifVar i :< AbsType n s ts) = absTypeSubs n s ts i
    genStructSubst (AbsType n s ts :=: UnifVar i) = absTypeSubs n s ts i
    genStructSubst (UnifVar i :=: AbsType n s ts) = absTypeSubs n s ts i

    -- variants
    genStructSubst (Variant r :< UnifVar i) = rowUnifRowSubs Variant i r
    genStructSubst (UnifVar i :< Variant r) = rowUnifRowSubs Variant i r
    genStructSubst (Variant r1 :< Variant r2)
      {-
        The most tricky case.
        Untaken is the bottom of the order, Taken is the top.
        If untaken things are in r2, then we can infer they must be in r1.
        If taken things are in r1, then we can infer they must be in r2.
      -}
      | r1new <- Row.rowTakenEntries r2 `M.difference` rowEntries r1
      , not $ M.null r1new
      , Just r1var <- rowVar r1
        = makeRowRowVarSubsts r1new r1var
      | r2new <- Row.rowUntakenEntries r1 `M.difference` rowEntries r2
      , not $ M.null r2new
      , Just r2var <- rowVar r2
        = makeRowRowVarSubsts r2new r2var


    -- primitive types
    genStructSubst (t@(PrimType _) :< UnifVar i) = pure [TyAssign i t]
    genStructSubst (UnifVar i :< t@(PrimType _)) = pure [TyAssign i t]

    -- default
    genStructSubst _ = empty

    --
    -- helper functions
    --
    rowUnifRowSubs tConstr i r = do
      let es = rowEntries r
      v' <- traverse (const fresh) (rowVar r)
      es' <- traverse (\(Entry n _ tk) -> Entry n <$> (UnifVar <$> fresh) <*> pure tk) es
      pure [TyAssign i (tConstr (Row es' v'))]

    makeRowRowVarSubsts rnew rv = do
      rv' <- Just <$> fresh
      rnew' <- traverse (\(Entry n _ tk) -> Entry n <$> (UnifVar <$> fresh) <*> pure tk) rnew
      return [RowAssign rv $ Row rnew' rv']

    absTypeSubs n s ts i = do 
      ts' <- mapM (const (UnifVar <$> fresh)) ts
      return [TyAssign i (AbsType n s ts')]<|MERGE_RESOLUTION|>--- conflicted
+++ resolved
@@ -53,31 +53,19 @@
     genStructSubst (v :=: Bang t) = genStructSubst (v :=: t)
 
     -- records
-<<<<<<< HEAD
-    genStructSubst (Record n r _ :< UnifVar i) = do
-      s' <- UnknownSigil <$> fresh
-      rowUnifRowSubs (flip (Record n) s') i r
-
-    genStructSubst (UnifVar i :< Record n r _) = do
-      s' <- UnknownSigil <$> fresh
-      rowUnifRowSubs (flip (Record n) s') i r
-
-    genStructSubst (Record _ r1 s1 :< Record _ r2 s2) = do
-=======
-    genStructSubst (Record r s :< UnifVar i) = do
+    genStructSubst (Record n r s :< UnifVar i) = do
       s' <- case s of
         Unboxed -> return Unboxed -- unboxed is preserved by bang, so we may propagate it
         _       -> UnknownSigil <$> fresh
-      rowUnifRowSubs (flip Record s') i r
+      rowUnifRowSubs (flip (Record n) s') i r
 
-    genStructSubst (UnifVar i :< Record r s) = do
+    genStructSubst (UnifVar i :< Record n r s) = do
       s' <- case s of
         Unboxed -> return Unboxed -- unboxed is preserved by bang, so we may propagate it
         _       -> UnknownSigil <$> fresh
-      rowUnifRowSubs (flip Record s') i r
+      rowUnifRowSubs (flip (Record n) s') i r
 
-    genStructSubst (Record r1 s1 :< Record r2 s2)
->>>>>>> afd611de
+    genStructSubst (Record _ r1 s1 :< Record _ r2 s2)
       {-
         The most tricky case.
         Taken is the bottom of the order, Untaken is the top.
