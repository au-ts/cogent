-- |
-- Module      : Minigent.TC.SinkFloat
-- Copyright   : (c) Data61 2018-2019
--                   Commonwealth Science and Research Organisation (CSIRO)
--                   ABN 41 687 119 230
-- License     : BSD3
--
-- The sink/float phase of constraint solving.
--
-- May be used qualified or unqualified.
{-# LANGUAGE FlexibleContexts, TupleSections, ScopedTypeVariables #-}
module Minigent.TC.SinkFloat
  ( -- * Sink/Float Phase
    sinkFloat
  ) where

import Minigent.Syntax
import Minigent.Syntax.Utils
import qualified Minigent.Syntax.Utils.Row as Row
import qualified Minigent.Syntax.Utils.Rewrite as Rewrite

import Minigent.TC.Assign
import Minigent.Fresh
import Control.Monad.Writer hiding (First(..))
import Control.Monad.Trans.Maybe
import Control.Applicative
import qualified Data.Map as M
import qualified Data.Map.Merge.Lazy as MMg
import Data.Maybe (catMaybes)

import Data.Semigroup (First(..))

-- | The sinkFloat phase propagates the structure of types containing
--   rows (i.e. Records and Variants) through subtyping/equality constraints
sinkFloat :: forall m. (MonadFresh VarName m, MonadWriter [Assign] m) => Rewrite.Rewrite' m [Constraint]
sinkFloat = Rewrite.rewrite' $ \cs -> do 
               (cs',as) <- tryEach cs
               tell as
               pure (map (constraintTypes (traverseType (foldMap substAssign as))) cs')
  where 
    tryEach :: [Constraint] -> MaybeT m ([Constraint], [Assign])
<<<<<<< HEAD
    tryEach [] = empty
    tryEach (c:cs) = (tryOne c >>= \(cs',as) -> pure (cs' ++ cs, as))
                 <|> fmap (\(cs,x) -> (c:cs,x)) (tryEach cs)
    
    tryOne :: Constraint -> MaybeT m ([Constraint], [Assign])
    tryOne c@(Record n r s :< v)
      | fs <- discardCommon v (getTaken r)
      , not (M.null fs) = rowConstraints (\r' -> Record n r' s) (:<) fs c v
    tryOne c@(v :< Record n r s) 
      | fs <- discardCommon v (getPresent r)
      , not (M.null fs) = rowConstraints (\r' -> Record n r' s) (flip (:<)) fs c v
    tryOne c@(Variant r :< v)
      | fs <- discardCommon v (getPresent r)
      , not (M.null fs) = rowConstraints Variant (:<) fs c v
    tryOne c@(v :< Variant r)
      | fs <- discardCommon v (getTaken r)
      , not (M.null fs) = rowConstraints Variant (flip (:<)) fs c v
    tryOne _                 = empty

    rowConstraints fRow fSub fs c v = do 
        v' <- fresh
        ts <- mapM (\x -> (x,) . UnifVar <$> fresh) fs
        let r' = Row (fmap (\(Entry n _ tk, u) -> (Entry n u tk)) ts) (Just v')
        as <- substOf v fRow r'
        let cs = map (\(Entry _ t _, u) -> t `fSub` u) $ M.elems ts
        pure (c : cs, as)

    substOf (UnifVar v) fRow t = pure [TyAssign v (fRow t)]
    substOf (Variant r) fRow t | Just v <- rowVar r 
                               = pure [RowAssign v t]
    substOf (Record _ r s) fRow t | Just v <- rowVar r 
                                = pure [RowAssign v t]
    substOf _ fRow t = empty

    discardCommon (UnifVar _)  fs = fs
    discardCommon (Record _ r _) fs = M.difference fs $ Row.entriesMap r
    discardCommon (Variant r)  fs = M.difference fs $ Row.entriesMap r
    discardCommon _ _             = M.empty
=======
    tryEach cs =
      MaybeT $ do
        (mas :: [Maybe [Assign]]) <- traverse (runMaybeT . genStructSubst) cs
        let as :: Maybe [Assign]
            as = getFirst <$> (mconcat $ fmap (fmap First) mas :: Maybe (First [Assign]))
        return ((,) cs <$> as)

    genStructSubst :: Constraint -> MaybeT m [Assign]
    -- remove type operators first
    genStructSubst (Bang t :< v)  = genStructSubst (t :< v)
    genStructSubst (v :< Bang t)  = genStructSubst (v :< t)
    genStructSubst (Bang t :=: v) = genStructSubst (t :=: v)
    genStructSubst (v :=: Bang t) = genStructSubst (v :=: t)

    -- records
    genStructSubst (Record r _ :< UnifVar i) = do
      s' <- UnknownSigil <$> fresh
      rowUnifRowSubs (flip Record s') i r

    genStructSubst (UnifVar i :< Record r _) = do
      s' <- UnknownSigil <$> fresh
      rowUnifRowSubs (flip Record s') i r

    genStructSubst (Record r1 s1 :< Record r2 s2) = do
      {-
        The most tricky case.
        Taken is the bottom of the order, Untaken is the top.
        If taken things are in r2, then we can infer they must be in r1.
        If untaken things are in r1, then we can infer they must be in r2.
      -}
      let fs1 = rowEntries r1
          fs2 = rowEntries r2
      -- construct the missing parts of fs1
      (row1' :: M.Map FieldName Entry) <- makeMissingUnifRow id  fs1 fs2
      -- construct the missing parts of fs2
      (row2' :: M.Map FieldName Entry) <- makeMissingUnifRow not fs2 fs1
      v1' <- fresh
      v2' <- fresh
      let as = catMaybes [ RowAssign <$> rowVar r1 <*> pure (Row row1' (Just v1'))
                         , RowAssign <$> rowVar r2 <*> pure (Row row2' (Just v2'))
                         ]
      if null as
        then empty
        else pure as

    -- abstypes
    genStructSubst (AbsType n s ts :< UnifVar i) = absTypeSubs n s ts i
    genStructSubst (UnifVar i :< AbsType n s ts) = absTypeSubs n s ts i
    genStructSubst (AbsType n s ts :=: UnifVar i) = absTypeSubs n s ts i
    genStructSubst (UnifVar i :=: AbsType n s ts) = absTypeSubs n s ts i

    -- variants
    genStructSubst (Variant r :< UnifVar i) = rowUnifRowSubs Variant i r
    genStructSubst (UnifVar i :< Variant r) = rowUnifRowSubs Variant i r
    genStructSubst (Variant r1 :< Variant r2) = do
      {-
        The most tricky case.
        Untaken is the bottom of the order, Taken is the top.
        If untaken things are in r2, then we can infer they must be in r1.
        If taken things are in r1, then we can infer they must be in r2.
      -}
      let fs1 = rowEntries r1
          fs2 = rowEntries r2
      -- construct the missing parts of fs1
      (row1' :: M.Map FieldName Entry) <- makeMissingUnifRow not fs1 fs2
      -- construct the missing parts of fs2
      (row2' :: M.Map FieldName Entry) <- makeMissingUnifRow id  fs2 fs1
      v1' <- fresh
      v2' <- fresh
      let as = catMaybes [ RowAssign <$> rowVar r1 <*> pure (Row row1' (Just v1'))
                         , RowAssign <$> rowVar r2 <*> pure (Row row2' (Just v2'))
                         ]
      if null as
        then empty
        else pure as


    -- primitive types
    genStructSubst (t@(PrimType p) :< UnifVar i) = pure [TyAssign i t]
    genStructSubst (UnifVar i :< t@(PrimType p)) = pure [TyAssign i t]

    -- default
    genStructSubst _ = empty

    --
    -- helper functions
    --
    rowUnifRowSubs tConstr i r = do
      let es = rowEntries r
      v' <- traverse (const fresh) (rowVar r)
      es' <- traverse (\(Entry n _ tk) -> Entry n <$> (UnifVar <$> fresh) <*> pure tk) es
      s' <- UnknownSigil <$> fresh
      pure [TyAssign i (tConstr (Row es' v'))]

    makeMissingUnifRow :: forall k. Ord k => (Bool -> Bool) -> M.Map k Entry -> M.Map k Entry -> MaybeT m (M.Map k Entry)
    makeMissingUnifRow tkIsOkay mInto mFrom = (MMg.mergeA
      -- handle when mFrom is missing keys from mInto
      MMg.dropMissing
      -- handle when mInto is missing keys from mFrom
      (MMg.traverseMaybeMissing $ \k (Entry n t tk) ->
        if tkIsOkay tk
          -- we want to transfer the field
          then (\i -> Just (Entry n (UnifVar i) tk)) <$> fresh
          -- we don't want to transfer the field
          else pure Nothing)
      -- handle when they are in both
      (MMg.zipWithMaybeAMatched $ \_ _ _ -> pure Nothing)
      mInto
      mFrom)

    absTypeSubs n s ts i = do 
      ts <- mapM (const (UnifVar <$> fresh)) ts
      return [TyAssign i (AbsType n s ts)]
>>>>>>> f80f3261

    getTaken   = M.filter (\(Entry _ _ t) -> t)     . Row.entriesMap
    getPresent = M.filter (\(Entry _ _ t) -> not t) . Row.entriesMap<|MERGE_RESOLUTION|>--- conflicted
+++ resolved
@@ -39,46 +39,6 @@
                pure (map (constraintTypes (traverseType (foldMap substAssign as))) cs')
   where 
     tryEach :: [Constraint] -> MaybeT m ([Constraint], [Assign])
-<<<<<<< HEAD
-    tryEach [] = empty
-    tryEach (c:cs) = (tryOne c >>= \(cs',as) -> pure (cs' ++ cs, as))
-                 <|> fmap (\(cs,x) -> (c:cs,x)) (tryEach cs)
-    
-    tryOne :: Constraint -> MaybeT m ([Constraint], [Assign])
-    tryOne c@(Record n r s :< v)
-      | fs <- discardCommon v (getTaken r)
-      , not (M.null fs) = rowConstraints (\r' -> Record n r' s) (:<) fs c v
-    tryOne c@(v :< Record n r s) 
-      | fs <- discardCommon v (getPresent r)
-      , not (M.null fs) = rowConstraints (\r' -> Record n r' s) (flip (:<)) fs c v
-    tryOne c@(Variant r :< v)
-      | fs <- discardCommon v (getPresent r)
-      , not (M.null fs) = rowConstraints Variant (:<) fs c v
-    tryOne c@(v :< Variant r)
-      | fs <- discardCommon v (getTaken r)
-      , not (M.null fs) = rowConstraints Variant (flip (:<)) fs c v
-    tryOne _                 = empty
-
-    rowConstraints fRow fSub fs c v = do 
-        v' <- fresh
-        ts <- mapM (\x -> (x,) . UnifVar <$> fresh) fs
-        let r' = Row (fmap (\(Entry n _ tk, u) -> (Entry n u tk)) ts) (Just v')
-        as <- substOf v fRow r'
-        let cs = map (\(Entry _ t _, u) -> t `fSub` u) $ M.elems ts
-        pure (c : cs, as)
-
-    substOf (UnifVar v) fRow t = pure [TyAssign v (fRow t)]
-    substOf (Variant r) fRow t | Just v <- rowVar r 
-                               = pure [RowAssign v t]
-    substOf (Record _ r s) fRow t | Just v <- rowVar r 
-                                = pure [RowAssign v t]
-    substOf _ fRow t = empty
-
-    discardCommon (UnifVar _)  fs = fs
-    discardCommon (Record _ r _) fs = M.difference fs $ Row.entriesMap r
-    discardCommon (Variant r)  fs = M.difference fs $ Row.entriesMap r
-    discardCommon _ _             = M.empty
-=======
     tryEach cs =
       MaybeT $ do
         (mas :: [Maybe [Assign]]) <- traverse (runMaybeT . genStructSubst) cs
@@ -94,15 +54,15 @@
     genStructSubst (v :=: Bang t) = genStructSubst (v :=: t)
 
     -- records
-    genStructSubst (Record r _ :< UnifVar i) = do
+    genStructSubst (Record n r _ :< UnifVar i) = do
       s' <- UnknownSigil <$> fresh
-      rowUnifRowSubs (flip Record s') i r
+      rowUnifRowSubs (flip (Record n) s') i r
 
-    genStructSubst (UnifVar i :< Record r _) = do
+    genStructSubst (UnifVar i :< Record n r _) = do
       s' <- UnknownSigil <$> fresh
-      rowUnifRowSubs (flip Record s') i r
+      rowUnifRowSubs (flip (Record n) s') i r
 
-    genStructSubst (Record r1 s1 :< Record r2 s2) = do
+    genStructSubst (Record _ r1 s1 :< Record _ r2 s2) = do
       {-
         The most tricky case.
         Taken is the bottom of the order, Untaken is the top.
@@ -192,7 +152,6 @@
     absTypeSubs n s ts i = do 
       ts <- mapM (const (UnifVar <$> fresh)) ts
       return [TyAssign i (AbsType n s ts)]
->>>>>>> f80f3261
 
     getTaken   = M.filter (\(Entry _ _ t) -> t)     . Row.entriesMap
     getPresent = M.filter (\(Entry _ _ t) -> not t) . Row.entriesMap