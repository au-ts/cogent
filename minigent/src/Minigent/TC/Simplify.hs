-- |
-- Module      : Minigent.TC.Simplify
-- Copyright   : (c) Data61 2018-2019
--                   Commonwealth Science and Research Organisation (CSIRO)
--                   ABN 41 687 119 230
-- License     : BSD3
--
-- The simplify phase of the solver.
--
-- May be used qualified or unqualified.
module Minigent.TC.Simplify where

import Minigent.Syntax
import Minigent.Syntax.Utils
import qualified Minigent.Syntax.Utils.Row     as Row
import qualified Minigent.Syntax.Utils.Rewrite as Rewrite

import Control.Monad
import Data.Maybe (mapMaybe)
import qualified Data.Set as S
import qualified Data.Map as M
import Data.Foldable (toList)

-- | Rewrite a set of constraints, removing all trivially satisfiable constraints
--   and breaking down large constraints into smaller ones.
simplify :: [Constraint] -> Rewrite.Rewrite [Constraint]
simplify axs = Rewrite.pickOne $ \c -> case c of
  c | c `elem` axs                    -> Just []
  Sat                                 -> Just []
  c1 :&: c2                           -> Just [c1,c2]
  Drop   (PrimType _)                 -> Just []
  Share  (PrimType _)                 -> Just []
  Escape (PrimType _)                 -> Just []
  Drop   (Function _ _)               -> Just []
  Share  (Function _ _)               -> Just []
  Escape (Function _ _)               -> Just []
  Drop   (TypeVarBang _)              -> Just []
  Share  (TypeVarBang _)              -> Just []
  Drop   (Locked l t)                 -> Just [Drop t]
  Share  (Locked l t)                 -> Just [Share t]
  Escape (Locked l t)                 -> Just [Escape t]
  Escape (World l)                    -> Just []

  
  Share  (Variant es)                 -> guard (rowVar es == Nothing)
                                      >> Just (map Share  (Row.untakenTypes es))
  Drop   (Variant es)                 -> guard (rowVar es == Nothing)
                                      >> Just (map Drop   (Row.untakenTypes es))
  Escape (Variant es)                 -> guard (rowVar es == Nothing)
                                      >> Just (map Escape (Row.untakenTypes es))
  Share  (AbsType n s ts)             -> guard (s == ReadOnly || s == Unboxed)
                                      >> Just (map Share  ts)
  Drop   (AbsType n s ts)             -> guard (s == ReadOnly || s == Unboxed)
                                      >> Just (map Drop   ts)
  Escape (AbsType n s ts)             -> guard (s == Writable || s == Unboxed)
                                      >> Just (map Escape ts)
  Share  (Record es s)                -> guard (s == ReadOnly || s == Unboxed)
                                      >> guard (rowVar es == Nothing)
                                      >> Just (map Share (Row.untakenTypes es))
  Drop   (Record es s)                -> guard (s == ReadOnly || s == Unboxed)
                                      >> guard (rowVar es == Nothing)
                                      >> Just (map Drop (Row.untakenTypes es))
  Escape (Record es s)                -> guard (s == Writable || s == Unboxed)
                                      >> guard (rowVar es == Nothing)
                                      >> Just (map Escape (Row.untakenTypes es))
  Exhausted (Variant es)              -> guard (null (Row.untakenTypes es) && rowVar es == Nothing)
                                      >> Just []
  i :<=: PrimType t                   -> guard (fits i t) >> Just []

  Function t1 t2 :< Function r1 r2    -> Just [r1 :< t1, t2 :< r2]
  Function t1 t2 :=: Function r1 r2   -> Just [r1 :=: t1, t2 :=: r2]

  Variant r1     :< Variant r2        ->
    if Row.null r1 && Row.null r2 then Just []
    else if Row.null r1 && null (Row.entries r2)
         || Row.null r2 && null (Row.entries r1)  
         then Just [Variant r1 :=: Variant r2]
    else do
    let commons  = Row.common r1 r2
        (ls, rs) = unzip commons
    guard (not (null commons))
    guard (untakenLabels ls `S.isSubsetOf` untakenLabels rs)
    let (r1',r2') = Row.withoutCommon r1 r2
        cs = map (\(Entry _ t _, Entry _ t' _) -> t :< t') commons
        c   = Variant r1' :< Variant r2'
    Just (c:cs)

  Record r1 s1   :< Record r2 s2 ->
    if Row.null r1 && Row.null r2 && s1 == s2 then Just []
    else if Row.null r1 && null (Row.entries r2)
         || Row.null r2 && null (Row.entries r1)  
         then Just [Record r1 s1 :=: Record r2 s2]
    else do
    let commons  = Row.common r1 r2
        (ls, rs) = unzip commons
    guard (not (null commons))
    guard (untakenLabels rs `S.isSubsetOf` untakenLabels ls)
    let (r1',r2') = Row.withoutCommon r1 r2
        cs = map (\(Entry _ t _, Entry _ t' _) -> t :< t') commons
        ds = map Drop (Row.typesFor (untakenLabels ls S.\\ untakenLabels rs) r1)
        c   = Record r1' s1 :< Record r2' s2
    Just (c:cs ++ ds)

  t :< t'  -> guard (unorderedType t || unorderedType t') >> Just [t :=: t']

  AbsType n s ts :=: AbsType n' s' ts' -> guard (n == n' && s == s') >> Just (zipWith (:=:) ts ts')
  World l1 :=: World l2 -> Just [l1 :=: l2]
  Locked l1 t1 :=: Locked l2 t2 -> Just [l1 :=:l2, t1 :=: t2]
  Variant r1     :=: Variant r2        ->
    if Row.null r1 && Row.null r2 then Just []
    else if Row.justVar r1 && Row.justVar r2 && r1 == r2 
         then Just [Solved (Variant r1)]
    else do
    let commons  = Row.common r1 r2
        (ls, rs) = unzip commons
    guard (not (null commons))
    guard (untakenLabels ls == untakenLabels rs)
    let (r1',r2') = Row.withoutCommon r1 r2
        cs = map (\(Entry _ t _, Entry _ t' _) -> t :=: t') commons
        c   = Variant r1' :=: Variant r2'
    Just (c:cs)

  Record r1 s1   :=: Record r2 s2 ->
    if Row.null r1 && Row.null r2 && s1 == s2 then Just []
    else if Row.justVar r1 && Row.justVar r2 && s1 == s2 && r1 == r2 
         then Just [Solved (Record r1 s1)]
    else do
    let commons  = Row.common r1 r2
        (ls, rs) = unzip commons
    guard (not (null commons))
    guard (untakenLabels rs == untakenLabels ls)
    let (r1',r2') = Row.withoutCommon r1 r2
        cs = map (\(Entry _ t _, Entry _ t' _) -> t :=: t') commons
        c   = Record r1' s1 :=: Record r2' s2
    Just (c:cs)
  
<<<<<<< HEAD
  t :=: t' -> guard (rigid t && rigid t' && t == t') >> Just []
  Low `Leq` Low -> Just []
  High `Leq` High -> Just []
  Low `Leq` High -> Just []
=======
  t :=: t' -> guard (t == t') >> if typeUVs t == [] then Just [] 
                                                    else Just [Solved t] 
  Solved t -> guard (typeUVs t == []) >> Just []

>>>>>>> 7913ef30
  _ -> Nothing

  where

    untakenLabels :: [Entry] -> S.Set FieldName
    untakenLabels = S.fromList . mapMaybe (\(Entry l _ t) -> guard (not t) >> pure l)<|MERGE_RESOLUTION|>--- conflicted
+++ resolved
@@ -134,17 +134,13 @@
         c   = Record r1' s1 :=: Record r2' s2
     Just (c:cs)
   
-<<<<<<< HEAD
-  t :=: t' -> guard (rigid t && rigid t' && t == t') >> Just []
   Low `Leq` Low -> Just []
   High `Leq` High -> Just []
   Low `Leq` High -> Just []
-=======
   t :=: t' -> guard (t == t') >> if typeUVs t == [] then Just [] 
                                                     else Just [Solved t] 
   Solved t -> guard (typeUVs t == []) >> Just []
 
->>>>>>> 7913ef30
   _ -> Nothing
 
   where
