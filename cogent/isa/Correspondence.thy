--- conflicted
+++ resolved
@@ -68,13 +68,8 @@
                   ; distinct (map fst ts)
                   \<rbrakk> \<Longrightarrow> \<Xi>, \<sigma> \<turnstile> URecord fs None \<sim> VRecord fs' : TRecord ts Unboxed \<langle>r, w\<rangle>"
 
-<<<<<<< HEAD
-| u_v_abstract : "\<lbrakk> abs_upd_val a a' n ts Unboxed r w
+| u_v_abstract : "\<lbrakk> abs_upd_val a a' n ts Unboxed r w \<sigma>
                   ; 0, [], {} \<turnstile>* ts wellformed
-=======
-| u_v_abstract : "\<lbrakk> abs_upd_val a a' n ts Unboxed r w \<sigma>
-                  ; [] \<turnstile>* ts wellformed
->>>>>>> b30c2b21
                   \<rbrakk> \<Longrightarrow> \<Xi>, \<sigma> \<turnstile> UAbstract a \<sim> VAbstract a' : TCon n ts Unboxed \<langle>r, w\<rangle>"
 
 | u_v_function : "\<lbrakk> \<Xi> , nl, ks , cs, [ Some a ] \<turnstile> f : b
@@ -107,25 +102,15 @@
                   \<rbrakk> \<Longrightarrow> \<Xi>, \<sigma> \<turnstile> UPtr l (RRecord (map (type_repr \<circ> fst \<circ> snd) ts) ptrl) \<sim> VRecord fs' : TRecord ts s \<langle>r, insert l w\<rangle>"
 
 | u_v_p_abs_ro : "\<lbrakk> s = Boxed ReadOnly ptrl
-<<<<<<< HEAD
-                  ; abs_upd_val a a' n ts s r w
+                  ; abs_upd_val a a' n ts s r {} \<sigma>
                   ; 0, [], {} \<turnstile>* ts wellformed
-=======
-                  ; abs_upd_val a a' n ts s r {} \<sigma>
-                  ; [] \<turnstile>* ts wellformed
->>>>>>> b30c2b21
                   ; \<sigma> l = Some (UAbstract a)
                   \<rbrakk> \<Longrightarrow> \<Xi>, \<sigma> \<turnstile> UPtr l (RCon n (map type_repr ts))  \<sim> VAbstract a' : TCon n ts s \<langle>insert l r, {}\<rangle>"
 
 
 | u_v_p_abs_w  : "\<lbrakk> s = Boxed Writable ptrl
-<<<<<<< HEAD
-                  ; abs_upd_val a a' n ts s r w
+                  ; abs_upd_val a a' n ts s r w \<sigma>
                   ; 0, [], {} \<turnstile>* ts wellformed
-=======
-                  ; abs_upd_val a a' n ts s r w \<sigma>
-                  ; [] \<turnstile>* ts wellformed
->>>>>>> b30c2b21
                   ; \<sigma> l = Some (UAbstract a)
                   ; l \<notin> (w \<union> r)
                   \<rbrakk> \<Longrightarrow> \<Xi>, \<sigma> \<turnstile> UPtr l (RCon n (map type_repr ts))  \<sim> VAbstract a' : TCon n ts s \<langle>r, insert l w\<rangle>"
@@ -196,26 +181,16 @@
 inductive_cases u_v_r_consE'  [elim] : "\<Xi>, \<sigma> \<turnstile>* (a # b) \<sim> xx :r \<tau>s \<langle>r, w\<rangle>"
 
 lemma u_v_p_abs_ro': "\<lbrakk> s = Boxed ReadOnly ptrl
-<<<<<<< HEAD
-                      ; abs_upd_val a a' n ts s r w
-                      ; 0, [], {} \<turnstile>* ts wellformed
-=======
                       ; abs_upd_val a a' n ts s r {} \<sigma>
-                      ; [] \<turnstile>* ts wellformed
->>>>>>> b30c2b21
+                      ; 0, [], {}  \<turnstile>* ts wellformed
                       ; \<sigma> l = Some (UAbstract a)
                       ; ts' = map type_repr ts
                       \<rbrakk> \<Longrightarrow> \<Xi>, \<sigma> \<turnstile> UPtr l (RCon n ts')  \<sim> VAbstract a' : TCon n ts s \<langle>insert l r, {}\<rangle>"
   using u_v_p_abs_ro by blast
 
 lemma u_v_p_abs_w': "\<lbrakk> s = Boxed Writable ptrl
-<<<<<<< HEAD
-                     ; abs_upd_val a a' n ts s r w
-                     ; 0, [], {} \<turnstile>* ts wellformed
-=======
                      ; abs_upd_val a a' n ts s r w \<sigma>
-                     ; [] \<turnstile>* ts wellformed
->>>>>>> b30c2b21
+                     ; 0, [], {}  \<turnstile>* ts wellformed
                      ; \<sigma> l = Some (UAbstract a)
                      ; l \<notin> (w \<union> r)
                      ; ts' = map type_repr ts
@@ -311,13 +286,8 @@
                       \<longrightarrow> (\<Xi> , \<sigma> \<turnstile> a \<sim> a' : instantiate ls \<tau>s \<tau>i \<langle>r, w\<rangle>)
                       \<longrightarrow> \<xi> f (\<sigma>, a) (\<sigma>', v)
                       \<longrightarrow> (\<xi>' f a' v'
-<<<<<<< HEAD
                            \<longrightarrow> (\<exists>r' w'. (\<Xi> , \<sigma>' \<turnstile> v \<sim> v' : instantiate ls \<tau>s \<tau>o \<langle>r', w'\<rangle>)
-                                    \<and> r' \<subseteq> r \<and> upd.frame \<sigma> w \<sigma>' w'))
-=======
-                           \<longrightarrow> (\<exists>r' w'. (\<Xi> , \<sigma>' \<turnstile> v \<sim> v' : instantiate \<tau>s \<tau>o \<langle>r', w'\<rangle>)
                                     \<and> r' \<subseteq> r \<and> frame \<sigma> w \<sigma>' w'))
->>>>>>> b30c2b21
                        \<and> (\<exists> v'. \<xi>' f a' v')))"
 
 lemma upd_val_rel_record:
@@ -985,19 +955,12 @@
 and     "\<xi> f (\<sigma>, a) (\<sigma>', v)"
 and     "\<xi>' f a' v'"
 shows   "\<exists>r' w'.
-<<<<<<< HEAD
              \<Xi> , \<sigma>' \<turnstile> v \<sim> v' : instantiate ls \<tau>s \<tau>o \<langle>r', w'\<rangle>
-            \<and> r' \<subseteq> r \<and> upd.frame \<sigma> w \<sigma>' w'"
-  using assms 
+            \<and> r' \<subseteq> r \<and> frame \<sigma> w \<sigma>' w'"
+ using assms 
   by ( clarsimp simp: proc_env_u_v_matches_def 
                , drule_tac x = f in spec
                , auto simp add:subst_wellformed_def)
-
-=======
-             \<Xi> , \<sigma>' \<turnstile> v \<sim> v' : instantiate \<tau>s \<tau>o \<langle>r', w'\<rangle>
-            \<and> r' \<subseteq> r \<and> frame \<sigma> w \<sigma>' w'"
-  using assms by (clarsimp simp: proc_env_u_v_matches_def, drule_tac x = f in spec, fastforce)
->>>>>>> b30c2b21
 
 section {* frame *}
 
@@ -1517,31 +1480,18 @@
          ; \<Xi>, L, K, C, \<Gamma> \<turnstile> e : \<tau>
          \<rbrakk> \<Longrightarrow> \<exists>r' w'. (\<Xi> , \<sigma>' \<turnstile> v \<sim> v' : instantiate \<epsilon> \<tau>s \<tau> \<langle>r', w'\<rangle>)
                      \<and> r' \<subseteq> r
-<<<<<<< HEAD
-                     \<and> upd.frame \<sigma> w \<sigma>' w'"
+  
+                     \<and> frame \<sigma> w \<sigma>' w'"
 and     "\<lbrakk> \<xi> , \<gamma>  \<turnstile>* (\<sigma>, map (specialise \<epsilon> \<tau>s) es) \<Down>! (\<sigma>', vs)
          ; \<xi>', \<gamma>' \<turnstile>*     map (specialise \<epsilon> \<tau>s) es  \<Down>       vs'
          ; \<Xi>, L, K, C, \<Gamma> \<turnstile>* es : \<tau>s'
          \<rbrakk> \<Longrightarrow> \<exists>r' w'. (\<Xi>, \<sigma>' \<turnstile>* vs \<sim> vs' : map (instantiate \<epsilon> \<tau>s) \<tau>s' \<langle>r', w'\<rangle>)
                      \<and> r' \<subseteq> r
-                     \<and> upd.frame \<sigma> w \<sigma>' w'"
+                     \<and> frame \<sigma> w \<sigma>' w'"
 using assms proof (induct "(\<sigma>, specialise \<epsilon> \<tau>s e)"        "(\<sigma>', v )"
                       and "(\<sigma>, map (specialise \<epsilon> \<tau>s) es)" "(\<sigma>', vs)"
                       arbitrary:  e  \<epsilon> \<tau>s L K C \<tau>   \<Gamma> r w v  \<sigma>' \<sigma> \<gamma>' v'
                              and  es \<epsilon> \<tau>s L K C \<tau>s' \<Gamma> r w vs \<sigma>' \<sigma> \<gamma>' vs'
-=======
-                     \<and> frame \<sigma> w \<sigma>' w'"
-and     "\<lbrakk> \<xi> , \<gamma>  \<turnstile>* (\<sigma>, map (specialise \<tau>s) es) \<Down>! (\<sigma>', vs)
-         ; \<xi>', \<gamma>' \<turnstile>*     map (specialise \<tau>s) es  \<Down>       vs'
-         ; \<Xi>, K, \<Gamma> \<turnstile>* es : \<tau>s'
-         \<rbrakk> \<Longrightarrow> \<exists>r' w'. (\<Xi>, \<sigma>' \<turnstile>* vs \<sim> vs' : map (instantiate \<tau>s) \<tau>s' \<langle>r', w'\<rangle>)
-                     \<and> r' \<subseteq> r
-                     \<and> frame \<sigma> w \<sigma>' w'"
-using assms proof (induct "(\<sigma>, specialise \<tau>s e)"        "(\<sigma>', v )"
-                      and "(\<sigma>, map (specialise \<tau>s) es)" "(\<sigma>', vs)"
-                      arbitrary:  e  \<tau>s K \<tau>   \<Gamma> r w v  \<sigma>' \<sigma> \<gamma>' v'
-                             and  es \<tau>s K \<tau>s' \<Gamma> r w vs \<sigma>' \<sigma> \<gamma>' vs'
->>>>>>> b30c2b21
                       rule: u_sem_u_sem_all.inducts)
      case u_sem_var       then show ?case by ( cases e, simp_all
                                              , fastforce elim!:  typing_varE
@@ -1990,7 +1940,7 @@
     \<comment>\<open>Instantiate the expression in the specialisation of @{thm IH2} with
        @{term \<open>if b then e2 else e3\<close>} for some term @{term e2} and @{term e3}.
        Instantiated using ''of'' instead of ''where'' since the naming is unstable.\<close>
-    apply (frule(4) IH2 [ of _ "if b then e2 else e3" for e2 and e3
+    apply (frule(4) IH2 [ of _ _ "if b then e2 else e3" for e2 and e3
                         , rotated 3
                         , OF _ _ u_v_matches_frame ])
          apply (blast, simp)
@@ -2228,26 +2178,15 @@
       apply (fast)
      apply (fastforce intro: substitutivity)
     apply (clarsimp, intro conjI exI, rule u_v_p_rec_w')
-<<<<<<< HEAD
             apply (simp add: map_update)
            apply simp
           apply force
-         apply (clarsimp intro!: upd.list_helper[symmetric] simp: HELP2 map_update upd.frame_def)
+         apply (clarsimp intro!: upd.list_helper[symmetric] simp: HELP2 map_update frame_def)
         apply blast
         apply (force simp add: distinct_map map_update intro: distinct_list_update)   
      apply(simp add:map_nth_same )
      apply auto[1]
-    apply (clarsimp simp add: upd.frame_def)
-=======
-           apply (simp add: map_update)
-          apply simp
-         apply force
-        apply (clarsimp intro!: upd.list_helper[symmetric] simp: HELP2 map_update frame_def)
-       apply blast
-      apply (force simp add: distinct_map map_update intro: distinct_list_update)
-    apply auto[1]
     apply (clarsimp simp add: frame_def)
->>>>>>> b30c2b21
     done
 
 next case u_sem_put_ub
