--- conflicted
+++ resolved
@@ -68,13 +68,8 @@
                   ; distinct (map fst ts)
                   \<rbrakk> \<Longrightarrow> \<Xi>, \<sigma> \<turnstile> URecord fs None \<sim> VRecord fs' : TRecord ts Unboxed \<langle>r, w\<rangle>"
 
-<<<<<<< HEAD
-| u_v_abstract : "\<lbrakk> abs_upd_val a a' n ts Unboxed r w \<sigma>
+| u_v_abstract : "\<lbrakk> abs_upd_val \<Xi> a a' n ts Unboxed r w \<sigma>
                   ; 0, [], {} \<turnstile>* ts wellformed
-=======
-| u_v_abstract : "\<lbrakk> abs_upd_val \<Xi> a a' n ts Unboxed r w \<sigma>
-                  ; [] \<turnstile>* ts wellformed
->>>>>>> dcf2cf86
                   \<rbrakk> \<Longrightarrow> \<Xi>, \<sigma> \<turnstile> UAbstract a \<sim> VAbstract a' : TCon n ts Unboxed \<langle>r, w\<rangle>"
 
 | u_v_function : "\<lbrakk> \<Xi> , nl, ks , cs, [ Some a ] \<turnstile> f : b
@@ -107,25 +102,15 @@
                   \<rbrakk> \<Longrightarrow> \<Xi>, \<sigma> \<turnstile> UPtr l (RRecord (map (type_repr \<circ> fst \<circ> snd) ts) ptrl) \<sim> VRecord fs' : TRecord ts s \<langle>r, insert l w\<rangle>"
 
 | u_v_p_abs_ro : "\<lbrakk> s = Boxed ReadOnly ptrl
-<<<<<<< HEAD
-                  ; abs_upd_val a a' n ts s r {} \<sigma>
+                  ; abs_upd_val \<Xi> a a' n ts s r {} \<sigma>
                   ; 0, [], {} \<turnstile>* ts wellformed
-=======
-                  ; abs_upd_val \<Xi> a a' n ts s r {} \<sigma>
-                  ; [] \<turnstile>* ts wellformed
->>>>>>> dcf2cf86
                   ; \<sigma> l = Some (UAbstract a)
                   \<rbrakk> \<Longrightarrow> \<Xi>, \<sigma> \<turnstile> UPtr l (RCon n (map type_repr ts))  \<sim> VAbstract a' : TCon n ts s \<langle>insert l r, {}\<rangle>"
 
 
 | u_v_p_abs_w  : "\<lbrakk> s = Boxed Writable ptrl
-<<<<<<< HEAD
-                  ; abs_upd_val a a' n ts s r w \<sigma>
+                  ; abs_upd_val \<Xi> a a' n ts s r w \<sigma>
                   ; 0, [], {} \<turnstile>* ts wellformed
-=======
-                  ; abs_upd_val \<Xi> a a' n ts s r w \<sigma>
-                  ; [] \<turnstile>* ts wellformed
->>>>>>> dcf2cf86
                   ; \<sigma> l = Some (UAbstract a)
                   ; l \<notin> (w \<union> r)
                   \<rbrakk> \<Longrightarrow> \<Xi>, \<sigma> \<turnstile> UPtr l (RCon n (map type_repr ts))  \<sim> VAbstract a' : TCon n ts s \<langle>r, insert l w\<rangle>"
@@ -196,26 +181,16 @@
 inductive_cases u_v_r_consE'  [elim] : "\<Xi>, \<sigma> \<turnstile>* (a # b) \<sim> xx :r \<tau>s \<langle>r, w\<rangle>"
 
 lemma u_v_p_abs_ro': "\<lbrakk> s = Boxed ReadOnly ptrl
-<<<<<<< HEAD
-                      ; abs_upd_val a a' n ts s r {} \<sigma>
+                      ; abs_upd_val \<Xi> a a' n ts s r {} \<sigma>
                       ; 0, [], {}  \<turnstile>* ts wellformed
-=======
-                      ; abs_upd_val \<Xi> a a' n ts s r {} \<sigma>
-                      ; [] \<turnstile>* ts wellformed
->>>>>>> dcf2cf86
                       ; \<sigma> l = Some (UAbstract a)
                       ; ts' = map type_repr ts
                       \<rbrakk> \<Longrightarrow> \<Xi>, \<sigma> \<turnstile> UPtr l (RCon n ts')  \<sim> VAbstract a' : TCon n ts s \<langle>insert l r, {}\<rangle>"
   using u_v_p_abs_ro by blast
 
 lemma u_v_p_abs_w': "\<lbrakk> s = Boxed Writable ptrl
-<<<<<<< HEAD
-                     ; abs_upd_val a a' n ts s r w \<sigma>
+                     ; abs_upd_val \<Xi> a a' n ts s r w \<sigma>
                      ; 0, [], {}  \<turnstile>* ts wellformed
-=======
-                     ; abs_upd_val \<Xi> a a' n ts s r w \<sigma>
-                     ; [] \<turnstile>* ts wellformed
->>>>>>> dcf2cf86
                      ; \<sigma> l = Some (UAbstract a)
                      ; l \<notin> (w \<union> r)
                      ; ts' = map type_repr ts
