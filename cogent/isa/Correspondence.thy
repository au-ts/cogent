(*
 * Copyright 2018, Data61
 * Commonwealth Scientific and Industrial Research Organisation (CSIRO)
 * ABN 41 687 119 230.
 *
 * This software may be distributed and modified according to the terms of
 * the BSD 2-Clause license. Note that NO WARRANTY is provided.
 * See "LICENSE_BSD2.txt" for details.
 *
 * @TAG(DATA61_BSD)
 *)

theory Correspondence
imports ValueSemantics UpdateSemantics
begin

locale correspondence =
val: value_sem  "val_abs_typing :: 'av \<Rightarrow> name \<Rightarrow> type list \<Rightarrow> bool" +
upd: update_sem "upd_abs_typing :: 'au \<Rightarrow> name \<Rightarrow> type list \<Rightarrow> sigil \<Rightarrow> 'l set \<Rightarrow> 'l set \<Rightarrow> bool"
for val_abs_typing and upd_abs_typing
+
fixes abs_upd_val :: "'au \<Rightarrow> 'av \<Rightarrow> name \<Rightarrow> type list \<Rightarrow> sigil \<Rightarrow> 'l set \<Rightarrow> 'l set \<Rightarrow> bool"
assumes abs_upd_val_to_vval_typing: "abs_upd_val u v n \<tau>s s l r \<Longrightarrow> val_abs_typing v n \<tau>s"
and     abs_upd_val_to_uval_typing: "abs_upd_val u v n \<tau>s s l r \<Longrightarrow> upd_abs_typing u n \<tau>s s l r"
and     abs_upd_val_bang : "\<lbrakk> abs_upd_val au av n \<tau>s s r w
                            \<rbrakk> \<Longrightarrow> abs_upd_val au av n (map bang \<tau>s) (bang_sigil s) (r \<union> w) {}"

context correspondence
begin

inductive upd_val_rel :: "('f \<Rightarrow> poly_type)
                        \<Rightarrow> ('f, 'au, 'l) store
                        \<Rightarrow> ('f, 'au, 'l) uval
                        \<Rightarrow> ('f, 'av) vval
                        \<Rightarrow> type
                        \<Rightarrow> 'l set
                        \<Rightarrow> 'l set
                        \<Rightarrow> bool"  ("_, _ \<turnstile> _ \<sim> _ : _ \<langle>_, _\<rangle>" [30,0,0,0,0,20] 80)
and upd_val_rel_record :: "('f \<Rightarrow> poly_type)
                         \<Rightarrow> ('f, 'au, 'l) store
                         \<Rightarrow> (('f, 'au, 'l) uval \<times> repr) list
                         \<Rightarrow> ('f, 'av) vval list
                         \<Rightarrow> (name \<times> type \<times> record_state) list
                         \<Rightarrow> 'l set
                         \<Rightarrow> 'l set
                         \<Rightarrow> bool" ("_, _ \<turnstile>* _ \<sim> _ :r _ \<langle>_, _\<rangle>" [30,0,0,0,0,20] 80) where

  u_v_prim     : "\<Xi>, \<sigma> \<turnstile> UPrim l \<sim> VPrim l : TPrim (lit_type l) \<langle>{}, {}\<rangle>"

| u_v_product  : "\<lbrakk> \<Xi>, \<sigma> \<turnstile> a \<sim> a' : t \<langle>r , w \<rangle>
                  ; \<Xi>, \<sigma> \<turnstile> b \<sim> b' : u \<langle>r', w'\<rangle>
                  ; w  \<inter> w' = {}
                  ; w  \<inter> r' = {}
                  ; w' \<inter> r  = {}
                  \<rbrakk> \<Longrightarrow> \<Xi>, \<sigma> \<turnstile> UProduct a b \<sim> VProduct a' b' : TProduct t u \<langle>r \<union> r', w \<union> w'\<rangle>"

| u_v_sum      : "\<lbrakk> \<Xi>, \<sigma> \<turnstile> a \<sim> a' : t \<langle>r, w\<rangle>
                  ; (g, t, Unchecked) \<in> set ts
                  ; distinct (map fst ts)
                  ; 0, [], {} \<turnstile> TSum ts wellformed
                  ; rs = map (\<lambda>(c, \<tau>, _). (c, type_repr \<tau>)) ts
                  \<rbrakk> \<Longrightarrow> \<Xi>, \<sigma> \<turnstile> USum g a rs \<sim> VSum g a' : TSum ts \<langle>r, w\<rangle>"


| u_v_struct   : "\<lbrakk> \<Xi>, \<sigma> \<turnstile>* fs \<sim> fs' :r ts \<langle>r, w\<rangle>
                  ; distinct (map fst ts)
                  \<rbrakk> \<Longrightarrow> \<Xi>, \<sigma> \<turnstile> URecord fs \<sim> VRecord fs' : TRecord ts Unboxed \<langle>r, w\<rangle>"

| u_v_abstract : "\<lbrakk> abs_upd_val a a' n ts Unboxed r w
                  ; 0, [], {} \<turnstile>* ts wellformed
                  \<rbrakk> \<Longrightarrow> \<Xi>, \<sigma> \<turnstile> UAbstract a \<sim> VAbstract a' : TCon n ts Unboxed \<langle>r, w\<rangle>"

| u_v_function : "\<lbrakk> \<Xi> , nl, ks , cs, [ Some a ] \<turnstile> f : b
                  ; 0, [], {} \<turnstile> ls, ts :s nl, ks, cs
                  ; nl, ks, cs \<turnstile> a wellformed
                  ; 0, [], {} \<turnstile> TFun (instantiate ls ts a) (instantiate ls ts b) \<sqsubseteq> TFun a' b'
                  \<rbrakk> \<Longrightarrow> \<Xi>, \<sigma> \<turnstile> UFunction f ts ls \<sim> VFunction f ts ls : TFun a' b' \<langle>{}, {}\<rangle>"

| u_v_afun     : "\<lbrakk> \<Xi> f = (nl, ks, cs, a, b)
                  ; 0, [], {} \<turnstile> ls, ts :s nl, ks, cs
                  ; nl, ks, cs \<turnstile> TFun a b wellformed
                  ; 0, [], {} \<turnstile> TFun (instantiate ls ts a) (instantiate ls ts b) \<sqsubseteq> TFun a' b'
                  \<rbrakk> \<Longrightarrow> \<Xi>, \<sigma> \<turnstile> UAFunction f ts ls \<sim> VAFunction f ts ls : TFun a' b' \<langle>{}, {}\<rangle>"

| u_v_unit     : "\<Xi>, \<sigma> \<turnstile> UUnit \<sim> VUnit : TUnit \<langle>{}, {}\<rangle>"

| u_v_p_rec_ro : "\<lbrakk> \<Xi>, \<sigma> \<turnstile>* fs \<sim> fs' :r ts \<langle>r, {}\<rangle>
                  ; \<sigma> l = Some (URecord fs)
                  ; s = Boxed ReadOnly 
                  ; distinct (map fst ts)
<<<<<<< HEAD
                  \<rbrakk> \<Longrightarrow> \<Xi>, \<sigma> \<turnstile> UPtr l (RRecord (map (type_repr \<circ> fst \<circ> snd) ts)) 
                             \<sim> VRecord fs' : TRecord ts s \<langle>insert l r, {}\<rangle>"
=======
                  ; matches_type_sigil 0 {} (LRRecord (map (\<lambda>(n, t, _). (n, type_lrepr t)) ts)) (Boxed ReadOnly ptrl)
                  \<rbrakk> \<Longrightarrow> \<Xi>, \<sigma> \<turnstile> UPtr l (RRecord (map (type_repr \<circ> fst \<circ> snd) ts)) \<sim> VRecord fs' : TRecord ts s \<langle>insert l r, {}\<rangle>"
>>>>>>> e9de146c

| u_v_p_rec_w  : "\<lbrakk> \<Xi>, \<sigma> \<turnstile>* fs \<sim> fs' :r ts \<langle>r, w\<rangle>
                  ; \<sigma> l = Some (URecord fs)
                  ; l \<notin> (w \<union> r)
                  ; s = Boxed Writable 
                  ; distinct (map fst ts)
<<<<<<< HEAD
                  \<rbrakk> \<Longrightarrow> \<Xi>, \<sigma> \<turnstile> UPtr l (RRecord (map (type_repr \<circ> fst \<circ> snd) ts))  \<sim> VRecord fs' : TRecord ts s \<langle>r, insert l w\<rangle>"
=======
                  ;  matches_type_sigil 0 {} (LRRecord (map (\<lambda>(n, t, _). (n, type_lrepr t)) ts)) (Boxed Writable ptrl)
                  \<rbrakk> \<Longrightarrow> \<Xi>, \<sigma> \<turnstile> UPtr l (RRecord (map (type_repr \<circ> fst \<circ> snd) ts)) \<sim> VRecord fs' : TRecord ts s \<langle>r, insert l w\<rangle>"
>>>>>>> e9de146c

| u_v_p_abs_ro : "\<lbrakk> s = Boxed ReadOnly 
                  ; abs_upd_val a a' n ts s r w
                  ; 0, [], {} \<turnstile>* ts wellformed
                  ; \<sigma> l = Some (UAbstract a)
                  \<rbrakk> \<Longrightarrow> \<Xi>, \<sigma> \<turnstile> UPtr l (RCon n (map type_repr ts))  \<sim> VAbstract a' : TCon n ts s \<langle>insert l r, {}\<rangle>"


| u_v_p_abs_w  : "\<lbrakk> s = Boxed Writable 
                  ; abs_upd_val a a' n ts s r w
                  ; 0, [], {} \<turnstile>* ts wellformed
                  ; \<sigma> l = Some (UAbstract a)
                  ; l \<notin> (w \<union> r)
                  \<rbrakk> \<Longrightarrow> \<Xi>, \<sigma> \<turnstile> UPtr l (RCon n (map type_repr ts))  \<sim> VAbstract a' : TCon n ts s \<langle>r, insert l w\<rangle>"

| u_v_r_empty  : "\<Xi>, \<sigma> \<turnstile>* [] \<sim> [] :r [] \<langle>{}, {}\<rangle>"

| u_v_r_cons1  : "\<lbrakk> \<Xi>, \<sigma> \<turnstile>  x  \<sim> x'  :  t  \<langle>r , w \<rangle>
                  ; \<Xi>, \<sigma> \<turnstile>* xs \<sim> xs' :r ts \<langle>r', w'\<rangle>
                  ; w  \<inter> w' = {}
                  ; w  \<inter> r' = {}
                  ; w' \<inter> r  = {}
                  ; type_repr t = rp
                  \<rbrakk> \<Longrightarrow> \<Xi>, \<sigma> \<turnstile>* ((x,rp) # xs) \<sim> (x' # xs') :r ((n, t, Present) # ts) \<langle>r \<union> r', w \<union> w'\<rangle>"

| u_v_r_cons2  : "\<lbrakk> \<Xi>, \<sigma> \<turnstile>* xs \<sim> xs' :r ts \<langle>r, w\<rangle>
                  ; 0, [], {} \<turnstile> t wellformed
                  ; type_repr t = rp
                  ; upd.uval_repr x = rp
                  ; upd.uval_repr_deep x = rp
                  \<rbrakk> \<Longrightarrow> \<Xi>, \<sigma> \<turnstile>* ((x,rp) # xs) \<sim> (x' # xs') :r ((n, t, Taken) # ts) \<langle>r, w\<rangle>"

lemma upd_val_rel_to_vval_typing:
shows "\<Xi>, \<sigma> \<turnstile>  u  \<sim> v  :  \<tau>  \<langle>r, w\<rangle> \<Longrightarrow> val.vval_typing \<Xi> v \<tau>"
and   "\<Xi>, \<sigma> \<turnstile>* us \<sim> vs :r \<tau>s \<langle>r, w\<rangle> \<Longrightarrow> val.vval_typing_record \<Xi> vs \<tau>s"
proof (induct rule: upd_val_rel_upd_val_rel_record.inducts)
     case u_v_abstract then show ?case by (auto intro!: val.vval_typing_vval_typing_record.intros
                                                        abs_upd_val_to_vval_typing)
next case u_v_p_abs_ro then show ?case by (auto intro!: val.vval_typing_vval_typing_record.intros
                                                        abs_upd_val_to_vval_typing)
next case u_v_p_abs_w  then show ?case by (auto intro!: val.vval_typing_vval_typing_record.intros
                                                        abs_upd_val_to_vval_typing)
qed (auto intro!: val.vval_typing_vval_typing_record.intros)


lemma upd_val_rel_to_uval_typing:
shows "\<Xi>, \<sigma> \<turnstile>  u  \<sim> v  :  \<tau>  \<langle>r, w\<rangle> \<Longrightarrow> upd.uval_typing \<Xi> \<sigma> u \<tau> r w"
and   "\<Xi>, \<sigma> \<turnstile>* us \<sim> vs :r \<tau>s \<langle>r, w\<rangle> \<Longrightarrow> upd.uval_typing_record \<Xi> \<sigma> us \<tau>s r w"
proof (induct rule: upd_val_rel_upd_val_rel_record.inducts)
  case u_v_abstract
  then show ?case
    by (auto intro!: upd.uval_typing_uval_typing_record.intros abs_upd_val_to_uval_typing)
next
  case (u_v_p_abs_ro s  a a' n ts r w \<sigma> l \<Xi>)
  moreover then have "upd_abs_typing a n ts s r w"
    using abs_upd_val_to_uval_typing by simp
  moreover then have "w = {}"
    using upd.abs_typing_readonly u_v_p_abs_ro by force
  ultimately show ?case
    using upd.u_t_p_abs_ro by blast
next
  case (u_v_p_abs_w s    a a' n ts r w \<sigma> l \<Xi>)
  then show ?case
    by (auto dest: upd.abs_typing_readonly abs_upd_val_to_uval_typing
        intro!: upd.uval_typing_uval_typing_record.intros)
qed (auto intro!: upd.uval_typing_uval_typing_record.intros)


lemma u_v_prim' : "\<tau> = lit_type l \<Longrightarrow> l = l' \<Longrightarrow> \<Xi>, \<sigma> \<turnstile> UPrim l \<sim> VPrim l' : TPrim \<tau> \<langle>{}, {}\<rangle>"
   by (simp add: u_v_prim)

inductive_cases u_v_primE     [elim] : "\<Xi>, \<sigma> \<turnstile> UPrim l \<sim> VPrim l' : TPrim \<tau> \<langle>r, w\<rangle>"
inductive_cases u_v_functionE [elim] : "\<Xi>, \<sigma> \<turnstile> UFunction f ts ls \<sim> VFunction f' ts' ls' : TFun \<tau> \<rho> \<langle>r, w\<rangle>"
inductive_cases u_v_afunE     [elim] : "\<Xi>, \<sigma> \<turnstile> UAFunction f ts ls \<sim> VAFunction f' ts' ls' : TFun \<tau> \<rho> \<langle>r, w\<rangle>"
inductive_cases u_v_sumE      [elim] : "\<Xi>, \<sigma> \<turnstile> u \<sim> v : TSum \<tau>s \<langle>r, w\<rangle>"
inductive_cases u_v_productE  [elim] : "\<Xi>, \<sigma> \<turnstile> UProduct a b \<sim> VProduct a' b' : TProduct \<tau> \<rho> \<langle>r, w\<rangle>"
inductive_cases u_v_recE      [elim] : "\<Xi>, \<sigma> \<turnstile> URecord fs \<sim> VRecord fs' : \<tau> \<langle>r, w\<rangle>"
inductive_cases u_v_p_recE    [elim] : "\<Xi>, \<sigma> \<turnstile> UPtr p rp  \<sim> VRecord fs' : TRecord fs s \<langle>r, w\<rangle>"
inductive_cases u_v_r_emptyE  [elim] : "\<Xi>, \<sigma> \<turnstile>* [] \<sim> [] :r \<tau>s \<langle>r, w\<rangle>"
inductive_cases u_v_r_consE   [elim] : "\<Xi>, \<sigma> \<turnstile>* (a # b) \<sim> (a' # b') :r \<tau>s \<langle>r, w\<rangle>"
inductive_cases u_v_r_consE'  [elim] : "\<Xi>, \<sigma> \<turnstile>* (a # b) \<sim> xx :r \<tau>s \<langle>r, w\<rangle>"

lemma u_v_p_abs_ro': "\<lbrakk> s = Boxed ReadOnly 
                      ; abs_upd_val a a' n ts s r w
                      ; 0, [], {} \<turnstile>* ts wellformed
                      ; \<sigma> l = Some (UAbstract a)
                      ; ts' = map type_repr ts
                      \<rbrakk> \<Longrightarrow> \<Xi>, \<sigma> \<turnstile> UPtr l (RCon n ts')  \<sim> VAbstract a' : TCon n ts s \<langle>insert l r, {}\<rangle>"
  using u_v_p_abs_ro by blast

lemma u_v_p_abs_w': "\<lbrakk> s = Boxed Writable 
                     ; abs_upd_val a a' n ts s r w
                     ; 0, [], {} \<turnstile>* ts wellformed
                     ; \<sigma> l = Some (UAbstract a)
                     ; l \<notin> (w \<union> r)
                     ; ts' = map type_repr ts
                     \<rbrakk> \<Longrightarrow> \<Xi>, \<sigma> \<turnstile> UPtr l (RCon n ts')  \<sim> VAbstract a' : TCon n ts s \<langle>r, insert l w\<rangle>"
  using u_v_p_abs_w by blast


inductive upd_val_rel_all :: "('f \<Rightarrow> poly_type)
                            \<Rightarrow> ('f, 'au, 'l) store
                            \<Rightarrow> ('f, 'au, 'l) uval list
                            \<Rightarrow> ('f, 'av) vval list
                            \<Rightarrow> type list
                            \<Rightarrow> 'l set
                            \<Rightarrow> 'l set
                            \<Rightarrow> bool" ("_, _ \<turnstile>* _ \<sim> _ : _ \<langle>_, _\<rangle>" [30,0,0,0,0,0,20] 80) where
  u_v_all_empty  : "\<Xi>, \<sigma> \<turnstile>* [] \<sim> [] : [] \<langle>{}, {}\<rangle>"

| u_v_all_cons   : "\<lbrakk> \<Xi>, \<sigma> \<turnstile>  x  \<sim> x'  : t  \<langle>r , w \<rangle>
                    ; \<Xi>, \<sigma> \<turnstile>* xs \<sim> xs' : ts \<langle>r', w'\<rangle>
                    ; w  \<inter> w' = {}
                    ; w  \<inter> r' = {}
                    ; w' \<inter> r  = {}
                    \<rbrakk> \<Longrightarrow> \<Xi>, \<sigma> \<turnstile>* (x # xs) \<sim> (x' # xs') : (t # ts) \<langle>r \<union> r', w \<union> w'\<rangle>"

lemma upd_val_rel_all_to_vval_typing_all:
shows "\<Xi>, \<sigma> \<turnstile>* us \<sim> vs : \<tau>s  \<langle>r, w\<rangle> \<Longrightarrow> val.vval_typing_all \<Xi> vs \<tau>s"
proof (induct rule: upd_val_rel_all.inducts)
case u_v_all_empty then show ?case by (simp add: val.vval_typing_all_def)
case u_v_all_cons  then show ?case by (simp add: val.vval_typing_all_def upd_val_rel_to_vval_typing)
qed


lemma upd_val_rel_all_to_uval_typing_all:
shows "\<Xi>, \<sigma> \<turnstile>* us \<sim> vs : \<tau>s \<langle>r, w\<rangle> \<Longrightarrow> upd.uval_typing_all \<Xi> \<sigma> us \<tau>s r w"
proof (induct rule: upd_val_rel_all.inducts )
case u_v_all_empty then show ?case by (rule upd.u_t_all_empty)
case u_v_all_cons  then show ?case by (auto intro: upd.uval_typing_all.intros
                                            simp:  upd_val_rel_to_uval_typing)
qed

inductive u_v_matches :: "('f \<Rightarrow> poly_type)
                        \<Rightarrow> ('f, 'au, 'l) store
                        \<Rightarrow> ('f, 'au, 'l) uval env
                        \<Rightarrow> ('f, 'av) vval env
                        \<Rightarrow> ctx
                        \<Rightarrow> 'l set
                        \<Rightarrow> 'l set
                        \<Rightarrow> bool" ("_, _ \<turnstile> _ \<sim> _ matches _ \<langle>_, _\<rangle>" [30,0,0,0,0,0,20] 60) where

  u_v_matches_empty : "\<Xi>, \<sigma> \<turnstile> [] \<sim> [] matches [] \<langle>{}, {}\<rangle>"

| u_v_matches_none  : "\<lbrakk> \<Xi>, \<sigma> \<turnstile> xs \<sim> xs' matches \<Gamma> \<langle>r, w\<rangle>
                       \<rbrakk> \<Longrightarrow> \<Xi>, \<sigma> \<turnstile> (x # xs) \<sim> (x' # xs') matches (None # \<Gamma>) \<langle>r, w\<rangle>"

| u_v_matches_some  : "\<lbrakk> \<Xi>, \<sigma> \<turnstile> x \<sim> x' : t  \<langle>r , w \<rangle>
                       ; \<Xi>, \<sigma> \<turnstile> xs \<sim> xs' matches ts \<langle>r', w'\<rangle>
                       ; w  \<inter> w' = {}
                       ; w  \<inter> r' = {}
                       ; w' \<inter> r  = {}
                       \<rbrakk> \<Longrightarrow> \<Xi>, \<sigma> \<turnstile> (x # xs) \<sim> (x' # xs') matches (Some t # ts) \<langle>r \<union> r', w \<union> w'\<rangle>"

inductive_cases u_v_matches_consE: "\<Xi>, \<sigma> \<turnstile> \<gamma> \<sim> \<gamma>' matches (\<tau> # \<tau>s) \<langle> r , w \<rangle>"

lemma u_v_matches_to_matches:
assumes "\<Xi>, \<sigma> \<turnstile> us \<sim> vs matches \<Gamma> \<langle>r, w\<rangle>"
shows   "val.matches \<Xi> vs \<Gamma>"
using assms proof (induct rule: u_v_matches.inducts)
case u_v_matches_empty then show ?case by (simp add: val.matches_def)
case u_v_matches_none  then show ?case by (simp add: val.matches_def)
case u_v_matches_some  then show ?case by (simp add: val.matches_def upd_val_rel_to_vval_typing)
qed

lemma u_v_matches_to_matches_ptrs:
assumes "\<Xi>, \<sigma> \<turnstile> us \<sim> vs matches \<Gamma> \<langle>r, w\<rangle>"
shows   "upd.matches_ptrs \<Xi> \<sigma> us \<Gamma> r w"
using assms proof (induct rule: u_v_matches.inducts)
case u_v_matches_empty then show ?case by rule
case u_v_matches_none  then show ?case by (auto intro: upd.matches_ptrs_none)
case u_v_matches_some  then show ?case by (auto intro: upd.matches_ptrs_some
                                                simp: upd_val_rel_to_uval_typing)
qed

definition proc_env_u_v_matches :: "(('f, 'au, 'l) uabsfuns)

                                  \<Rightarrow> (('f, 'av)    vabsfuns)
                                  \<Rightarrow> ('f \<Rightarrow> poly_type)
                                  \<Rightarrow> bool"
           ("_ \<sim> _ matches-u-v _" [30,20] 60) where
  "\<xi> \<sim> \<xi>' matches-u-v \<Xi>
          \<equiv> (\<forall> f. let (L, K, C, \<tau>i, \<tau>o) = \<Xi> f
                  in (\<forall> \<sigma> \<sigma>' ls \<tau>s a a' v v' r w.
                          0, [], {} \<turnstile> ls, \<tau>s :s L, K, C
                      \<longrightarrow> (\<Xi> , \<sigma> \<turnstile> a \<sim> a' : instantiate ls \<tau>s \<tau>i \<langle>r, w\<rangle>)
                      \<longrightarrow> \<xi> f (\<sigma>, a) (\<sigma>', v)
                      \<longrightarrow> (\<xi>' f a' v'
                           \<longrightarrow> (\<exists>r' w'. (\<Xi> , \<sigma>' \<turnstile> v \<sim> v' : instantiate ls \<tau>s \<tau>o \<langle>r', w'\<rangle>)
                                    \<and> r' \<subseteq> r \<and> upd.frame \<sigma> w \<sigma>' w'))
                       \<and> (\<exists> v'. \<xi>' f a' v')))"

lemma upd_val_rel_record:
  assumes
    "\<Xi>, \<sigma> \<turnstile>* vs \<sim> vs' : ts \<langle>r, w\<rangle>"
    "length ns = length ts"
  shows
   "\<Xi>, \<sigma> \<turnstile>* (zip vs (map (type_repr) ts)) \<sim> vs' :r zip ns (zip ts (replicate (length ts) Present)) \<langle>r, w\<rangle>"
  using assms
proof (induct arbitrary: ns rule: upd_val_rel_all.induct)
qed (auto simp add: length_Suc_conv intro!: upd_val_rel_upd_val_rel_record.intros)

lemma upd_val_rel_pointers_noalias:
shows "\<lbrakk> \<Xi>, \<sigma> \<turnstile>  v  \<sim> v'  :  \<tau>  \<langle> r , w \<rangle> \<rbrakk> \<Longrightarrow> r \<inter> w = {}"
and   "\<lbrakk> \<Xi>, \<sigma> \<turnstile>* vs \<sim> vs' :r \<tau>s \<langle> r , w \<rangle> \<rbrakk> \<Longrightarrow> r \<inter> w = {}"
by (auto dest!: upd_val_rel_to_uval_typing  upd.uval_typing_pointers_noalias)

lemma u_v_shareable_not_writable:
assumes "S \<in> k"
shows "\<lbrakk> \<Xi>, \<sigma> \<turnstile>  v  \<sim> v'  :  \<tau>  \<langle> r , w \<rangle>; L, K, C \<turnstile>  \<tau>  :\<kappa>  k \<rbrakk> \<Longrightarrow> w = {}"
and   "\<lbrakk> \<Xi>, \<sigma> \<turnstile>* fs \<sim> fs' :r \<tau>s \<langle> r , w \<rangle>; L, K, C \<turnstile>* \<tau>s :\<kappa>r k \<rbrakk> \<Longrightarrow> w = {}"
using assms by (fastforce dest: upd_val_rel_to_uval_typing upd.shareable_not_writable)+

lemma u_v_discardable_not_writable:
assumes "D \<in> k"
shows "\<lbrakk> \<Xi>, \<sigma> \<turnstile>  v  \<sim> v'  :  \<tau>  \<langle> r , w \<rangle>; L, K, C \<turnstile>  \<tau>  :\<kappa>  k \<rbrakk> \<Longrightarrow> w = {}"
and   "\<lbrakk> \<Xi>, \<sigma> \<turnstile>* fs \<sim> fs' :r \<tau>s \<langle> r , w \<rangle>; L, K, C \<turnstile>* \<tau>s :\<kappa>r k \<rbrakk> \<Longrightarrow> w = {}"
using assms by (fastforce dest: upd_val_rel_to_uval_typing upd.discardable_not_writable)+


lemma u_v_discardable_not_writable_all:
assumes "D \<in> k"
shows   "\<lbrakk> \<Xi>, \<sigma> \<turnstile>* fs \<sim> fs' : \<tau>s \<langle> r , w \<rangle>; L, K, C \<turnstile>* \<tau>s :\<kappa> k \<rbrakk> \<Longrightarrow> w = {}"
using assms by (fastforce dest: upd_val_rel_all_to_uval_typing_all upd.discardable_not_writable_all)

lemma u_v_escapable_no_readers:
shows   "\<lbrakk> \<Xi> , \<sigma> \<turnstile>  x  \<sim> x'  :  \<tau>  \<langle>r, w\<rangle> ; E \<in> k; 0, [], {} \<turnstile>  \<tau>  :\<kappa>  k \<rbrakk> \<Longrightarrow> r = {}"
and     "\<lbrakk> \<Xi> , \<sigma> \<turnstile>* xs \<sim> xs' :r \<tau>s \<langle>r, w\<rangle> ; E \<in> k; 0, [], {} \<turnstile>* \<tau>s :\<kappa>r k \<rbrakk> \<Longrightarrow> r = {}"
by (auto dest: upd_val_rel_to_uval_typing upd.escapable_no_readers)

lemma u_v_tprim_no_pointers:
assumes "\<Xi> , \<sigma> \<turnstile> u \<sim> v : TPrim \<tau> \<langle>r, w\<rangle>"
shows   "r = {}"
and     "w = {}"
using assms by (auto dest: upd_val_rel_to_uval_typing upd.tprim_no_pointers)

lemma u_v_tfun_no_pointers:
assumes "\<Xi> , \<sigma> \<turnstile> u \<sim> v : TFun \<tau> \<rho> \<langle>r, w\<rangle>"
shows   "r = {}"
and     "w = {}"
using assms by (auto dest: upd_val_rel_to_uval_typing upd.tfun_no_pointers)

lemma u_v_map_tprim_no_pointers:
assumes "\<Xi> , \<sigma> \<turnstile>* us \<sim> vs : map TPrim \<tau>s \<langle>r, w\<rangle>"
shows   "r = {}"
and     "w = {}"
using assms by (auto dest: upd_val_rel_all_to_uval_typing_all upd.map_tprim_no_pointers)

lemma u_v_map_tprim_no_pointers':
assumes "\<Xi> , \<sigma> \<turnstile>* us \<sim> vs : map TPrim \<tau>s \<langle>r, w\<rangle>"
shows   "\<Xi> , \<sigma> \<turnstile>* us \<sim> vs : map TPrim \<tau>s \<langle>{}, {}\<rangle>"
using assms by (auto dest: u_v_map_tprim_no_pointers)

lemma u_v_matches_none [simp]:
shows "(\<Xi>, \<sigma> \<turnstile> (x # xs) \<sim> (x' # xs') matches (None # ts) \<langle>r , w\<rangle>)
     = (\<Xi>, \<sigma> \<turnstile> xs       \<sim> xs'        matches ts          \<langle>r , w\<rangle>)"
proof (rule iffI)
     assume "\<Xi>, \<sigma> \<turnstile> (x # xs) \<sim> (x' # xs') matches (None # ts) \<langle>r, w\<rangle>"
then show   "\<Xi>, \<sigma> \<turnstile> xs       \<sim> xs'        matches ts          \<langle>r, w\<rangle>"
     by (auto elim: u_v_matches.cases)

next assume "\<Xi>, \<sigma> \<turnstile> xs       \<sim> xs'        matches ts          \<langle>r, w\<rangle>"
then show   "\<Xi>, \<sigma> \<turnstile> (x # xs) \<sim> (x' # xs') matches (None # ts) \<langle>r, w\<rangle>"
     by (auto intro: u_v_matches.intros)
qed

lemma u_v_pointerset_helper:
assumes "\<Xi>, \<sigma> \<turnstile> u \<sim> v : \<tau> \<langle>r, w\<rangle>"
and     "r = r'"
and     "w = w'"
shows   "\<Xi>, \<sigma> \<turnstile> u \<sim> v : \<tau> \<langle>r', w'\<rangle>"
using assms by auto

lemma u_v_pointerset_helper_record:
assumes "\<Xi>, \<sigma> \<turnstile>* us \<sim> vs :r \<tau>s \<langle>r, w\<rangle>"
and     "r = r'"
and     "w = w'"
shows   "\<Xi>, \<sigma> \<turnstile>* us \<sim> vs :r \<tau>s \<langle>r', w'\<rangle>"
using assms by auto

lemma u_v_pointerset_helper_matches:
assumes "\<Xi>, \<sigma> \<turnstile> us \<sim> vs matches \<tau>s \<langle>r, w\<rangle>"
and     "r = r'"
and     "w = w'"
shows   "\<Xi>, \<sigma> \<turnstile> us \<sim> vs matches \<tau>s \<langle>r', w'\<rangle>"
using assms by auto

lemma upd_val_rel_bang:
shows" \<Xi>, \<sigma> \<turnstile>  u  \<sim> v  :  \<tau>  \<langle>r, w\<rangle> \<Longrightarrow> \<Xi>, \<sigma> \<turnstile>  u  \<sim> v  :  bang \<tau> \<langle>r \<union> w, {}\<rangle>"
and   "\<Xi>, \<sigma> \<turnstile>* us \<sim> vs :r \<tau>s \<langle>r, w\<rangle> \<Longrightarrow> \<Xi>, \<sigma> \<turnstile>* us \<sim> vs :r (map (apsnd (apfst bang)) \<tau>s) \<langle>r \<union> w, {}\<rangle>"
proof (induct rule: upd_val_rel_upd_val_rel_record.inducts)
     case u_v_prim     then show ?case by (auto  intro: upd_val_rel_upd_val_rel_record.intros)
next case u_v_product  then show ?case by (auto  dest:  upd_val_rel_upd_val_rel_record.u_v_product
                                                 intro: u_v_pointerset_helper)
next case (u_v_sum \<Xi> \<sigma> a a' t r w g ts rs)
  moreover from u_v_sum have wf: "0, [], {} \<turnstile> TSum (map (\<lambda>(c, t, b). (c, bang t, b)) ts) wellformed"
    using bang_wellformed type_wellformed_pretty_def by fastforce

  moreover from this u_v_sum have "map (\<lambda>(c, \<tau>, uu). (c, type_repr \<tau>)) ts = map (\<lambda>(c, \<tau>, uu). (c, type_repr \<tau>)) (map (\<lambda>(c, t, b). (c, bang t, b)) ts)"
    using bang_wellformed wellformed_bang_type_repr
    by (clarsimp, metis kinding_iff_wellformed(1) kinding_simps(6) kinding_variant_wellformed_elem u_v_sum.hyps(5))

  ultimately show ?case by (force intro: upd_val_rel_upd_val_rel_record.intros)
next case u_v_struct   then show ?case by (auto intro: upd_val_rel_upd_val_rel_record.intros
                                                simp add: map_snd3_keep)
next case u_v_abstract then show ?case by (force intro!: upd_val_rel_upd_val_rel_record.intros
                                                 intro : bang_wellformed bang_kind
                                                         abs_upd_val_bang[where s=Unboxed, simplified])
next case u_v_function then show ?case by (force intro: upd_val_rel_upd_val_rel_record.intros)
next case u_v_afun     then show ?case by (force intro: upd_val_rel_upd_val_rel_record.intros)
next case u_v_unit     then show ?case by (force intro: upd_val_rel_upd_val_rel_record.intros)
next case u_v_p_rec_ro
  then show ?case
    apply clarsimp
    apply (drule upd_val_rel_to_uval_typing)
    apply (drule upd.uval_typing_to_wellformed(2))
    apply (frule upd_val_rel_upd_val_rel_record.u_v_p_rec_ro)
       apply (auto dest!: kinding_all_record' upd.bang_type_repr'
        simp add: fst_apfst_compcomp snd_apsnd_compcomp map_snd3_keep)
    apply(simp add:compose_triple map_snd3_keep[symmetric] bang_lrepr)
    done
next case u_v_p_rec_w
  then show ?case
    apply clarsimp
    apply (drule upd_val_rel_to_uval_typing)
    apply (drule upd.uval_typing_to_wellformed(2))
    apply (frule upd_val_rel_upd_val_rel_record.u_v_p_rec_ro)
       apply (auto dest!: kinding_all_record' upd.bang_type_repr'
        simp add: fst_apfst_compcomp snd_apsnd_compcomp map_snd3_keep
    )
    apply(simp add: compose_triple  map_snd3_keep[symmetric] bang_lrepr
matches_type_sigil_boxed
 )

    done
next
  case (u_v_p_abs_ro s  a a' n ts r w \<sigma> l \<Xi>)
  have f1: "map (type_repr \<circ> bang) ts = map type_repr ts"
    using bang_type_repr u_v_p_abs_ro.hyps
    by force
  
  have "\<Xi>, \<sigma> \<turnstile> UPtr l (RCon n (map type_repr (map bang ts)))   \<sim> VAbstract a' : TCon n (map bang ts) (bang_sigil s) \<langle>insert l r , {}\<rangle>"
    using u_v_p_abs_ro bang_wellformed
  proof (intro upd_val_rel_upd_val_rel_record.u_v_p_abs_ro)
    have "upd_abs_typing a n ts s r w"
      using u_v_p_abs_ro abs_upd_val_to_uval_typing by blast
    then have "w = {}"
      using u_v_p_abs_ro upd.abs_typing_readonly[where w=w] by force
    moreover have "abs_upd_val a a' n (map bang ts) (bang_sigil s) (r \<union> w) {}"
      using u_v_p_abs_ro(2) abs_upd_val_bang by simp
    ultimately show "abs_upd_val a a' n (map bang ts) (bang_sigil s) r {}"
      by simp
  qed force+
  then show ?case
    by (simp add: f1)
next case u_v_p_abs_w  then show ?case by (auto intro!: u_v_p_abs_ro' bang_wellformed dest: bang_kind abs_upd_val_bang)
next case u_v_r_empty  then show ?case by (force intro: upd_val_rel_upd_val_rel_record.intros)
next
  case (u_v_r_cons1 \<Xi> \<sigma> x x' t r w xs xs' ts r' w' rp)
  then show ?case
    apply (clarsimp)
    apply (drule(1) upd_val_rel_upd_val_rel_record.u_v_r_cons1
        [where t = "bang t" and ts = "map (apsnd (apfst bang)) ts"]
        , blast, blast, blast, simp)
    apply (rule u_v_pointerset_helper_record)
    apply (force dest: upd_val_rel_to_uval_typing upd.uval_typing_to_wellformed(1))+
    done
next case u_v_r_cons2 then show ?case
    by (auto intro!: upd_val_rel_upd_val_rel_record.intros intro: bang_wellformed bang_type_repr)
qed


lemma u_v_function_instantiate:
  assumes " L', K', C' \<turnstile> ls, ts :s L, K, C"
 (* "list_all2 (kinding K') ts K" *)
and     (* "list_all2 (kinding []) \<delta> K'" *)
        "0, [], {} \<turnstile> \<epsilon> , \<delta> :s L', K', C'"
and     "L, K, C \<turnstile> t wellformed"
and     "L, K, C \<turnstile> u wellformed"
and     "\<Xi>, L, K, C, [Some t] \<turnstile> f : u"
shows   "\<Xi>, \<sigma> \<turnstile> UFunction f (map (instantiate \<epsilon> \<delta>) ts) (map (instantiate_lay \<epsilon>) ls)
              \<sim> VFunction f (map (instantiate \<epsilon> \<delta>) ts) (map (instantiate_lay \<epsilon>) ls) : TFun (instantiate \<epsilon> \<delta> (instantiate ls ts t))
                                                            (instantiate \<epsilon> \<delta> (instantiate ls ts u)) \<langle>{}, {}\<rangle>"
proof -
  from assms have tfun_eq:
    "TFun (instantiate \<epsilon> \<delta> (instantiate ls ts t))
          (instantiate \<epsilon> \<delta> (instantiate ls ts u))
   = TFun (instantiate (map (instantiate_lay \<epsilon>) ls) (map (instantiate \<epsilon> \<delta>) ts) t)
          (instantiate (map (instantiate_lay \<epsilon>) ls) (map (instantiate \<epsilon> \<delta>) ts) u)"
    by (force intro: instantiate_instantiate dest: list_all2_lengthD
simp add:subst_wellformed_def
)


  have tfun_sub:
    "0, [], {} \<turnstile> TFun (instantiate (map (instantiate_lay \<epsilon>) ls) (map (instantiate \<epsilon> \<delta>) ts) t) 
   (instantiate (map (instantiate_lay \<epsilon>) ls) (map (instantiate \<epsilon> \<delta>) ts) u)
        \<sqsubseteq> TFun (instantiate    \<epsilon>   \<delta> (instantiate ls ts t)) (instantiate   \<epsilon>    \<delta> (instantiate ls ts u))"
    using assms tfun_eq
    by (metis (mono_tags, lifting) list_all2_substitutivity specialisation_subtyping subty_tfun subtyping_refl)

  with assms show ?thesis by (force intro: upd_val_rel_upd_val_rel_record.intros
                                           list_all2_substitutivity
                                    simp add: kinding_simps)
qed

lemma u_v_afun_instantiate:
  assumes (* "list_all2 (kinding K') ts K" *)
 "L', K', C' \<turnstile> ls, ts :s L, K, C"
and     (* "list_all2 (kinding []) \<delta> K'" *)
"0, [], {} \<turnstile> \<epsilon> , \<delta> :s L', K', C'"
and     "L, K, C \<turnstile> t wellformed"
and     "L, K, C \<turnstile> u wellformed"
and     "\<Xi> f = (L, K, C, t, u)"
shows   "\<Xi>, \<sigma> \<turnstile> UAFunction f (map (instantiate \<epsilon> \<delta>) ts)  (map (instantiate_lay \<epsilon>) ls)
              \<sim> VAFunction f (map (instantiate \<epsilon> \<delta>) ts)  (map (instantiate_lay \<epsilon>) ls)
                 : TFun (instantiate \<epsilon> \<delta> (instantiate ls ts t))
                                                            (instantiate \<epsilon> \<delta> (instantiate ls ts u)) \<langle>{}, {}\<rangle>"
proof -
  from assms have tfun_eq:
    "TFun (instantiate \<epsilon> \<delta> (instantiate ls ts t))
          (instantiate \<epsilon> \<delta> (instantiate ls ts u))
   = TFun (instantiate  (map (instantiate_lay \<epsilon>) ls) (map (instantiate \<epsilon> \<delta>) ts) t)
          (instantiate  (map (instantiate_lay \<epsilon>) ls) (map (instantiate \<epsilon> \<delta>) ts) u)"
by (fastforce intro: instantiate_instantiate simp add:subst_wellformed_def dest: list_all2_lengthD)

(*
  have tfun_sub:
    "0, [], {} \<turnstile> TFun (instantiate  (map (instantiate_lay \<epsilon>) []) (map (instantiate \<epsilon> \<delta>) ts) t) (instantiate  (map (instantiate_lay \<epsilon>) []) (map (instantiate \<epsilon> \<delta>) ts) u)
        \<sqsubseteq> TFun (instantiate \<epsilon>      \<delta> (instantiate ls ts t)) (instantiate   \<epsilon>    \<delta> (instantiate ls ts u))"
    using assms tfun_eq
    by (metis (mono_tags, lifting) list_all2_substitutivity specialisation_subtyping subty_tfun subtyping_refl)
*)

  show ?thesis
    using assms list_all2_substitutivity
  by(fastforce intro:upd_val_rel_upd_val_rel_record.intros simp add:tfun_eq subtyping_refl)
qed

lemma u_v_matches_noalias:
assumes "\<Xi>, \<sigma> \<turnstile> \<gamma> \<sim> \<gamma>' matches \<Gamma> \<langle>r, w\<rangle>"
shows   "w \<inter> r = {}"
using assms by (auto dest: u_v_matches_to_matches_ptrs upd.matches_ptrs_noalias)


lemma u_v_matches_some_bang:
assumes "\<Xi>, \<sigma> \<turnstile> x \<sim> x' : t \<langle>r, w\<rangle>"
and     "\<Xi>, \<sigma> \<turnstile> xs \<sim> xs' matches ts \<langle>r' \<union> b, w'\<rangle>"
and     "w \<inter> w' = {}"
and     "w \<inter> r' = {}"
and     "w' \<inter> r = {}"
shows   "\<Xi>, \<sigma> \<turnstile> (x # xs) \<sim> (x' # xs') matches Some (bang t) # ts \<langle>r \<union> (r' \<union> (b \<union> w)), w'\<rangle>"
proof -
have SetLemma : "r \<union> (r' \<union> (b \<union> w)) = (r \<union> w) \<union> (r' \<union> b)" by auto
from assms show ?thesis by (auto simp:  SetLemma
                                 intro: u_v_matches_some
                                          [where w = "{}", simplified]
                                        upd_val_rel_bang)
qed

lemma u_v_matches_split':
assumes "0, [], {} \<turnstile> \<Gamma> \<leadsto> \<Gamma>1 | \<Gamma>2"
and     "\<Xi>, \<sigma> \<turnstile> \<gamma> \<sim> \<gamma>' matches \<Gamma> \<langle>r, w\<rangle>"
shows   "\<exists>r' w' r'' w''. r = r' \<union> r''
                       \<and> w = w' \<union> w''
                       \<and> w' \<inter> w'' = {}
                       \<and> (\<Xi>, \<sigma> \<turnstile> \<gamma> \<sim> \<gamma>' matches \<Gamma>1 \<langle>r' , w' \<rangle>)
                       \<and> (\<Xi>, \<sigma> \<turnstile> \<gamma> \<sim> \<gamma>' matches \<Gamma>2 \<langle>r'', w''\<rangle>)"
using assms proof (induct arbitrary: \<gamma> \<gamma>' r w rule: split_induct)
     case split_empty then show ?case by (fastforce elim:  u_v_matches.cases
                                                    intro: u_v_matches.intros)
next case (split_cons x xs a as b bs)
  then show ?case
  proof (cases \<Xi> \<sigma> \<gamma> \<gamma>' x xs r w rule: u_v_matches_consE)
       case 1 with split_cons show ?case   by simp
  next case 2 with split_cons show ?thesis by (auto elim: split_comp.cases)
  next case (3 _ _ _ rx wx _ _ rs ws)
    with split_cons show ?thesis
    proof (cases rule: split_comp.cases)
         case none  with 3 show ?thesis by simp
    next case left  with 3 show ?thesis
      apply (clarsimp dest!: split_cons(3))
      apply (rule_tac x = "rx \<union> r'" in exI)
      apply (rule_tac x = "wx \<union> w'" in exI)
      apply (rule_tac x = "r''"     in exI, rule,blast)
      apply (rule_tac x = "w''"     in exI)
      apply (force intro!: u_v_matches.intros)
    done
    next case right with 3 show ?thesis
      apply (clarsimp dest!: split_cons(3))
      apply (rule_tac x = "r'"       in exI)
      apply (rule_tac x = "w'"       in exI)
      apply (rule_tac x = "rx \<union> r''" in exI, rule, blast)
      apply (rule_tac x = "wx \<union> w''" in exI)
      apply (force intro!: u_v_matches.intros)
    done
    next case share with 3 show ?thesis
      apply (clarsimp dest!: split_cons(3))
      apply (rule_tac V="S \<in> {S}" in revcut_rl, blast)
      apply (drule(2) u_v_shareable_not_writable)
      apply (clarsimp)
      apply (rule_tac x = "rx \<union> r'"  in exI)
      apply (rule_tac x = "w'"       in exI)
      apply (rule_tac x = "rx \<union> r''" in exI, rule, blast)
      apply (rule_tac x = "w''"      in exI)
      apply (force intro: u_v_matches_some [where w = "{}", simplified])
    done
    qed
  qed
qed

lemma u_v_matches_split:
assumes "L, K, C \<turnstile> \<Gamma> \<leadsto> \<Gamma>1 | \<Gamma>2"
and     "\<Xi>, \<sigma> \<turnstile> \<gamma> \<sim> \<gamma>' matches (instantiate_ctx \<epsilon> \<tau>s \<Gamma>) \<langle>r, w\<rangle>"
(* and     "list_all2 (kinding []) \<tau>s K" *)
and     "0, [], {} \<turnstile> \<epsilon>, \<tau>s :s L, K, C"
shows   "\<exists>r' w' r'' w''. r = r' \<union> r''
                       \<and> w = w' \<union> w''
                       \<and> w' \<inter> w'' = {}
                       \<and> (\<Xi>, \<sigma> \<turnstile> \<gamma> \<sim> \<gamma>' matches (instantiate_ctx \<epsilon> \<tau>s \<Gamma>1) \<langle>r' , w' \<rangle>)
                       \<and> (\<Xi>, \<sigma> \<turnstile> \<gamma> \<sim> \<gamma>' matches (instantiate_ctx \<epsilon> \<tau>s \<Gamma>2) \<langle>r'', w''\<rangle>)"
using assms by (auto dest:  instantiate_ctx_split
                     intro: u_v_matches_split' [simplified])


lemma u_v_matches_split_bang':
assumes "split_bang 0 [] {} vs \<Gamma> \<Gamma>1 \<Gamma>2"
and     "\<Xi>, \<sigma> \<turnstile> \<gamma> \<sim> \<gamma>' matches \<Gamma> \<langle>r, w\<rangle>"
shows   "\<exists>r' w' r'' w'' b. r = r' \<union> r''
                         \<and> w' \<inter> w'' = {}
                         \<and> w = w' \<union> w'' \<union> b
                         \<and> b \<inter> (w' \<union> w'') = {}
                         \<and> (\<Xi>, \<sigma> \<turnstile> \<gamma> \<sim> \<gamma>' matches \<Gamma>1 \<langle>r' \<union> b, w'     \<rangle>)
                         \<and> (\<Xi>, \<sigma> \<turnstile> \<gamma> \<sim> \<gamma>' matches \<Gamma>2 \<langle>r''   , w'' \<union> b\<rangle>)"
  using assms
proof (induct arbitrary: \<gamma> \<gamma>' r w rule: split_bang.induct)
  case split_bang_empty then show ?case
    by (fastforce elim: u_v_matches.cases intro: u_v_matches.intros)
next case (split_bang_cons L K C "is" xs as bs x a b)
  then show ?case
  proof (cases x)
    case None
    then obtain g \<gamma>a g' \<gamma>a'
      where \<gamma>_\<gamma>'_are:
        "\<gamma>  = g  # \<gamma>a"
        "\<gamma>' = g' # \<gamma>a'"
        and "\<Xi>, \<sigma> \<turnstile> \<gamma>a \<sim> \<gamma>a' matches xs \<langle>r, w\<rangle>"
      using split_bang_cons.prems
      by (fastforce elim: u_v_matches_consE)
    then obtain r1 w1 r2 w2 p
      where
        "r = r1 \<union> r2"
        "w1 \<inter> w2 = {}"
        "w = w1 \<union> w2 \<union> p"
        "p \<inter> (w1 \<union> w2) = {}"
        "\<Xi>, \<sigma> \<turnstile> \<gamma>a \<sim> \<gamma>a' matches as \<langle>r1 \<union> p, w1\<rangle>"
        "\<Xi>, \<sigma> \<turnstile> \<gamma>a \<sim> \<gamma>a' matches bs \<langle>r2, w2 \<union> p\<rangle>"
      using split_bang_cons.hyps by meson
    moreover have
      "a = None"
      "b = None"
      using split_bang_cons.hyps
      by (simp add: None split_bang_comp.simps split_comp.simps)+
    ultimately show ?thesis
      by (metis \<gamma>_\<gamma>'_are u_v_matches.intros)
  next
    case (Some t)
    then obtain g \<gamma>a g' \<gamma>a' r1 w1 r2 w2
      where split\<gamma>s:
        "\<gamma>  = g  # \<gamma>a"
        "\<gamma>' = g' # \<gamma>a'"
        "r = r1 \<union> r2"
        "w = w1 \<union> w2"
        "\<Xi>, \<sigma> \<turnstile>  g \<sim> g' : t \<langle>r1, w1\<rangle>"
        "\<Xi>, \<sigma> \<turnstile> \<gamma>a \<sim> \<gamma>a' matches xs \<langle>r2, w2\<rangle>"
        "w1 \<inter> w2 = {}"
        "w1 \<inter> r2 = {}"
        "w2 \<inter> r1 = {}"
      using split_bang_cons.prems
      by (fastforce elim!: u_v_matches_consE)
    then obtain r21 w21 r22 w22 p
      where split\<gamma>as:
        "r2 = r21 \<union> r22"
        "w21 \<inter> w22 = {}"
        "w2 = w21 \<union> w22 \<union> p"
        "p \<inter> (w21 \<union> w22) = {}"
        "\<Xi>, \<sigma> \<turnstile> \<gamma>a \<sim> \<gamma>a' matches as \<langle>r21 \<union> p, w21\<rangle>"
        "\<Xi>, \<sigma> \<turnstile> \<gamma>a \<sim> \<gamma>a' matches bs \<langle>r22, w22 \<union> p\<rangle>"
      using split_bang_cons.hyps by meson

    show ?thesis
    proof (cases "0 \<in> is")
      case True
      moreover have "\<Xi>, \<sigma> \<turnstile> g # \<gamma>a \<sim> g' # \<gamma>a' matches Some (bang t) # as \<langle>r1 \<union> (r21 \<union> (p \<union> w1)), w21\<rangle>"
        using split\<gamma>s split\<gamma>as
        by (auto intro!: u_v_matches_some_bang)
      moreover have "\<Xi>, \<sigma> \<turnstile> g # \<gamma>a \<sim> g' # \<gamma>a' matches Some t # bs \<langle>r1 \<union> r22, w1 \<union> (w22 \<union> p)\<rangle>"
        using split\<gamma>s split\<gamma>as
        by (auto intro!: u_v_matches_some)
      moreover have "a = Some (bang t)" "b = Some t"
        using Some True split_bang_comp.cases split_bang_cons.hyps(3)
        by force+
      ultimately show ?thesis
        apply (rule_tac x = "r1 \<union> r21" in exI)
        apply (rule_tac x = "w21"      in exI)
        apply (rule_tac x = "r1 \<union> r22" in exI)
        apply (rule_tac x = "w22"      in exI)
        apply (rule_tac x = "p \<union> w1"   in exI)
        using split\<gamma>s split\<gamma>as
        by (auto simp: Un_assoc Int_Un_distrib Int_Un_distrib2
            intro:  u_v_pointerset_helper_matches)
    next
      case False

      have "L, K, C \<turnstile> Some t \<leadsto> a \<parallel> b"
        using False split_bang_cons.hyps
        by (simp add: Some split_bang_comp.simps)
      then show ?thesis
      proof (cases rule: split_comp.cases)
        case left
        moreover have "\<Xi>, \<sigma> \<turnstile> \<gamma> \<sim> \<gamma>' matches Some t # as \<langle>r1 \<union> (r21 \<union> p), w1 \<union> w21\<rangle>"
          using split\<gamma>s split\<gamma>as
          by (auto intro!: u_v_matches_some)
        ultimately show ?thesis
          apply (rule_tac x = "r1 \<union> r21" in exI)
          apply (rule_tac x = "w1 \<union> w21" in exI)
          apply (rule_tac x = "r22"      in exI)
          apply (rule_tac x = "w22"      in exI)
          apply (rule_tac x = "p"        in exI)
          using split\<gamma>s split\<gamma>as
          by (auto simp: Un_assoc)
      next case right
        moreover have "\<Xi>, \<sigma> \<turnstile> g # \<gamma>a \<sim> g' # \<gamma>a' matches Some t # bs \<langle>r1 \<union> r22, w1 \<union> (w22 \<union> p)\<rangle>"
          using split\<gamma>s split\<gamma>as
          by (auto intro!: u_v_matches_some)
        ultimately show ?thesis
          apply (rule_tac x = "r21"      in exI)
          apply (rule_tac x = "w21"      in exI)
          apply (rule_tac x = "r1 \<union> r22" in exI)
          apply (rule_tac x = "w1 \<union> w22" in exI)
          apply (rule_tac x = "p"        in exI)
          using split\<gamma>s split\<gamma>as
          by (auto simp: Un_assoc)
      next case share
        moreover then have w1_empty: "w1 = {}"
          using u_v_shareable_not_writable split\<gamma>s by blast
        moreover have "\<Xi>, \<sigma> \<turnstile> g # \<gamma>a \<sim> g' # \<gamma>a' matches Some t # as \<langle>r1 \<union> (r21 \<union> p), {} \<union> w21\<rangle>"
          using split\<gamma>s split\<gamma>as
          by (intro u_v_matches_some, auto simp add: w1_empty)
        moreover have "\<Xi>, \<sigma> \<turnstile> g # \<gamma>a \<sim> g' # \<gamma>a' matches Some t # bs \<langle>r1 \<union> r22, {} \<union> (w22 \<union> p)\<rangle>"
          using split\<gamma>s split\<gamma>as
          by (intro u_v_matches_some, auto simp add: w1_empty)
        ultimately show ?thesis
          apply (rule_tac x = "r1 \<union> r21" in exI)
          apply (rule_tac x = "w21"      in exI)
          apply (rule_tac x = "r1 \<union> r22" in exI)
          apply (rule_tac x = "w22"      in exI)
          apply (rule_tac x = "p"        in exI)
          using split\<gamma>s split\<gamma>as
          by (auto simp: Un_assoc)
      qed
    qed
  qed
qed


lemma u_v_matches_split_bang:
assumes "split_bang L K C vs \<Gamma> \<Gamma>1 \<Gamma>2"
and     "\<Xi>, \<sigma> \<turnstile> \<gamma> \<sim> \<gamma>' matches (instantiate_ctx \<epsilon> \<tau>s \<Gamma>) \<langle>r, w\<rangle>"
(* and     "list_all2 (kinding []) \<tau>s K" *)
and     "0, [], {} \<turnstile> \<epsilon>, \<tau>s :s L, K, C"
shows   "\<exists>r' w' r'' w'' b. r = r' \<union> r''
                         \<and> w' \<inter> w'' = {}
                         \<and> w = w' \<union> w'' \<union> b
                         \<and> b \<inter> (w' \<union> w'') = {}
                         \<and> (\<Xi>, \<sigma> \<turnstile> \<gamma> \<sim> \<gamma>' matches (instantiate_ctx \<epsilon> \<tau>s \<Gamma>1) \<langle>r'  \<union> b , w'     \<rangle>)
                         \<and> (\<Xi>, \<sigma> \<turnstile> \<gamma> \<sim> \<gamma>' matches (instantiate_ctx \<epsilon> \<tau>s \<Gamma>2) \<langle>r''     , w'' \<union> b\<rangle>)"
using assms by (auto dest:  instantiate_ctx_split_bang
                     intro: u_v_matches_split_bang' [simplified])

lemma u_v_matches_weaken':
assumes "0, [], {} \<turnstile> \<Gamma> \<leadsto>w \<Gamma>'"
and     "\<Xi>, \<sigma> \<turnstile> \<gamma> \<sim> \<gamma>' matches \<Gamma>  \<langle>r, w\<rangle>"
shows   "\<exists> r'. (r' \<subseteq> r) \<and> (\<Xi>, \<sigma> \<turnstile> \<gamma> \<sim> \<gamma>' matches \<Gamma>' \<langle>r', w\<rangle>)"
using assms(1) [simplified weakening_def] and assms(2-)
proof (induct arbitrary: \<gamma> \<gamma>' r w rule: list_all2_induct )
     case Nil  then show ?case by auto
next case (Cons x xs y ys) then show ?case
  proof (cases rule: weakening_comp.cases)
       case none with Cons show ?thesis by (force elim!: u_v_matches_consE)
  next case keep with Cons show ?thesis
    apply (safe elim!: u_v_matches_consE dest!: Cons(3))
    apply (rule_tac x = "r \<union> r'a" in exI)
    apply (force intro!: u_v_matches.intros)
  done
next case (drop t)
  with Cons drop show ?thesis
    apply (safe elim!: u_v_matches_consE weakening_comp.cases dest!: Cons(3))
    apply clarsimp
    apply (frule u_v_discardable_not_writable[OF Set.singletonI])
    apply (force dest: kinding_in_kind_helper)
    apply (rule_tac x = "r'a" in exI)
    apply (force)
  done
  qed
qed

lemma u_v_matches_weaken:
assumes "L, K, C \<turnstile> \<Gamma> \<leadsto>w \<Gamma>'"
and     "\<Xi>, \<sigma> \<turnstile> \<gamma> \<sim> \<gamma>' matches (instantiate_ctx \<epsilon> \<tau>s \<Gamma>) \<langle>r, w\<rangle>"
and     "0, [], {} \<turnstile> \<epsilon>, \<tau>s :s L, K, C"
shows   "\<exists>r'. (r' \<subseteq> r) \<and> (\<Xi>, \<sigma> \<turnstile> \<gamma> \<sim> \<gamma>' matches (instantiate_ctx \<epsilon> \<tau>s \<Gamma>') \<langle>r', w\<rangle>) "
using assms by (auto dest:  instantiate_ctx_weaken
                     intro: u_v_matches_weaken' [simplified])



lemma u_v_matches_cons:
assumes "0, [], {} \<turnstile> \<epsilon>, \<tau>s :s L, K, C"
and     "\<Xi> , \<sigma> \<turnstile> \<gamma> \<sim> \<gamma>' matches (instantiate_ctx \<epsilon> \<tau>s \<Gamma>) \<langle>r', w'\<rangle>"
and     "\<Xi> , \<sigma> \<turnstile> x \<sim> x' : instantiate \<epsilon> \<tau>s \<tau> \<langle>r, w\<rangle>"
and     "w  \<inter> w' = {}"
and     "w  \<inter> r' = {}"
and     "w' \<inter> r  = {}"
shows   "\<Xi> , \<sigma> \<turnstile> (x # \<gamma>) \<sim> (x' # \<gamma>') matches (instantiate_ctx \<epsilon> \<tau>s (Some \<tau> # \<Gamma>)) \<langle>r \<union> r', w \<union> w'\<rangle>"
using assms by (auto intro: u_v_matches_some)

lemma u_v_matches_empty:
shows "\<Xi> , \<sigma> \<turnstile> [] \<sim> [] matches instantiate_ctx \<epsilon> \<tau>s [] \<langle>{}, {}\<rangle>"
by (simp add: u_v_matches_empty instantiate_ctx_def)

lemma u_v_matches_length:
assumes "\<Xi> , \<sigma> \<turnstile> \<gamma> \<sim> \<gamma>' matches \<Gamma> \<langle>r, w\<rangle>"
shows   "length \<gamma> = length \<Gamma>"
using assms by (auto elim: u_v_matches.induct)

lemma u_v_matches_empty_env:
assumes "\<Xi>, \<sigma> \<turnstile> \<gamma> \<sim> \<gamma>' matches empty n \<langle>r, w\<rangle>"
shows   "r = {}"
and     "w = {}"
using assms by (auto dest: u_v_matches_to_matches_ptrs upd.matches_ptrs_empty_env)

lemma u_v_matches_proj':
assumes "\<Xi>, \<sigma> \<turnstile> \<gamma> \<sim> \<gamma>' matches \<Gamma> \<langle>r, w\<rangle>"
and     "0, [], {} \<turnstile> \<Gamma> \<leadsto>w singleton (length \<Gamma>) i \<tau>"
and     "i < length \<Gamma>"
shows   "\<exists> r' \<subseteq> r. \<Xi>, \<sigma> \<turnstile> (\<gamma> ! i) \<sim> (\<gamma>' ! i) : \<tau> \<langle>r', w\<rangle>"
proof -
  from assms obtain r' where S: "r' \<subseteq> r"
                       and   I: "\<Xi> , \<sigma> \<turnstile> \<gamma> \<sim> \<gamma>' matches (singleton (length \<Gamma>) i \<tau>) \<langle>r', w\<rangle>"
       by (auto dest: u_v_matches_weaken')
  from assms obtain env where "singleton (length \<Gamma>) i \<tau> = env" by simp
  from I [simplified this] S assms(3-) this
  show ?thesis proof (induct arbitrary: i \<Gamma> rule: u_v_matches.inducts )
       case u_v_matches_empty then moreover   have "\<Gamma> = []" by (simp add: empty_def)
                                    ultimately show ?case    by simp
  next case (u_v_matches_none  \<Xi> \<sigma> xs xs' \<Gamma>' r w x x' i \<Gamma>)
       show ?case proof (cases i)
            case 0       with u_v_matches_none show ?thesis by ( cases "length \<Gamma>"
                                                               , simp_all add: empty_def )
       next case (Suc n)
         moreover with u_v_matches_none have "\<Gamma>' = (empty (length \<Gamma> - 1))[n := Some \<tau>]"
                                         by (cases "length \<Gamma>", simp_all add: empty_def)
         moreover with u_v_matches_none have "length \<Gamma> = Suc (length \<Gamma>')"
                                         by (simp add: empty_def)
         ultimately show ?thesis apply -
                                 apply (insert u_v_matches_none)
                                 apply (auto).
       qed
  next case (u_v_matches_some)
       show ?case proof (cases i)
            case 0 with u_v_matches_some show ?thesis
              apply (cases "length \<Gamma>", simp_all add: empty_def)
              apply (clarsimp dest!:u_v_matches_empty_env(2) [simplified empty_def])
              apply (blast).
       next case (Suc n) with u_v_matches_some show ?thesis by ( cases "length \<Gamma>"
                                                                , simp_all add: empty_def )
       qed
  qed
qed



lemma u_v_matches_proj:
assumes "0, [], {} \<turnstile> \<epsilon>, \<tau>s :s L, K, C"
and     "\<Xi>, \<sigma> \<turnstile> \<gamma> \<sim> \<gamma>' matches (instantiate_ctx \<epsilon> \<tau>s \<Gamma>) \<langle>r, w\<rangle>"
and     "L, K, C \<turnstile> \<Gamma> \<leadsto>w singleton (length \<Gamma>) i \<tau>"
and     "i < length \<Gamma>"
shows   "\<exists> r' \<subseteq> r. \<Xi>, \<sigma> \<turnstile> (\<gamma> ! i) \<sim> (\<gamma>' ! i) : (instantiate \<epsilon> \<tau>s \<tau>) \<langle>r', w\<rangle>"
using assms by (fastforce dest:   instantiate_ctx_weaken
                          intro!: u_v_matches_proj' [simplified])

lemma u_v_matches_proj_single':
assumes "\<Xi>, \<sigma> \<turnstile> \<gamma> \<sim> \<gamma>' matches \<Gamma> \<langle>r, w\<rangle>"
and     "i < length \<Gamma>"
and     "\<Gamma> ! i = Some \<tau>"
shows   "\<exists>r' w'. (r' \<subseteq> r) \<and> (w' \<subseteq> w) \<and> (\<Xi>, \<sigma> \<turnstile> (\<gamma> ! i) \<sim> (\<gamma>' ! i) : \<tau> \<langle>r', w'\<rangle>)"
using assms proof (induct arbitrary: i rule: u_v_matches.induct)
     case u_v_matches_empty then show ?case by simp
next case u_v_matches_none  then show ?case
  proof (cases i)
       case 0   with u_v_matches_none show ?thesis by simp
  next case Suc with u_v_matches_none show ?thesis by simp
  qed
next case u_v_matches_some then show ?case
  proof (cases i)
       case 0   with u_v_matches_some show ?thesis by auto
  next case Suc with u_v_matches_some show ?thesis
    apply (clarsimp dest!: u_v_matches_some(3))
    apply (rule_tac x = r'a in exI, rule, blast)
    apply (rule_tac x = w'a in exI, rule, blast)
    apply (simp)
  done
  qed
qed


lemma u_v_matches_proj_consumed':
assumes "\<Xi>, \<sigma> \<turnstile> \<gamma> \<sim> \<gamma>' matches \<Gamma> \<langle>r, w\<rangle>"
and     "0, [], {} \<turnstile> \<Gamma> consumed"
shows   "w = {}"
using assms proof(induction rule: u_v_matches.induct)
     case u_v_matches_empty then show ?case by auto
next case u_v_matches_none  then show ?case by (simp add: empty_def weakening_def)
next case u_v_matches_some  then show ?case by (auto simp: weakening_def empty_def
                                                     elim: weakening_comp.cases
                                                     dest: kinding_in_kind_helper
                                                     u_v_discardable_not_writable[OF Set.singletonI])
qed


lemma u_v_matches_proj_consumed:
assumes "0, [], {} \<turnstile> \<epsilon>, \<tau>s :s L, K, C"
and     "\<Xi>, \<sigma> \<turnstile> \<gamma> \<sim> \<gamma>' matches (instantiate_ctx \<epsilon> \<tau>s \<Gamma>) \<langle>r, w\<rangle>"
and     "L, K, C \<turnstile> \<Gamma> consumed"
shows   "w = {}"
using assms by (auto dest:   instantiate_ctx_weaken
                     intro!: u_v_matches_proj_consumed')

lemma u_v_matches_proj_single:
assumes "0, [], {} \<turnstile> \<epsilon>, \<tau>s :s L, K, C"
and     "\<Xi>, \<sigma> \<turnstile> \<gamma> \<sim> \<gamma>' matches (instantiate_ctx \<epsilon> \<tau>s \<Gamma>) \<langle>r, w\<rangle>"
and     "i < length \<Gamma>"
and     "\<Gamma> ! i = Some \<tau>"
shows   "\<exists> r' w'. (r' \<subseteq> r) \<and> (w' \<subseteq> w) \<and> (\<Xi>, \<sigma> \<turnstile> (\<gamma> ! i) \<sim> (\<gamma>' ! i) : instantiate \<epsilon> \<tau>s \<tau> \<langle>r', w'\<rangle>)"
using assms by (auto intro!: u_v_matches_proj_single' [simplified]
                     simp:   instantiate_ctx_def)


section {* procedure environment matches *}

lemma proc_env_u_v_matches_abstract:
assumes "\<xi> \<sim> \<xi>' matches-u-v \<Xi>"
and     "\<Xi> f = (L, K, C, \<tau>i, \<tau>o)"
and     "0, [], {} \<turnstile> ls, \<tau>s :s L, K, C"
and     "\<Xi> , \<sigma> \<turnstile> a \<sim> a'   : instantiate ls \<tau>s \<tau>i \<langle>r, w\<rangle>"
and     "\<xi> f (\<sigma>, a) (\<sigma>', v)"
and     "\<xi>' f a' v'"
shows   "\<exists>r' w'.
             \<Xi> , \<sigma>' \<turnstile> v \<sim> v' : instantiate ls \<tau>s \<tau>o \<langle>r', w'\<rangle>
            \<and> r' \<subseteq> r \<and> upd.frame \<sigma> w \<sigma>' w'"
  using assms 
  by ( clarsimp simp: proc_env_u_v_matches_def 
               , drule_tac x = f in spec
               , auto simp add:subst_wellformed_def)


section {* frame *}

lemma helper_one:
assumes "\<Xi>, \<sigma> \<turnstile>* vs \<sim> vs' : map TPrim \<tau>s \<langle>{}, {}\<rangle>"
shows "(map (\<lambda>vv. case vv of UPrim v \<Rightarrow> v | _ \<Rightarrow> LBool False) vs) =
       (map (\<lambda>vv. case vv of VPrim v \<Rightarrow> v | _ \<Rightarrow> LBool False) vs')"
using assms proof (induct rule: upd_val_rel_all.inducts)
     case u_v_all_empty then show ?case by simp
next case u_v_all_cons  then show ?case by (force elim: upd_val_rel.cases)
qed

lemma helper_two:
assumes "\<Xi>, \<sigma> \<turnstile>* vs \<sim> vs' : \<tau>s \<langle>{}, {}\<rangle>"
and     "\<tau>s = map TPrim \<tau>s'"
shows   "map lit_type (map (\<lambda>vv. case vv of UPrim v \<Rightarrow> v | _ \<Rightarrow> LBool False) vs) = \<tau>s'"
using assms proof (induct arbitrary: \<tau>s' rule: upd_val_rel_all.inducts)
case u_v_all_empty then show ?case by clarsimp
next case u_v_all_cons  then show ?case by (fastforce elim: upd_val_rel.cases)
qed

lemma eval_prim_u_v_corres:
assumes "prim_op_type p = (\<tau>s, \<tau>)"
and     "\<Xi> , \<sigma> \<turnstile>* vs \<sim> vs' : map TPrim \<tau>s \<langle>{}, {}\<rangle>"
shows   "\<Xi> , \<sigma> \<turnstile>  eval_prim_u p vs \<sim> eval_prim p vs' : TPrim \<tau> \<langle>{}, {}\<rangle>"
using assms
  apply (simp add: eval_prim_def)
  apply (simp add: eval_prim_u_def)
  apply (rule u_v_prim')
  apply (frule eval_prim_op_lit_type)
  apply (frule helper_two, rule refl)
  apply (assumption)
  apply (rule sym, assumption)
  apply (frule helper_one)
  apply (simp)
done

lemma upd_val_rel_valid:
assumes "p \<in> (r \<union> w)"
shows   "\<Xi> , \<sigma> \<turnstile>  u  \<sim> v  :  t  \<langle> r , w \<rangle> \<Longrightarrow> \<sigma> p \<noteq> None"
and     "\<Xi> , \<sigma> \<turnstile>* us \<sim> vs :r ts \<langle> r , w \<rangle> \<Longrightarrow> \<sigma> p \<noteq> None"
using assms by (auto dest: upd_val_rel_to_uval_typing intro: upd.uval_typing_valid [simplified])

lemma u_v_matches_valid:
assumes "\<Xi> , \<sigma> \<turnstile> u \<sim> u' matches t \<langle> r , w \<rangle>"
and     "p \<in> (r \<union> w)"
shows   "\<sigma> p \<noteq> None"
using assms by (auto dest: u_v_matches_to_matches_ptrs upd.matches_ptrs_valid)

lemma upd_val_rel_frame:
assumes "upd.frame \<sigma> w1 \<sigma>' w2"
and     "w \<inter> w1 = {}"
and     "r \<inter> w1 = {}"
shows   "\<Xi> , \<sigma> \<turnstile>  u  \<sim> v  :  t  \<langle> r , w \<rangle> \<Longrightarrow> \<Xi> , \<sigma>' \<turnstile>  u  \<sim> v  : t   \<langle> r , w \<rangle>"
and     "\<Xi> , \<sigma> \<turnstile>* us \<sim> vs :r ts \<langle> r , w \<rangle> \<Longrightarrow> \<Xi> , \<sigma>' \<turnstile>* us \<sim> vs :r ts \<langle> r , w \<rangle>"
using assms proof (induct rule:upd_val_rel_upd_val_rel_record.inducts)
     case u_v_prim     then show ?case by (auto simp add: upd_val_rel_upd_val_rel_record.u_v_prim)
next case u_v_product  then show ?case by (fastforce intro!: upd_val_rel_upd_val_rel_record.u_v_product)
next case u_v_sum      then show ?case by (fastforce intro!: upd_val_rel_upd_val_rel_record.u_v_sum)
next case u_v_struct   then show ?case by (fastforce intro!: upd_val_rel_upd_val_rel_record.u_v_struct)
next case u_v_abstract then show ?case by (simp add: upd_val_rel_upd_val_rel_record.u_v_abstract)
next case u_v_function then show ?case by (simp add: upd_val_rel_upd_val_rel_record.u_v_function)
next case u_v_afun     then show ?case by (simp add: upd_val_rel_upd_val_rel_record.u_v_afun)
next case u_v_unit     then show ?case by (simp add: upd_val_rel_upd_val_rel_record.u_v_unit)
next case u_v_p_rec_ro then show ?case by (auto intro!: upd_val_rel_upd_val_rel_record.u_v_p_rec_ro
                                                simp:   upd.frame_def)
next case u_v_p_rec_w  then show ?case by (auto intro!: upd_val_rel_upd_val_rel_record.u_v_p_rec_w
                                                simp:   upd.frame_def)
next case u_v_p_abs_ro then show ?case by (auto intro!: upd_val_rel_upd_val_rel_record.u_v_p_abs_ro
                                                simp:   upd.frame_def)
next case u_v_p_abs_w  then show ?case by (auto intro!: upd_val_rel_upd_val_rel_record.u_v_p_abs_w
                                                simp:   upd.frame_def)
next case u_v_r_empty  then show ?case by (simp add: upd_val_rel_upd_val_rel_record.u_v_r_empty)
next case u_v_r_cons1  then show ?case by (force intro!: upd_val_rel_upd_val_rel_record.u_v_r_cons1
                                                 simp: upd.frame_def)
next case u_v_r_cons2  then show ?case by (simp add: upd_val_rel_upd_val_rel_record.u_v_r_cons2)
qed

lemma u_v_matches_frame:
assumes "\<Xi> , \<sigma> \<turnstile> u \<sim> v matches t \<langle> r , w \<rangle>"
and     "upd.frame \<sigma> w1 \<sigma>' w2"
and     "w1 \<inter> w = {}"
and     "w1 \<inter> r = {}"
shows   "\<Xi> , \<sigma>' \<turnstile> u \<sim> v matches t \<langle> r , w \<rangle>"
using assms proof (induct rule: u_v_matches.induct)
     case u_v_matches_empty then show ?case by (simp add: u_v_matches.intros)
next case u_v_matches_none  then show ?case by (auto)
next case u_v_matches_some  then show ?case by (fast dest:   upd_val_rel_frame(1) [rotated -1]
                                                     intro!: u_v_matches.u_v_matches_some)
qed

lemma frame_noalias_upd_val_rel :
assumes "upd.frame \<sigma> u \<sigma>' u'"
and     "\<Xi>, \<sigma> \<turnstile> v \<sim> v' : \<tau> \<langle>r, w\<rangle>"
shows   "u  \<inter> w = {} \<Longrightarrow> u' \<inter> w = {}"
and     "u  \<inter> r = {} \<Longrightarrow> u' \<inter> r = {}"
  using assms by (auto dest: upd_val_rel_to_uval_typing upd.frame_noalias_uval_typing)

lemma frame_noalias_u_v_matches :
assumes "upd.frame \<sigma> u \<sigma>' u'"
and     "\<Xi>, \<sigma> \<turnstile> \<gamma> \<sim> \<gamma>' matches \<Gamma> \<langle>r, w\<rangle>"
shows   "u  \<inter> w = {} \<Longrightarrow> u' \<inter> w = {}"
and     "u  \<inter> r = {} \<Longrightarrow> u' \<inter> r = {}"
  using assms by (auto dest: u_v_matches_to_matches_ptrs upd.frame_noalias_matches_ptrs)

lemma frame_noalias_upd_val_rel' :
assumes "upd.frame \<sigma> u \<sigma>' u'"
and     "\<Xi>, \<sigma> \<turnstile> v \<sim> v' : \<tau> \<langle>r, w\<rangle>"
shows   "w \<inter> u = {} \<Longrightarrow> w \<inter> u' = {}"
and     "r \<inter> u = {} \<Longrightarrow> r \<inter> u' = {}"
using assms by (auto dest: upd_val_rel_to_uval_typing upd.frame_noalias_uval_typing)


lemma frame_noalias_2_uv :
assumes "upd.frame \<sigma>  u \<sigma>'  u'"
and     "upd.frame \<sigma>' w \<sigma>'' w'"
and     "\<Xi>, \<sigma>  \<turnstile> \<gamma> \<sim> \<gamma>' matches \<Gamma>  \<langle>r , w\<rangle>"
and     "\<Xi>, \<sigma>' \<turnstile> v \<sim> v' : \<tau> \<langle>r', u'\<rangle>"
and     "u \<inter> w = {}"
shows   "u' \<inter> w' = {}"
proof -
from assms(1,3,5) have "u' \<inter> w = {}"by (rule frame_noalias_u_v_matches)
with assms(2,4)   show ?thesis      by (rule frame_noalias_upd_val_rel')
qed


lemma upd_val_rel_record_nth:
assumes "\<Xi>, \<sigma> \<turnstile>* fs \<sim> fs' :r \<tau>s \<langle>r, {}\<rangle>"
and     "\<tau>s ! f = (n, \<tau>, Present)"
and     "f < length \<tau>s"
shows "\<exists>r' \<subseteq> r. \<Xi>, \<sigma> \<turnstile> fst (fs ! f) \<sim> fs' ! f : \<tau> \<langle>r', {}\<rangle>"
using assms proof (induct fs arbitrary: fs' f r \<tau>s)
     case Nil  then show ?case by (fastforce elim!: upd_val_rel_record.cases)
next case Cons then show ?case
  proof (cases f)
       case 0   with Cons(2-) show ?thesis by (force elim!: u_v_r_consE')
  next case Suc with Cons(2-) show ?thesis by (elim u_v_r_consE', auto dest!: Cons(1))
  qed
qed


lemma sum_downcast_u_v:
  assumes u_v_val_ts: "\<Xi>, \<sigma> \<turnstile> USum tag v xs \<sim> VSum tag v' : TSum ts \<langle>r, w\<rangle>"
    and tag_neq_tag': "tag \<noteq> tag'"
    and tag'_in_ts: "(tag', \<tau>, Unchecked) \<in> set ts"
  shows "\<Xi>, \<sigma> \<turnstile> USum tag v xs \<sim> VSum tag v' : TSum (tagged_list_update tag' (\<tau>, Checked) ts) \<langle>r, w\<rangle>"
proof -
  obtain \<tau>1
    where uv_val_elim_lemmas:
      "xs = map (\<lambda>(c, \<tau>, _). (c, type_repr \<tau>)) ts"
      "\<Xi>, \<sigma> \<turnstile> v \<sim> v' : \<tau>1 \<langle>r, w\<rangle>"
      "(tag, \<tau>1, Unchecked) \<in> set ts"
      "distinct (map fst ts)"
      "0, [], {} \<turnstile> TSum ts wellformed"
    using u_v_val_ts by force
  moreover obtain i
    where tag_at:
      "i < length ts"
      "ts ! i = (tag', \<tau>, Unchecked)"
    using tag'_in_ts
    by (metis in_set_conv_nth)
  ultimately show ?thesis
    using assms 
  proof (intro u_v_sum)
    have "map (\<lambda>(c, \<tau>, _). (c, type_repr \<tau>)) (ts[i := (tag', \<tau>, Checked)]) = map (\<lambda>(c, \<tau>, _). (c, type_repr \<tau>)) ts"
      by (metis (mono_tags, lifting) list_update_id map_update old.prod.case tag_at(2))
    then show "xs = map (\<lambda>(c, \<tau>, _). (c, type_repr \<tau>)) (tagged_list_update tag' (\<tau>, Checked) ts)"
      using uv_val_elim_lemmas tag_at
      by (clarsimp simp add: tagged_list_update_distinct)
  next
    show "(tag, \<tau>1, Unchecked) \<in> set (tagged_list_update tag' (\<tau>, Checked) ts)"
      using uv_val_elim_lemmas tag_neq_tag' tagged_list_update_different_tag_preserves_values2
      by metis
  next
    show "0, [], {} \<turnstile> TSum (tagged_list_update tag' (\<tau>, Checked) ts) wellformed"
      using uv_val_elim_lemmas tag'_in_ts
      apply (intro variant_tagged_list_update_wellformedI)
         apply (fastforce dest: prod_in_set(1))
      using kinding_iff_wellformed kinding_simps(6) kinding_variant_wellformed_elem         
      by (auto simp add:list_all_iff)
  qed simp+
qed


lemma upd_val_rel_record_take:
assumes "\<Xi>, \<sigma> \<turnstile>* fs \<sim> fs' :r \<tau>s \<langle>r, w\<rangle>"
and     "\<tau>s ! f = (n, \<tau>, Present)"
and     "0, [], {} \<turnstile> \<tau> wellformed"
and     "f < length \<tau>s"
shows   "\<exists>r' w' r'' w''. (\<Xi>, \<sigma> \<turnstile>  fst (fs ! f) \<sim> fs' ! f :  \<tau>                     \<langle>r' , w' \<rangle>)
                       \<and> (\<Xi>, \<sigma> \<turnstile>* fs           \<sim> fs'     :r (\<tau>s [f := (n, \<tau>, Taken)]) \<langle>r'', w''\<rangle>)
                       \<and> r = r' \<union> r''
                       \<and> w = w' \<union> w''
                       \<and> w' \<inter> w'' = {}"
using assms proof (induct fs arbitrary: fs' f r w \<tau>s)
     case Nil  then show ?case by (fastforce elim: upd_val_rel_record.cases)
next case Cons then show ?case
  proof (cases f)
       case 0   with Cons(2-) show ?thesis by ( clarsimp, elim u_v_r_consE'
                                              , auto intro!: exI
                                                             upd_val_rel_upd_val_rel_record.intros
                                                       simp: upd.type_repr_uval_repr_deep(1)[OF upd_val_rel_to_uval_typing(1)]
                                                             upd.type_repr_uval_repr(1)[OF upd_val_rel_to_uval_typing(1)])
  next case Suc with Cons(2-) show ?thesis
    apply (clarsimp)
    apply (erule u_v_r_consE')
     apply (clarsimp, frule(2) Cons(1) [OF _ _ assms(3)])
     apply (blast intro: upd_val_rel_upd_val_rel_record.intros)
    apply (clarsimp, frule(2) Cons(1) [OF _ _ assms(3)])
    apply (fastforce intro!: upd_val_rel_upd_val_rel_record.intros)
  done
  qed
qed

lemma upd_val_rel_record_put_taken:
assumes "\<Xi>, \<sigma> \<turnstile>  v  \<sim> v'  :  t  \<langle>r'b, w'b\<rangle>"
and     "\<Xi>, \<sigma> \<turnstile>* fs \<sim> fs' :r ts \<langle>r'a, w'a\<rangle>"
and     "ts ! f = (n, t, Taken)"
and     "w'b \<inter> r'a = {}"
and     "w'a \<inter> r'b = {}"
and     "w'a \<inter> w'b = {}"
and     "f < length ts"
shows   "\<Xi>, \<sigma> \<turnstile>* fs[f := (v, snd(fs!f))] \<sim> fs'[f := v'] :r (ts[f := (n, t, Present)]) \<langle>r'a \<union> r'b, w'a \<union> w'b\<rangle>"
using assms proof (induct fs arbitrary: fs' f r'a w'a ts)
case Nil then show ?case by (auto elim!: upd_val_rel_record.cases)
next case Cons then show ?case
  proof (cases f)
       case 0   with Cons(2-) show ?thesis
         apply (clarsimp)
         apply (elim u_v_r_consE', simp)
         apply (rule u_v_pointerset_helper_record, (fastforce intro!: u_v_r_cons2 u_v_r_cons1)+)
       done
  next case Suc with Cons(2-) show ?thesis
         apply (clarsimp)
         apply (elim u_v_r_consE')
          apply (frule(1) Cons(1), simp, blast,blast,blast ,simp)
          apply (clarsimp, rule u_v_pointerset_helper_record, force intro!: u_v_r_cons1, blast, blast)
         apply (frule(1) Cons(1), simp, blast,blast,blast ,simp)
         apply (clarsimp, rule u_v_pointerset_helper_record, force intro!: u_v_r_cons2, blast, blast)
       done
  qed
qed

lemma upd_val_rel_record_put_discardable:
assumes "\<Xi>, \<sigma> \<turnstile>  v  \<sim> v'  :  t  \<langle>r'b, w'b\<rangle>"
and     "\<Xi>, \<sigma> \<turnstile>* fs \<sim> fs' :r ts \<langle>r'a, w'a\<rangle>"
and     "ts ! f = (n, t, Present)"
and     "0, [], {} \<turnstile> t :\<kappa> k"
and     "D \<in> k"
and     "w'b \<inter> r'a = {}"
and     "w'a \<inter> r'b = {}"
and     "w'a \<inter> w'b = {}"
and     "f < length ts"
shows   "\<exists>r''a\<subseteq> r'a. \<Xi>, \<sigma> \<turnstile>* fs[f := (v, snd(fs!f))] \<sim> fs'[f := v'] :r (ts[f := (n, t, Present)]) \<langle>r''a \<union> r'b, w'a \<union> w'b\<rangle>"
using assms proof (induct fs arbitrary: fs' f r'a w'a ts)
case Nil then show ?case by (auto elim!: upd_val_rel_record.cases)
next case Cons then show ?case
  proof (cases f)
       case 0   with Cons(2-) show ?thesis
         apply (clarsimp)
         apply (frule(2) u_v_discardable_not_writable)
         apply (elim u_v_r_consE', simp)
         apply (rotate_tac 3, frule(2) u_v_discardable_not_writable)
         apply (rule_tac x = r' in exI)
         apply (rule, blast)
         apply (rule u_v_pointerset_helper_record,(fastforce intro!:  u_v_r_cons2 u_v_r_cons1)+)
       done
  next case Suc with Cons(2-) show ?thesis
         apply (clarsimp)
         apply (elim u_v_r_consE')
          apply (frule(1) Cons(1), simp,blast,blast,blast,blast,blast, simp)
          apply (clarsimp, rule_tac x = "r \<union> r''a" in exI, rule, blast)
          apply (rule u_v_pointerset_helper_record,(force intro!: u_v_r_cons2 u_v_r_cons1), blast,blast)
         apply (frule(1) Cons(1), simp,blast,blast,blast,blast,blast, simp)
         apply (clarsimp, rule_tac x = "r''a" in exI, rule, blast)
         apply (rule u_v_pointerset_helper_record,(fastforce intro!:  u_v_r_cons2 u_v_r_cons1)+)
    done
  qed
qed


lemma upd_val_rel_record_put:
assumes "\<Xi>, \<sigma> \<turnstile>  v \<sim> v' :  t  \<langle>r'b, w'b\<rangle>"
and     "\<Xi>, \<sigma> \<turnstile>* fs \<sim> fs' :r ts \<langle>r'a, w'a\<rangle>"
and     "ts ! f = (n, t, taken)"
and     "D \<in> k \<or> taken = Taken"
and     "w'b \<inter> r'a = {}"
and     "w'a \<inter> r'b = {}"
and     "w'a \<inter> w'b = {}"
and     "f < length ts"
and     "0, [], {} \<turnstile> t :\<kappa> k"
shows   "\<exists>r''a\<subseteq> r'a. \<Xi>, \<sigma> \<turnstile>* fs[f := (v, snd(fs!f))] \<sim> fs'[f := v'] :r (ts[f := (n, t, Present)]) \<langle>r''a \<union> r'b, w'a \<union> w'b\<rangle>"
using assms proof (cases taken)
     case Present with assms show ?thesis by (fastforce intro!: upd_val_rel_record_put_discardable)
next case Taken   with assms show ?thesis by (fastforce intro!: upd_val_rel_record_put_taken)
qed

lemma value_subtyping:
  shows "\<Xi>, \<sigma> \<turnstile> v \<sim> v' : t \<langle>r, w\<rangle>
          \<Longrightarrow> 0, [], {} \<turnstile> t \<sqsubseteq> t'
          \<Longrightarrow> \<exists>r'. r' \<subseteq> r \<and> \<Xi>, \<sigma> \<turnstile> v \<sim> v' : t' \<langle>r', w\<rangle>"
    and "\<Xi>, \<sigma> \<turnstile>* vs \<sim> vs' :r ts \<langle>r, w\<rangle>
          \<Longrightarrow> 0, [], {} \<turnstile> TRecord ts s \<sqsubseteq> TRecord ts' s
          \<Longrightarrow> \<exists>r'. r' \<subseteq> r \<and> \<Xi>, \<sigma> \<turnstile>* vs \<sim> vs' :r ts' \<langle>r', w\<rangle>"
(* TODO clean up and rewrite as Isar proof *)
proof (induct arbitrary: t' and ts' s rule: upd_val_rel_upd_val_rel_record.inducts)
  case (u_v_product \<Xi> \<sigma> a a' t r w b b' u r' w')
  then show ?case
    apply -
    apply (erule subtyping.cases; clarsimp)
    apply (rule_tac V="\<exists>r'\<subseteq>r. \<Xi>, \<sigma> \<turnstile> a \<sim> a' : t2 \<langle>r', w\<rangle>" in revcut_rl, blast)
    apply (rule_tac V="\<exists>r'a\<subseteq>r'. \<Xi>, \<sigma> \<turnstile> b \<sim> b' : u2 \<langle>r'a, w'\<rangle>" in revcut_rl, blast)
    apply (elim exE)
    apply (elim conjE)
    apply (intro exI)
    apply (intro conjI; blast intro: upd_val_rel_upd_val_rel_record.intros)
    done
next
  case (u_v_sum \<Xi> \<sigma> a a' t r w g ts rs)
  from u_v_sum show ?case
    apply -
    apply (erule subtyping.cases; clarsimp)
    apply (erule(1) list_all2_in_set1_impl_in_set_zip12_sat)
    apply (drule(1) list_all2_in_set_impl_sat)
    apply clarsimp
    apply (rule_tac V="\<exists>r'\<subseteq>r. \<Xi>, \<sigma> \<turnstile> a \<sim> a' : ab \<langle>r', w\<rangle>" in revcut_rl, blast)
    apply (elim exE)
    apply (elim conjE)
    apply (rule_tac x="r'" in exI)
    apply (intro conjI, simp)
    apply (case_tac b, simp)
    apply (intro upd_val_rel_upd_val_rel_record.intros; auto?)
      apply (rule_tac s="aa" and t="g" in subst)
       using map_proj_eq_set_zip_impl_proj_eq apply fastforce
      apply (meson set_zip_rightD)
     apply (metis set_zip_rightD subtyping_wellformed_preservation(1) u_v_sum.hyps(5) u_v_sum.prems u_v_sumE upd_val_rel_upd_val_rel_record.u_v_sum)
    using subtyping_preserves_type_repr u_v_sum.prems apply force
    done
next
  case (u_v_struct \<Xi> \<sigma> fs fs' ts r w)
  then show ?case
    apply -
    apply (erule subtyping.cases; clarsimp)
    apply (rule_tac V="0, [], {} \<turnstile> TRecord ts Unboxed \<sqsubseteq> TRecord ts2 Unboxed" in revcut_rl)
     using u_v_struct.prems apply blast
    apply (rule_tac V="\<exists>r'\<subseteq>r. \<Xi>, \<sigma> \<turnstile>* fs \<sim> fs' :r ts2 \<langle>r', w\<rangle>" in revcut_rl, blast)
    apply (erule exE)
    apply (erule conjE)
    apply (rule_tac x="r'" in exI)
    apply (intro conjI, simp)
    apply (intro upd_val_rel_upd_val_rel_record.intros; assumption)
   done
next
  case (u_v_abstract a a' n ts r w \<Xi> \<sigma>)
  then show ?case
    apply -
    apply (erule subtyping.cases; clarsimp)
    apply (intro exI)
    apply (intro conjI; force intro: upd_val_rel_upd_val_rel_record.intros)
    done
next
  case (u_v_function \<Xi> ks a f b ts a' b' \<sigma>)
  then show ?case
    apply -
    apply (erule subtyping.cases; clarsimp)
    apply (erule subtyping.cases; clarsimp)
    apply (intro upd_val_rel_upd_val_rel_record.intros)
    apply simp+
    using subty_tfun subtyping_trans by blast
next
  case (u_v_afun \<Xi> f nl ks cs a b ts a' b' \<sigma>)
  then show ?case
    apply -
    apply (erule subtyping.cases; clarsimp)
    apply (erule subtyping.cases; clarsimp)
    apply (intro upd_val_rel_upd_val_rel_record.intros)
    apply simp+
    using subty_tfun subtyping_trans by blast
next
  case (u_v_p_rec_ro \<Xi> \<sigma> fs fs' ts r l s )
  then show ?case
    apply -
    apply (erule subtyping.cases; clarsimp)
<<<<<<< HEAD
    apply (rule_tac V="[] \<turnstile> TRecord ts (Boxed ReadOnly ) \<sqsubseteq> TRecord ts2 (Boxed ReadOnly )" in revcut_rl)
=======
    apply (rule_tac V="0, [], {} \<turnstile> TRecord ts (Boxed ReadOnly ptrl) \<sqsubseteq> TRecord ts2 (Boxed ReadOnly ptrl)" in revcut_rl)
>>>>>>> e9de146c
     using u_v_p_rec_ro.prems apply blast
    apply (rule_tac V="\<exists>r'\<subseteq>r. \<Xi>, \<sigma> \<turnstile>* fs \<sim> fs' :r ts2 \<langle>r', {}\<rangle>" in revcut_rl, blast)
    apply (erule exE)
    apply (erule conjE)
    apply (rule_tac x="insert l r'" in exI)
    apply (intro conjI, blast)
     apply (rule subst[OF sym[OF subtyping_preserves_type_repr_map]], assumption)

     apply (intro upd_val_rel_upd_val_rel_record.intros)
     apply(simp_all add:case_prod_beta' list_all2_conv_all_nth  )
     using map_eq_iff_nth_eq subtyping_lrepr
     by (metis (mono_tags, lifting))
next
  case (u_v_p_rec_w \<Xi> \<sigma> fs fs' ts r w l s )
  then show ?case
    apply -
    apply (erule subtyping.cases; clarsimp)
<<<<<<< HEAD
    apply (rule_tac V="[] \<turnstile> TRecord ts (Boxed Writable ) \<sqsubseteq> TRecord ts2 (Boxed Writable )" in revcut_rl)
=======
    apply (rule_tac V="0, [], {} \<turnstile> TRecord ts (Boxed Writable ptrl) \<sqsubseteq> TRecord ts2 (Boxed Writable ptrl)" in revcut_rl)
>>>>>>> e9de146c
     using u_v_p_rec_w.prems apply blast
    apply (rule_tac V="\<exists>r'\<subseteq>r. \<Xi>, \<sigma> \<turnstile>* fs \<sim> fs' :r ts2 \<langle>r', w\<rangle>" in revcut_rl, blast)
    apply (erule exE)
    apply (erule conjE)
    apply (rule_tac x="r'" in exI)
    apply (intro conjI, blast)
    apply (rule subst[OF sym[OF subtyping_preserves_type_repr_map]], assumption)
     apply (intro upd_val_rel_upd_val_rel_record.intros)
          apply(simp_all add:case_prod_beta' list_all2_conv_all_nth  )
      apply blast
     using map_eq_iff_nth_eq subtyping_lrepr
     by (metis (mono_tags, lifting))+
next
  case (u_v_p_abs_ro s  a a' n ts r w \<sigma> l \<Xi>)
  then show ?case
    apply -
    apply (erule subtyping.cases; clarsimp)
    apply (intro exI)
    apply (intro conjI; force intro: upd_val_rel_upd_val_rel_record.intros)
    done
next
case (u_v_p_abs_w s  a a' n ts r w \<sigma> l \<Xi>)
  then show ?case
    apply -
    apply (erule subtyping.cases; clarsimp)
    apply (intro exI)
    apply (intro conjI; force intro: upd_val_rel_upd_val_rel_record.intros)
    done
next
  case (u_v_r_cons1 \<Xi> \<sigma> x x' t r w xs xs' ts r' w' rp n)
  then show ?case
    apply -
    apply (erule subtyping.cases; clarsimp)
    apply (rule_tac V="\<exists>r'\<subseteq>r. \<Xi>, \<sigma> \<turnstile> x \<sim> x' : aa \<langle>r', w\<rangle>" in revcut_rl, blast)
    apply (rule_tac V="\<exists>r'a\<subseteq>r'. \<Xi>, \<sigma> \<turnstile>* xs \<sim> xs' :r zs \<langle>r'a, w'\<rangle>" in revcut_rl, simp add: subtyping.intros)
    apply (elim exE)
    apply (elim conjE)
    apply (case_tac b; simp)
     apply (rule_tac V="w = {}" in revcut_rl)
      using u_v_discardable_not_writable(1) apply fastforce
     apply (rule_tac x="r'aa" in exI)
     apply (intro conjI, blast)
     apply (intro upd_val_rel_upd_val_rel_record.intros)
         apply simp
        apply (metis kinding_to_wellformedD(1) record_state.distinct(1) snd_conv subtyping_wellformed_preservation(1))
       apply (simp add: subtyping_preserves_type_repr)
      apply (metis subtyping_preserves_type_repr upd.type_repr_uval_repr(1) upd_val_rel_to_uval_typing(1))
     apply (metis subtyping_preserves_type_repr upd.type_repr_uval_repr_deep(1) upd_val_rel_to_uval_typing(1))

    apply (rule_tac x="r'a \<union> r'aa" in exI)
    apply (intro conjI, blast)
    apply (intro upd_val_rel_upd_val_rel_record.intros; (simp add: subtyping_preserves_type_repr)?; blast?)
    done
next
  case (u_v_r_cons2 \<Xi> \<sigma> xs xs' ts r w t rp x x' n)
  then show ?case
    apply -
    apply (erule subtyping.cases; clarsimp)
    apply (rule_tac V="\<exists>r'\<subseteq>r. \<Xi>, \<sigma> \<turnstile>* xs \<sim> xs' :r zs \<langle>r', w\<rangle>" in revcut_rl, simp add: subtyping.intros)
    apply (elim exE)
    apply (elim conjE)
    apply (rule_tac x="r'" in exI)
    apply (intro conjI, blast)
    apply (case_tac b; clarsimp)
    using subtyping_wellformed_preservation(1)
    apply (fastforce
        intro!: upd_val_rel_upd_val_rel_record.intros
        simp add: subtyping_preserves_type_repr)
    done
qed (auto elim: subtyping.cases intro: upd_val_rel_upd_val_rel_record.intros)

inductive_cases v_sem_primE   [elim!] : " \<xi> , \<gamma> \<turnstile> (Prim p as) \<Down> v"
inductive_cases v_sem_litE    [elim!] : " \<xi> , \<gamma> \<turnstile> Lit l \<Down> v"
inductive_cases v_sem_funE    [elim!] : " \<xi> , \<gamma> \<turnstile> Fun e ts ls \<Down> v"
inductive_cases v_sem_unitE   [elim!] : " \<xi> , \<gamma> \<turnstile> Unit \<Down> v"
inductive_cases v_sem_castE   [elim!] : " \<xi> , \<gamma> \<turnstile> Cast a b \<Down> v"
inductive_cases v_sem_esacE   [elim!] : " \<xi> , \<gamma> \<turnstile> Esac e n \<Down> v"
inductive_cases v_sem_splitE  [elim!] : " \<xi> , \<gamma> \<turnstile> Split e e' \<Down> v"
inductive_cases v_sem_letE    [elim!] : " \<xi> , \<gamma> \<turnstile> Let e1 e2 \<Down> v"
inductive_cases v_sem_letbE   [elim!] : " \<xi> , \<gamma> \<turnstile> LetBang is e1 e2 \<Down> v"
inductive_cases v_sem_takeE   [elim!] : " \<xi> , \<gamma> \<turnstile> Take e f e' \<Down> v"
inductive_cases v_sem_conE    [elim!] : " \<xi> , \<gamma> \<turnstile> Con ts t e \<Down> v"
inductive_cases v_sem_appE    [elim!] : " \<xi> , \<gamma> \<turnstile> App e e' \<Down> v"
inductive_cases v_sem_caseE   [elim]  : " \<xi> , \<gamma> \<turnstile> Case e t m nm \<Down> v"
inductive_cases v_sem_ifE     [elim!] : " \<xi> , \<gamma> \<turnstile> If c t e \<Down> v"
inductive_cases v_sem_memberE [elim!] : " \<xi> , \<gamma> \<turnstile> Member e f \<Down> v"
inductive_cases v_sem_putE    [elim!] : " \<xi> , \<gamma> \<turnstile> Put e f e' \<Down> v"
inductive_cases v_sem_structE [elim!] : " \<xi> , \<gamma> \<turnstile> Struct fs ts \<Down> v"
inductive_cases v_sem_tupleE  [elim!] : " \<xi> , \<gamma> \<turnstile> Tuple a b \<Down> v"
inductive_cases v_sem_all_emptyE [elim!] : " \<xi> , \<gamma> \<turnstile>* [] \<Down> v"
inductive_cases v_sem_all_consE  [elim!] : " \<xi> , \<gamma> \<turnstile>* x # xs \<Down> v"

lemma u_v_p_rec_w':
assumes "\<Xi>, \<sigma> \<turnstile>* fs \<sim> fs' :r ts \<langle>r, w\<rangle>"
and     "\<sigma> l = Some (URecord fs)"
and     "l \<notin> w \<union> r"
and     "rp = (RRecord (map (type_repr \<circ> fst \<circ> snd) ts)) "
and     "s = Boxed Writable "
and     "distinct (map fst ts)"
<<<<<<< HEAD
shows   "\<Xi>, \<sigma> \<turnstile> UPtr l rp  \<sim> VRecord fs' : TRecord ts s \<langle> r, insert l w \<rangle>"
  using assms by (auto intro: u_v_p_rec_w)
=======
and     "matches_type_sigil 0 {} (LRRecord (map (\<lambda>(n, t, _). (n, type_lrepr t)) ts)) (Boxed Writable ptrl)"
shows   "\<Xi>, \<sigma> \<turnstile> UPtr l rp \<sim> VRecord fs' : TRecord ts s \<langle> r, insert l w \<rangle>"
  using assms by (auto intro: u_v_p_rec_w) 
>>>>>>> e9de146c

theorem correspondence:
  assumes  " 0, [], {} \<turnstile> \<epsilon>, \<tau>s :s L, K, C"
and     "proc_ctx_wellformed \<Xi>"
and     "\<Xi>, \<sigma> \<turnstile> \<gamma> \<sim> \<gamma>' matches (instantiate_ctx \<epsilon> \<tau>s \<Gamma>) \<langle>r, w\<rangle>"
and     "\<xi> \<sim> \<xi>' matches-u-v \<Xi>"
shows   "\<lbrakk> \<xi> , \<gamma>  \<turnstile> (\<sigma>, specialise \<epsilon> \<tau>s e) \<Down>! (\<sigma>', v)
         ; \<xi>', \<gamma>' \<turnstile>     specialise \<epsilon> \<tau>s e  \<Down>       v'
         ; \<Xi>, L, K, C, \<Gamma> \<turnstile> e : \<tau>
         \<rbrakk> \<Longrightarrow> \<exists>r' w'. (\<Xi> , \<sigma>' \<turnstile> v \<sim> v' : instantiate \<epsilon> \<tau>s \<tau> \<langle>r', w'\<rangle>)
                     \<and> r' \<subseteq> r
                     \<and> upd.frame \<sigma> w \<sigma>' w'"
and     "\<lbrakk> \<xi> , \<gamma>  \<turnstile>* (\<sigma>, map (specialise \<epsilon> \<tau>s) es) \<Down>! (\<sigma>', vs)
         ; \<xi>', \<gamma>' \<turnstile>*     map (specialise \<epsilon> \<tau>s) es  \<Down>       vs'
         ; \<Xi>, L, K, C, \<Gamma> \<turnstile>* es : \<tau>s'
         \<rbrakk> \<Longrightarrow> \<exists>r' w'. (\<Xi>, \<sigma>' \<turnstile>* vs \<sim> vs' : map (instantiate \<epsilon> \<tau>s) \<tau>s' \<langle>r', w'\<rangle>)
                     \<and> r' \<subseteq> r
                     \<and> upd.frame \<sigma> w \<sigma>' w'"
using assms proof (induct "(\<sigma>, specialise \<epsilon> \<tau>s e)"        "(\<sigma>', v )"
                      and "(\<sigma>, map (specialise \<epsilon> \<tau>s) es)" "(\<sigma>', vs)"
                      arbitrary:  e  \<epsilon> \<tau>s L K C \<tau>   \<Gamma> r w v  \<sigma>' \<sigma> \<gamma>' v'
                             and  es \<epsilon> \<tau>s L K C \<tau>s' \<Gamma> r w vs \<sigma>' \<sigma> \<gamma>' vs'
                      rule: u_sem_u_sem_all.inducts)
     case u_sem_var       then show ?case by ( cases e, simp_all
                                             , fastforce elim!:  typing_varE
                                                         dest!:  u_v_matches_proj
                                                         intro:  upd.frame_id)
next case u_sem_prim      then show ?case by ( cases e, simp_all
                                             , auto      elim!:  typing_primE
                                                         dest!:  u_sem_prim(2)
                                                         intro!: exI u_v_map_tprim_no_pointers'
                                                         intro:  eval_prim_u_v_corres
                                                         dest:   u_v_map_tprim_no_pointers)
next case u_sem_lit       then show ?case by ( cases e, simp_all
                                             , fastforce dest:   u_v_matches_proj_consumed
                                                         intro!: upd_val_rel_upd_val_rel_record.intros
                                                                 upd.frame_id)
next case u_sem_fun       then show ?case by ( cases e, simp_all
                                             , force elim!:  typing_funE
                                                     dest:   typing_to_wellformed u_v_matches_proj_consumed
                                                     intro!: exI u_v_function_instantiate upd.frame_id)
next case u_sem_afun      then show ?case apply (cases e, simp_all)
                                          apply (fastforce elim!:  typing_afunE v_sem_afunE
                                                           intro!: u_v_afun_instantiate upd.frame_id
                                                           dest:   u_v_matches_proj_consumed
                                                            simp add: kinding_simps) .
next case (u_sem_app \<xi> \<gamma> \<sigma> x \<sigma>' f ts y \<sigma>'' a)
  note IH1  = this(2)
  and  IH2  = this(4)
  and  IH3  = this(6)
  and  rest = this(1,3,5,7-)
  from rest show ?case
    apply (cases e, simp_all)
    apply (clarsimp elim!: typing_appE)
    apply (frule u_v_matches_noalias)
    apply (frule(2) u_v_matches_split, clarsimp)
    apply (erule v_sem_appE)

    apply (frule(6) IH1, clarsimp)
    apply (erule upd_val_rel.cases, simp_all)

    apply (frule(6) IH1, clarsimp)

    apply (erule u_v_functionE)
    apply (clarsimp)
    apply (frule(8) IH2 [OF _ _ _ _ _  u_v_matches_frame, rotated -1])
     apply (fastforce intro!: upd.subset_helper dest: upd.subset_helper2 upd.subset_helper2')
    apply (clarsimp elim!: u_v_functionE)
     apply (frule value_subtyping, fast elim: subtyping.cases)
     apply (elim exE conjE)
    apply (frule(4) IH3 [OF refl, rotated -1])
     apply (force intro!: u_v_matches.intros simp: instantiate_ctx_def)
    apply (elim exE conjE)

    apply (rule_tac V="\<exists>r'c'\<subseteq>r'c. \<Xi>, \<sigma>' \<turnstile> v \<sim> v' : instantiate \<epsilon> \<tau>s \<tau> \<langle>r'c', w'b\<rangle>" in revcut_rl)
     apply (rule value_subtyping; fast elim: subtyping.cases)
    apply (elim exE conjE)
    apply (clarsimp, auto intro!: exI
                          intro:  upd.frame_trans upd.subset_helper2'
                          dest:   upd.frame_app [where w' = "{}", simplified])
    by blast

next case (u_sem_abs_app \<xi> \<gamma> \<sigma> x \<sigma>' f ts ls y \<sigma>'' a \<sigma>''' ra)
  note IH1  = this(2)
  and  IH2  = this(4)
  and  rest = this(1,3,5-)
  from rest show ?case
    apply (cases e, simp_all)
    apply (clarsimp elim!: typing_appE)
    apply (frule u_v_matches_noalias)
    apply (frule(2) u_v_matches_split, clarsimp)
    apply (erule v_sem_appE)
     apply (frule(6) IH1, clarsimp)
     apply (frule(8) IH2 [OF _ _ _ _ _ u_v_matches_frame, rotated -1])
      apply (fastforce intro!: upd.subset_helper dest: upd.subset_helper2 upd.subset_helper2')
     apply (clarsimp elim!: u_v_afunE)
     apply (frule value_subtyping, fast elim: subtyping.cases)
     apply (elim exE conjE)
     apply (frule(5) proc_env_u_v_matches_abstract)
     apply (elim exE conjE)
     apply (rule_tac V="\<exists>r'c' \<subseteq> r'c. \<Xi>, \<sigma>''' \<turnstile> ra \<sim> v' : instantiate \<epsilon> \<tau>s \<tau> \<langle>r'c', w'a\<rangle>" in revcut_rl)

      apply (rule value_subtyping; fast elim: subtyping.cases)
     apply (elim exE conjE)
     apply (intro exI conjI, force, blast)
     apply (force intro: upd.frame_trans upd.subset_helper2' dest: upd.frame_app [where w'="{}",simplified])
    apply (frule(6) IH1, clarsimp)
    apply (erule upd_val_rel.cases,simp_all)
    done
next
  case (u_sem_con \<xi> \<gamma> \<sigma> x_spec \<sigma>' x'' ts_inst tag')
  then show ?case
  proof (cases e)
  next
    case (Con ts tag x)

    have ts_inst_is: "ts_inst = map (\<lambda>(c, t, b). (c, instantiate \<epsilon> \<tau>s t, b)) ts"
      and tag'_is: "tag' = tag"
      and x_spec_is: "x_spec = specialise \<epsilon> \<tau>s x"
      using u_sem_con.hyps(3) Con
      by simp+

    obtain xa
      where v'_is: "v' = VSum tag xa"
        and vsem_specialised_x: "\<xi>' , \<gamma>' \<turnstile> specialise \<epsilon> \<tau>s x \<Down> xa"
      using u_sem_con.prems(1) Con by auto

    obtain t
      where typing_elims:
        "\<tau> = TSum ts"
        "\<Xi>, L, K, C, \<Gamma> \<turnstile> x : t"
        "(tag, t, Unchecked) \<in> set ts"
        "distinct (map fst ts)"
        "L, K, C \<turnstile> TSum ts wellformed"
      using typing_conE u_sem_con.prems(2) Con
      by auto

    obtain r' w'
      where "\<Xi>, \<sigma>' \<turnstile> x'' \<sim> xa : instantiate \<epsilon> \<tau>s t \<langle>r', w'\<rangle>"
        and r'_sub_r: "r' \<subseteq> r"
        and frame_w_w': "upd.frame \<sigma> w \<sigma>' w'"
      using u_sem_con.hyps(2) x_spec_is vsem_specialised_x typing_elims u_sem_con.prems
      by blast
    then have "\<Xi>, \<sigma>' \<turnstile> USum tag x'' (map ((\<lambda>(n, t, _). (n, type_repr t)) \<circ> (\<lambda>(c, t, b). (c, instantiate \<epsilon> \<tau>s t, b))) ts)
                        \<sim> VSum tag xa : TSum (map (\<lambda>(c, t, b). (c, instantiate \<epsilon> \<tau>s t, b)) ts) \<langle>r', w'\<rangle>"
      using typing_elims instantiate_over_variants_subvariants
    proof (intro upd_val_rel_upd_val_rel_record.u_v_sum)
      have "(tag, t, Unchecked) \<in> set ts"
        using typing_elims variant_elem_preservation[where ts=ts]
          antisym less_eq_variant_state.simps(1) by blast
      then show "(tag, instantiate \<epsilon> \<tau>s t, Unchecked) \<in> set (map (\<lambda>(c, t, b). (c, instantiate \<epsilon> \<tau>s t, b)) ts)"
        using image_iff by fastforce
    next
      show "0, [], {} \<turnstile> TSum (map (\<lambda>(c, t, b). (c, instantiate \<epsilon> \<tau>s t, b)) ts) wellformed"
        using u_sem_con.prems typing_elims
        by (metis instantiate.simps(6) kinding_iff_wellformed(1) substitutivity_single)
    qed simp+
    then show ?thesis
      using r'_sub_r frame_w_w' v'_is typing_elims tag'_is ts_inst_is
      apply simp
      by auto
  qed simp+
next case u_sem_let
  note IH1  = this(2)
  and  IH2  = this(4)
  and  rest = this(1,3,5-)
  from rest show ?case
    apply (cases e, simp_all)
    apply (clarsimp elim!: typing_letE)
    apply (frule u_v_matches_noalias)
    apply (frule(2) u_v_matches_split, clarsimp)
    apply (frule(6) IH1, clarsimp)
    apply (frule(5) IH2 [rotated -1], clarsimp)
    apply (rule,force)
        apply (force intro: u_v_matches_frame)
       apply (force dest: frame_noalias_u_v_matches(1))
      apply (force dest!: frame_noalias_u_v_matches(2))
     apply (blast)
    apply (fastforce intro: upd.frame_let simp: Un_commute)
  done

next case u_sem_letbang
  note IH1  = this(2)
  and  IH2  = this(4)
  and  rest = this(1,3,5-)
  from rest show ?case
    apply (cases e, simp_all)
    apply (clarsimp elim!: typing_letbE)
    apply (frule u_v_matches_noalias)
    apply (frule(2) u_v_matches_split_bang, clarsimp)
    apply (frule(6) IH1, clarsimp)
    apply (frule(3) u_v_escapable_no_readers(1) [OF _ _ substitutivity(1)], clarsimp)
    apply (frule(5) IH2 [rotated -1], clarsimp)
     apply (rule, force)
        apply (force intro: u_v_matches_frame)
       apply (rule frame_noalias_u_v_matches(1), simp+, blast)
      apply (rule frame_noalias_u_v_matches(2), simp+, blast)
     apply (simp)
    apply (clarsimp)
    apply (auto intro!: exI
                simp:   Un_assoc
                intro:  upd.frame_let
                intro:  upd.pointerset_helper_frame [OF _ _ refl])
  done

next case u_sem_unit      then show ?case by ( cases e, simp_all
                                             , auto elim!:  typing_unitE
                                                    intro!: exI
                                                    dest!:  u_v_matches_proj_consumed
                                                    intro:  upd.frame_id
                                                            upd_val_rel_upd_val_rel_record.intros)

next case u_sem_cast      then show ?case apply ( cases e, simp_all)
                                          apply ( slowsimp intro!: u_v_prim'
                                                           elim!:  typing_castE
                                                                   upd_val_rel.cases
                                                                   upcast_valid_cast_to).

next case u_sem_tuple
  note IH1  = this(2)
  and  IH2  = this(4)
  and  rest = this(1,3,5-)
  from rest show ?case
    apply (cases e, simp_all)
    apply (clarsimp elim!: typing_tupleE)
    apply (frule u_v_matches_noalias)
    apply (frule(2) u_v_matches_split, clarsimp)
    apply (frule(6) IH1, clarsimp)
    apply (frule(2) u_v_matches_frame, blast)
    apply (frule(6) IH2, clarsimp)
    apply (frule(1) upd.frame_app)

    apply (frule(2) frame_noalias_u_v_matches(2) [where u = "w \<union> w'" for w and w'])
    apply (frule(4) upd_val_rel_frame [rotated -1, OF _ _ frame_noalias_u_v_matches(1)], blast)
    apply (frule(4) frame_noalias_2_uv)
    apply (blast intro!: upd_val_rel_upd_val_rel_record.intros)
  done
next
  case (u_sem_esac \<xi> \<gamma> \<sigma> spec_x \<sigma>' tagu v tsu')
  then show ?case
  proof (cases e)
    case (Esac x)

    have spec_simps: "spec_x = specialise \<epsilon> \<tau>s x"
      using u_sem_esac.hyps(3) Esac by simp

    obtain tag  where utsem_elims:
      "\<xi>' , \<gamma>' \<turnstile> specialise \<epsilon> \<tau>s x \<Down> VSum tag v'"
      using u_sem_esac.prems Esac by auto

    obtain tsty tag'
      where typing_elims:
        "\<Xi>, L, K, C, \<Gamma> \<turnstile> x : TSum tsty"
        "[(tag', \<tau>, Unchecked)] = filter ((=) Unchecked \<circ> snd \<circ> snd) tsty"
      using typing_esacE u_sem_esac.prems Esac
      by auto

  obtain r' w'
      where "\<Xi>, \<sigma>' \<turnstile> USum tagu v tsu' \<sim> VSum tag v' : instantiate \<epsilon> \<tau>s (TSum tsty) \<langle>r', w'\<rangle>"
        and r'_sub_r: "r' \<subseteq> r"
        and frame_w_w': "upd.frame \<sigma> w \<sigma>' w'"
      using u_sem_esac.hyps(2) u_sem_esac.prems spec_simps utsem_elims typing_elims
      by blast
    then obtain instt
        where u_v_sem_v_v'_ta: "\<Xi>, \<sigma>' \<turnstile> v \<sim> v' : instt \<langle>r', w'\<rangle>"
        and
          "(tag, instt, Unchecked) \<in> (\<lambda>(c, t, b). (c, instantiate \<epsilon> \<tau>s t, b)) ` set tsty"
          "distinct (map fst tsty)"
      by auto
    moreover obtain us vs
      where
        "tsty = us @ (tag', \<tau>, Unchecked) # vs"
        "\<forall>u\<in>set us. Unchecked \<noteq> snd (snd u)"
        "\<forall>u\<in>set vs. Unchecked \<noteq> snd (snd u)"
      using typing_elims
      by (force simp add: filter_eq_singleton_iff2)
    ultimately have "(tag, instt, Unchecked) = (tag', instantiate \<epsilon> \<tau>s \<tau>, Unchecked)"
      using typing_elims by auto
    then have " \<Xi>, \<sigma>' \<turnstile> v \<sim> v' : instantiate \<epsilon> \<tau>s \<tau> \<langle>r', w'\<rangle>"
      using u_v_sem_v_v'_ta by simp
    then show ?thesis
      using r'_sub_r frame_w_w' by blast
  qed simp+
next
  case (u_sem_case_nm \<xi> \<gamma> \<sigma>a x \<sigma>a' tag va rs tag'' n m)
  then show ?case
  proof (cases e)
    case (Case x' tag' m' n')

    have x_is: "x = specialise \<epsilon> \<tau>s x'"
      and tag''_is: "tag'' = tag'"
      and m_is: "m = specialise \<epsilon> \<tau>s m'"
      and n_is: "n = specialise \<epsilon> \<tau>s n'"
      using Case u_sem_case_nm.hyps(6)
      by simp+
    then have vsem_case: "\<xi>' , \<gamma>' \<turnstile> Case (specialise \<epsilon> \<tau>s x') tag' (specialise \<epsilon> \<tau>s m') (specialise \<epsilon> \<tau>s n') \<Down> v'"
      using u_sem_case_nm.prems(1) u_sem_case_nm.hyps(6) by simp

    have "\<Xi>, L, K, C, \<Gamma> \<turnstile> Case x' tag' m' n' : \<tau>"
      using Case u_sem_case_nm.prems
      by simp
    then obtain \<Gamma>1 \<Gamma>2 ts t
      where split_\<Gamma>: "L, K, C \<turnstile> \<Gamma> \<leadsto> \<Gamma>1 | \<Gamma>2"
        and typing_x': "\<Xi>, L, K, C, \<Gamma>1 \<turnstile> x' : TSum ts"
        and tag'_in_ts: "(tag', t, Unchecked) \<in> set ts"
        and "\<Xi>, L, K, C, Some t # \<Gamma>2 \<turnstile> m' : \<tau>"
        and typing_n': "\<Xi>, L, K, C, Some (TSum (tagged_list_update tag' (t, Checked) ts)) # \<Gamma>2 \<turnstile> n' : \<tau>"
      by auto
    
    (* then *)
    
    obtain r1 w1 r2 w2
      where matches1: "\<Xi>, \<sigma>a \<turnstile> \<gamma> \<sim> \<gamma>' matches instantiate_ctx \<epsilon> \<tau>s \<Gamma>1 \<langle>r1, w1\<rangle>"
        and matches2: "\<Xi>, \<sigma>a \<turnstile> \<gamma> \<sim> \<gamma>' matches instantiate_ctx \<epsilon> \<tau>s \<Gamma>2 \<langle>r2, w2\<rangle>"
        and r_as_un: "r = r1 \<union> r2"
        and w_as_un: "w = w1 \<union> w2"
        and w1_w2_disjoint: "w1 \<inter> w2 = {}"
      using u_v_matches_split
    proof qed
      (cut_tac split_\<Gamma> u_sem_case_nm.prems(3,5), blast )+

    then have w1_r2_disjoint: "w1 \<inter> r2 = {}"
      and w2_r1_disjoint: "w2 \<inter> r1 = {}"
      using u_sem_case_nm.prems(5) u_v_matches_noalias
      by blast+

    obtain vx
      where vsem_specialise_x': "\<xi>' , \<gamma>' \<turnstile> specialise \<epsilon> \<tau>s x' \<Down> VSum tag vx"
        and vsem_specialise_n': "\<xi>' , VSum tag vx # \<gamma>' \<turnstile> specialise \<epsilon> \<tau>s n' \<Down> v'"
      using vsem_case
    proof (cases rule: v_sem.cases)
      case (v_sem_case_m v)
      then obtain r' w'
        where "\<Xi>, \<sigma>a' \<turnstile> USum tag va rs \<sim> VSum tag' v : instantiate \<epsilon> \<tau>s (TSum ts) \<langle>r', w'\<rangle>"
        using u_sem_case_nm.hyps(2) u_sem_case_nm.prems x_is typing_x' matches1
        by blast
      then have "tag = tag'"
        by auto
      then show ?thesis
        using u_sem_case_nm.hyps(3) tag''_is
        by simp
    next
      case (v_sem_case_nm taga v)
      moreover then have taga_is: "taga = tag"
        using u_sem_case_nm.hyps(2) u_sem_case_nm.prems x_is v_sem_case_nm typing_x' matches1
        by fastforce
      moreover assume "\<And>v. \<lbrakk> \<xi>' , \<gamma>' \<turnstile> specialise \<epsilon> \<tau>s x' \<Down> VSum tag v; \<xi>' , VSum tag v # \<gamma>' \<turnstile> specialise \<epsilon> \<tau>s n' \<Down> v' \<rbrakk> \<Longrightarrow> thesis"
      ultimately show ?thesis
        by blast
    qed
    then obtain w1' r1'
      where u_v_rel_sum_tag: "\<Xi>, \<sigma>a' \<turnstile> USum tag va rs \<sim> VSum tag vx : instantiate \<epsilon> \<tau>s (TSum ts) \<langle>r1', w1'\<rangle>"
        and r_sub1: "r1' \<subseteq> r1"
        and frame1: "upd.frame \<sigma>a w1 \<sigma>a' w1'"
      using u_sem_case_nm.hyps(2) u_sem_case_nm.prems x_is v_sem_case_nm typing_x' matches1
      by blast

    have "\<Xi>, \<sigma>a' \<turnstile> USum tag va rs # \<gamma> \<sim> VSum tag vx # \<gamma>' matches instantiate_ctx \<epsilon> \<tau>s (Some (TSum (tagged_list_update tag' (t, Checked) ts)) # \<Gamma>2) \<langle>r1' \<union> r2, w1' \<union> w2 \<rangle>"
      using frame1 frame_noalias_u_v_matches matches2 w1_w2_disjoint w1_r2_disjoint r_sub1 w2_r1_disjoint
    proof (simp add: r_as_un w_as_un, intro u_v_matches_some)
      obtain t'
        where rs_is: "rs = (map (\<lambda>(c, \<tau>, _). (c, type_repr \<tau>)) (map (\<lambda>(c, t, b). (c, instantiate \<epsilon> \<tau>s t, b)) ts))"
          and u_v_rel_va_vx: "\<Xi>, \<sigma>a' \<turnstile> va \<sim> vx : t' \<langle>r1', w1'\<rangle>"
          and tag_in_instantiated_ts: "(tag, t', Unchecked) \<in> set (map (\<lambda>(c, t, b). (c, instantiate \<epsilon> \<tau>s t, b)) ts)"
          and distinct_fst_ts: "distinct (map fst ts)"
          and wellformed_instantiated_ts: "0, [], {} \<turnstile> TSum (map (\<lambda>(c, t, b). (c, instantiate \<epsilon> \<tau>s t, b)) ts) wellformed"
        using u_v_rel_sum_tag
        by auto

      obtain i
        where updated_ts_is: "tagged_list_update tag' (t, Checked) ts = ts[i := (tag', t, Checked)]"
          and ts_at_i: "ts ! i = (tag', t, Unchecked)"
          and inst_ts_at_i: "(map (\<lambda>(c, t, b). (c, instantiate \<epsilon> \<tau>s t, b)) ts) ! i = (tag', instantiate \<epsilon> \<tau>s t, Unchecked)"
        using tag'_in_ts distinct_fst_ts tagged_list_update_distinct
        by (force simp add: in_set_conv_nth)

      show "\<Xi>, \<sigma>a' \<turnstile> USum tag va rs \<sim> VSum tag vx : TSum (map (\<lambda>(c, t, b). (c, instantiate \<epsilon> \<tau>s t, b)) (tagged_list_update tag' (t, Checked) ts)) \<langle>r1', w1'\<rangle>"
        using u_v_rel_va_vx
      proof (intro u_v_sum)
        obtain j
          where inst_ts_at_j: "(map (\<lambda>(c, t, b). (c, instantiate \<epsilon> \<tau>s t, b)) ts) ! j = (tag, t', Unchecked)"
            and j_bounded_len_ts: "j < length ts"
          using tag_in_instantiated_ts
          by (metis (no_types, lifting) in_set_conv_nth length_map)

        have i_neq_j: "i \<noteq> j"
          using inst_ts_at_i inst_ts_at_j tag''_is u_sem_case_nm.hyps(3)
          by auto

        show "(tag, t', Unchecked) \<in> set (map (\<lambda>(c, t, b). (c, instantiate \<epsilon> \<tau>s t, b)) (tagged_list_update tag' (t, Checked) ts))"
          apply (simp add: wellformed_instantiated_ts)
          apply (metis (mono_tags, lifting) i_neq_j image_iff inst_ts_at_j j_bounded_len_ts
              length_list_update nth_list_update_neq nth_map nth_mem updated_ts_is)
          done
      next
        show "distinct (map fst (map (\<lambda>(c, t, b). (c, instantiate \<epsilon> \<tau>s t, b)) (tagged_list_update tag' (t, Checked) ts)))"
          by (simp, metis distinct_fst_ts tagged_list_update_preserves_tags)
      next
        have "0, [], {} \<turnstile> TSum (tagged_list_update tag' (instantiate \<epsilon> \<tau>s t, Checked) (map (\<lambda>(c, t, b). (c, instantiate \<epsilon> \<tau>s t, b)) ts)) wellformed"
          using wellformed_instantiated_ts tag'_in_ts
          by (intro variant_tagged_list_update_wellformedI; force simp add: list_all_iff)

        then show "0, [], {} \<turnstile> TSum (map (\<lambda>(c, t, b). (c, instantiate \<epsilon> \<tau>s t, b)) (tagged_list_update tag' (t, Checked) ts)) wellformed"
          using tagged_list_update_map_over2[where f="\<lambda>(c, t, b). (c, instantiate \<epsilon> \<tau>s t, b)" and g="\<lambda>(t, b). (instantiate \<epsilon> \<tau>s t, b)"]
          by (metis case_prod_conv prod.case_distrib)
      next
        have "map ((\<lambda>(cs, t, b). (cs, type_repr t)) \<circ> (\<lambda>(cs, t, b). (cs, instantiate \<epsilon> \<tau>s t, b))) ts
            = (map ((\<lambda>(cs, t, b). (cs, type_repr t)) \<circ> (\<lambda>(cs, t, b). (cs, instantiate \<epsilon> \<tau>s t, b))) ts)[i := ((\<lambda>(cs, t, b). (cs, type_repr t)) \<circ> (\<lambda>(cs, t, b). (cs, instantiate \<epsilon> \<tau>s t, b))) (tag', t, Unchecked)]"
          by (metis (no_types) list_update_id map_update ts_at_i)
        then have "map ((\<lambda>(c, \<tau>, _). (c, type_repr \<tau>)) \<circ> (\<lambda>(c, t, b). (c, instantiate \<epsilon> \<tau>s t, b))) ts
                  = map ((\<lambda>(c, \<tau>, _). (c, type_repr \<tau>)) \<circ> (\<lambda>(c, t, b). (c, instantiate \<epsilon> \<tau>s t, b))) (tagged_list_update tag' (t, Checked) ts)"
          by (simp add: map_update updated_ts_is)
        then show "rs = map (\<lambda>(c, \<tau>, _). (c, type_repr \<tau>)) (map (\<lambda>(c, t, b). (c, instantiate \<epsilon> \<tau>s t, b)) (tagged_list_update tag' (t, Checked) ts))"
          using rs_is by simp
      qed
    next
      show "\<Xi>, \<sigma>a' \<turnstile> \<gamma> \<sim> \<gamma>' matches instantiate_ctx \<epsilon> \<tau>s \<Gamma>2 \<langle>r2, w2\<rangle>"
        using u_sem_case_nm.prems(5) frame1 matches2 r_as_un
          u_v_matches_frame u_v_matches_noalias
          w1_w2_disjoint w_as_un
        by blast
    qed fast+
    then obtain r12' w12'
      where "\<Xi>, \<sigma>' \<turnstile> v \<sim> v' : instantiate \<epsilon> \<tau>s \<tau> \<langle>r12', w12'\<rangle>"
        and r_sub12: "r12' \<subseteq> r1' \<union> r2"
        and frame12: "upd.frame \<sigma>a' (w1' \<union> w2) \<sigma>' w12'"
      using u_sem_case_nm.hyps(5) n_is vsem_specialise_n' typing_n' u_sem_case_nm.prems
      by blast
    moreover have "upd.frame \<sigma>a w \<sigma>' w12'"
      by (metis upd.frame_let w_as_un frame1 frame12 inf_sup_aci(5))
    ultimately show ?thesis
      using r_as_un r_sub1 by auto
  qed simp+

next case u_sem_case_m
  note IH1 = this(2)
  and  IH2 = this(4)
  and rest = this(1,3,5-)
  from rest show ?case
    apply (cases e, simp_all)
    apply (erule typing_caseE)
    apply (frule u_v_matches_noalias)
    apply (frule(2) u_v_matches_split, clarsimp)
    apply (erule v_sem_caseE)
     apply (frule(6) IH1,clarsimp)
     apply (frule(2) frame_noalias_u_v_matches)
     apply (frule(1) frame_noalias_u_v_matches(2), blast)
     apply (frule(2) u_v_matches_frame, blast)
     apply (erule u_v_sumE, clarsimp)
      apply (drule(1) distinct_fst [rotated 1],simp,simp)
     apply (frule(5) IH2 [rotated -1])
      apply (force intro!: u_v_matches_some)
     apply (clarsimp, force intro!: exI simp: Un_commute intro: upd.frame_let)
    apply (force dest!: IH1 elim: upd_val_rel.cases)
  done
next case (u_sem_if _ _ _ _ _ b)
  note IH1 = this(2)
  and  IH2 = this(4)
  and rest = this(1,3,5-)
  from rest show ?case
    apply (cases e, simp_all)
    apply (frule u_v_matches_noalias)
    apply (erule typing_ifE)
    apply (frule(2) u_v_matches_split, clarsimp)
    apply (frule(6) IH1, clarsimp)
    apply (erule u_v_primE)
    apply (clarsimp)
    apply (frule(4) IH2 [ rotated 3
                        , where e23 (* FIXME: unstable name *) = "if b then e2 else e3" for e2 and e3
                        , OF _ _ u_v_matches_frame ])
         apply (blast, simp)
       apply (cases b, simp, simp)+
    apply (fastforce intro: upd.frame_let)
  done
next case u_sem_struct    then show ?case by ( cases e, simp_all
                                             , fastforce intro!: upd_val_rel_upd_val_rel_record.intros
                                                         intro:  upd_val_rel_record
                                                                 [where ts = "map (instantiate \<epsilon> \<tau>s) ts"
                                                                    for ts, simplified])
next case u_sem_member
 then show ?case
   apply ( cases e
         , simp_all )
   apply ( clarsimp elim!: typing_memberE)
   apply ( frule(6) u_sem_member(2)
         , clarsimp )
   apply ( frule(1) u_v_shareable_not_writable
         , fastforce simp add: kinding_simps
                     intro!: substitutivity
         , clarsimp elim!: u_v_recE)
   apply ( auto dest!: upd_val_rel_record_nth
         , fastforce )
 done
next case u_sem_memb_b
 then show ?case
   apply ( cases e
         , simp_all )
   apply ( clarsimp elim!: typing_memberE)
   apply ( frule(6) u_sem_memb_b(2)
         , clarsimp )
   apply ( frule(1) u_v_shareable_not_writable
         , fastforce simp add: kinding_simps
                     intro!: substitutivity
         , clarsimp)
   apply ( erule u_v_p_recE)
   apply ( auto dest!: upd_val_rel_record_nth
         , fastforce )
 done
next case (u_sem_take \<xi> \<gamma> \<sigma> x \<sigma>'' p ra fs f e)
  note IH1  = this(2)
  and  IH2  = this(5)
  and  rest = this(1,3-4,6-)
  have HELP: "\<forall> ts f \<tau> n. (f < length ts \<and> (ts ! f = (n, \<tau>, Present))
          \<longrightarrow> (map (\<lambda>(n, t, y). (n, instantiate \<epsilon> \<tau>s t, y)) ts ! f = (n, instantiate \<epsilon> \<tau>s \<tau>, Present)))"
    apply (rule allI, induct_tac ts, simp)
    apply (simp split: prod.split)
    apply (clarsimp)
    apply (case_tac f, simp, simp)
  done
  have HELP2: "\<forall> \<tau>s. ((type_repr \<circ> fst \<circ> snd) \<circ> (\<lambda>(n, t, y). (n, instantiate \<epsilon> \<tau>s t, y)))
                   = (\<lambda>(n,t,y). type_repr (instantiate \<epsilon> \<tau>s t))"
  by (force split: prod.split)
  from rest show ?case
    apply (cases e, simp_all)
    apply (erule typing_takeE)
    apply (frule u_v_matches_noalias)
    apply (frule(2) u_v_matches_split,clarsimp)
    apply (frule(6) IH1, clarsimp)
    apply (erule u_v_p_recE, simp_all)    
     apply(fastforce simp add:instantiate_sigil_boxed_invert)
    apply (frule(2) frame_noalias_u_v_matches)
     apply (frule(1) frame_noalias_u_v_matches(2), blast)
     apply (frule subst_wellformed_list_all2_kindingD)
     apply (frule list_all2_kinding_wellformedD)
    apply (frule kinding_to_wellformedD)
    apply (frule upd_val_rel_record_take [ where \<tau>s = "map (\<lambda>(n, t, y). (n, instantiate \<epsilon> \<tau>s t, y)) ts" for ts
          , simplified
          , OF _ HELP [rule_format]
          , of _ _ _ ts for ts
],
        force, force intro!: instantiate_wellformed, force)
    apply (elim exE conjE)
    apply (frule(2) u_v_matches_frame, blast)
    apply (simp, erule disjE)
     apply (clarsimp)
     apply (frule(3) u_v_shareable_not_writable(1) [OF _ _ substitutivity(1)], clarsimp)
     apply (frule(5) IH2 [rotated -1], simp)
      apply (case_tac taken)
       apply (rule u_v_matches_some [OF _ u_v_matches_some])
               apply (simp)
              apply (force intro!: u_v_p_rec_w' simp: upd.list_helper HELP2 map_update intro: upd.list_helper [symmetric])
             apply fast
            apply (blast)
           apply (blast)
          apply (blast)
         apply (blast)
        apply (blast)
       apply (blast)
      apply (clarsimp)
      apply (rule u_v_pointerset_helper_matches)
        apply (rule u_v_matches_some [OF _ u_v_matches_some])
                apply (simp)
               apply (force intro!: u_v_p_rec_w' simp: upd.list_helper HELP2 map_update intro: upd.list_helper [symmetric])
              apply (simp)
             apply (blast)
            apply (blast)
           apply (blast)
          apply (blast)
         apply (blast)
        apply (blast)
       apply (blast)
         apply (blast)
    apply (clarsimp, intro exI conjI, simp, blast, force simp: Un_commute intro: upd.frame_let)
    apply (clarsimp)
    apply (frule(5) IH2 [rotated -1], simp)
     apply (rule u_v_matches_some [OF _ u_v_matches_some])
             apply (simp)
            apply (force intro!: u_v_p_rec_w' simp: upd.list_helper HELP2 map_update intro: upd.list_helper [symmetric])
           apply (simp)
          apply (blast)
         apply (blast)
        apply (blast)
       apply (blast)
      apply (blast)
     apply (blast)
    apply (clarsimp, auto intro!: exI intro: upd.frame_let upd.pointerset_helper_frame)
  done
next case u_sem_take_ub
  note IH1  = this(2)
  and  IH2  = this(4)
  and  rest = this(1,3,5-)
  have HELP: "\<forall> ts f \<tau> n. (f < length ts \<and> (ts ! f = (n, \<tau>, Present))
          \<longrightarrow> (map (\<lambda>(n, t, y). (n, instantiate \<epsilon> \<tau>s t, y)) ts ! f = (n, instantiate \<epsilon> \<tau>s \<tau>, Present)))"
    apply (rule allI, induct_tac ts, simp)
    apply (simp split: prod.split)
    apply (clarsimp)
    apply (case_tac f, simp, simp)
  done
  from rest show ?case
    apply (cases e, simp_all)
    apply (erule typing_takeE)
    apply (frule u_v_matches_noalias)
    apply (frule(2) u_v_matches_split,clarsimp)
    apply (frule(6) IH1, clarsimp)
    apply (erule u_v_recE, simp_all) 

    apply (frule(2) frame_noalias_u_v_matches)
    apply (frule(1) frame_noalias_u_v_matches(2), blast)
    apply (clarsimp)
    apply (frule subst_wellformed_list_all2_kindingD)
    apply (frule list_all2_kinding_wellformedD)
    apply (frule kinding_to_wellformedD)
    apply (frule upd_val_rel_record_take [ where \<tau>s = "map (\<lambda>(n,t,y). (n, instantiate \<epsilon> \<tau>s t, y)) ts" for ts
                                         , simplified
                                         , OF _ HELP [rule_format]], force, force intro!: instantiate_wellformed, force)
    apply (elim exE conjE)
    apply (frule(2) u_v_matches_frame, blast)
    apply (simp, erule disjE)
     apply (clarsimp)
     apply (frule(3) u_v_shareable_not_writable(1) [OF _ _ substitutivity(1)], clarsimp)
     apply (frule(5) IH2 [rotated -1], simp)
      apply (case_tac taken)
       apply (rule u_v_matches_some [OF _ u_v_matches_some])
               apply (simp)
              apply (force simp add: distinct_map map_update intro: u_v_struct distinct_list_update)
             apply (simp)
            apply (blast)
           apply (blast)
          apply (blast)
         apply (blast)
        apply (blast)
       apply (blast)
      apply (clarsimp)
      apply (rule u_v_pointerset_helper_matches)
        apply (rule u_v_matches_some [OF _ u_v_matches_some])
                apply (simp)
               apply (force intro!: u_v_struct simp: upd.list_helper)
              apply (simp)
             apply (blast)
            apply (blast)
           apply (blast)
          apply (blast)
         apply (blast)
        apply (blast)
       apply (blast)
      apply (blast)
     apply (clarsimp, intro exI conjI, simp, blast, force simp: Un_commute intro: upd.frame_let)
    apply (clarsimp)
    apply (frule(5) IH2 [rotated -1], simp)
     apply (rule u_v_matches_some [OF _ u_v_matches_some])
             apply (simp)
            apply (force simp add: distinct_map map_update intro: u_v_struct distinct_list_update)
           apply (simp)
          apply (blast)
         apply (blast)
        apply (blast)
       apply (blast)
      apply (blast)
     apply (blast)
    apply (clarsimp, auto intro!: exI intro: upd.frame_let upd.pointerset_helper_frame)
  done

next case u_sem_put
  note IH1  = this(2)
  and  IH2  = this(5)
  and  rest = this(1,3-4,6-)
  have HELP: "\<forall> ts f \<tau> taken n. (f < length ts \<longrightarrow> (ts ! f = (n, \<tau>, taken)
              \<longrightarrow> (map (\<lambda>(n, t, y). (n, instantiate \<epsilon> \<tau>s t, y)) ts ! f = (n, instantiate \<epsilon> \<tau>s \<tau>, taken))))"
    apply (rule allI, induct_tac ts, simp)
    apply (simp split: prod.split)
    apply (clarsimp)
    apply (case_tac f, simp, simp)
  done
  have HELP2: "\<forall> \<tau>s. ((type_repr \<circ> fst \<circ> snd) \<circ> (\<lambda>(n, t, y). (n, instantiate \<epsilon> \<tau>s t, y)))
                   = (\<lambda>(n,t,y). type_repr (instantiate \<epsilon> \<tau>s t))"
  by (force split: prod.split)
  from rest show ?case
    apply (cases e, simp_all)
    apply (erule typing_putE)
    apply (frule u_v_matches_noalias)
    apply (clarsimp)
    apply (frule(2) u_v_matches_split,clarsimp)
    apply (frule(6) IH1, clarsimp)
    apply (frule(2) u_v_matches_frame,blast )
    apply (frule(2) frame_noalias_u_v_matches)
    apply (frule(1) frame_noalias_u_v_matches(2), blast)
    apply (frule(6) IH2, clarsimp)
    apply (frule(1) frame_noalias_upd_val_rel, blast)
    apply (frule(1) frame_noalias_upd_val_rel(2), blast)
    apply (erule u_v_p_recE; simp add:instantiate_sigil_boxed_invert; clarsimp)
    apply (drule(1) upd.frame_app)
    apply (drule(2) upd_val_rel_frame(2) [rotated -1])
    apply blast
    apply (drule(1) upd_val_rel_frame(1) [OF upd.frame_single_update, simplified, rotated -1], blast)
    apply (drule(2) upd_val_rel_frame(2) [OF upd.frame_single_update, simplified, rotated -1])

    apply (frule(5) upd_val_rel_record_put [ where ts = "map (\<lambda>(n, t, y). (n, instantiate \<epsilon> \<tau>s t, y)) ts" for ts
                                           , OF _ _ HELP [rule_format]
                                           , simplified
                                           ])
        apply (fast)
       apply (fast)
      apply (fast)
     apply (fastforce intro: substitutivity)
    apply (clarsimp, intro conjI exI, rule u_v_p_rec_w')
            apply (simp add: map_update)
           apply simp
          apply force
         apply (clarsimp intro!: upd.list_helper[symmetric] simp: HELP2 map_update upd.frame_def)
        apply blast
        apply (force simp add: distinct_map map_update intro: distinct_list_update)   
     apply(simp add:map_nth_same )
     apply auto[1]
    apply (clarsimp simp add: upd.frame_def)
    done

next case u_sem_put_ub
  note IH1  = this(2)
  and  IH2  = this(4)
  and  rest = this(1,3,5-)
  have HELP: "\<forall> ts f \<tau> taken n. (f < length ts \<longrightarrow> (ts ! f = (n, \<tau>, taken)
              \<longrightarrow> (map (\<lambda>(n, t, y). (n, instantiate \<epsilon> \<tau>s t, y)) ts ! f = (n, instantiate \<epsilon> \<tau>s \<tau>, taken))))"
    apply (rule allI, induct_tac ts, simp)
    apply (simp split: prod.split)
    apply (clarsimp)
    apply (case_tac f, simp, simp)
  done
  from rest show ?case
    apply (cases e, simp_all)
    apply (erule typing_putE)
    apply (frule u_v_matches_noalias)
    apply (clarsimp)
    apply (frule(2) u_v_matches_split,clarsimp)
    apply (frule(6) IH1, clarsimp)
    apply (frule(2) u_v_matches_frame,blast )
    apply (frule(2) frame_noalias_u_v_matches)
    apply (frule(1) frame_noalias_u_v_matches(2), blast)
    apply (frule(6) IH2, clarsimp)
    apply (frule(1) frame_noalias_upd_val_rel, blast)
    apply (frule(1) frame_noalias_upd_val_rel(2), blast)
    apply (erule u_v_recE, simp,clarsimp)
    apply (drule(1) upd.frame_app)
    apply (drule(2) upd_val_rel_frame(2) [rotated -1], blast)

    apply (frule(5) upd_val_rel_record_put [ where ts = "map (\<lambda>(n, t, y). (n, instantiate \<epsilon> \<tau>s t, y)) ts" for ts
                                           , OF _ _ HELP [rule_format]
                                           , simplified
                                           ])
        apply (fast)
       apply (fast)
      apply (fast)
     apply (fastforce intro: substitutivity)
    apply (clarsimp)
    apply (intro exI conjI u_v_struct)
       apply (simp add: map_update)
      apply (force simp add: distinct_map map_update intro: distinct_list_update)
     apply (auto simp: upd.frame_def)[2]
    done
next case u_sem_split
  note IH1  = this(2)
  and  IH2  = this(4)
  and  rest = this(1,3,5-)
  from rest show ?case
    apply (cases e, simp_all)
    apply (erule typing_splitE)
    apply (frule u_v_matches_noalias)
    apply (frule(2) u_v_matches_split,clarsimp)
    apply (frule(6) IH1, clarsimp)
    apply (erule u_v_productE)
    apply (frule(2) frame_noalias_u_v_matches)
    apply (frule(1) frame_noalias_u_v_matches(2), blast)
    apply (frule(4) IH2)
      apply (simp)
      apply (rule u_v_matches_some, simp, rule u_v_matches_some, simp)
            apply (rule u_v_matches_frame, simp, simp)
             apply fast
            apply fast
           apply blast
          apply fast
         apply blast
        apply blast
       apply fast
      apply blast
     apply blast
    apply (clarsimp, auto intro!: exI intro: upd.frame_let upd.pointerset_helper_frame)
    done
next
  case (u_sem_promote \<xi> \<gamma> \<sigma> e t')
  note IH  = this(2)
  and  rest = this(1,3-)
  from rest show ?case
    apply (cases e; clarsimp)
    apply (erule typing_promoteE)
    apply (erule v_sem.cases; clarsimp)
    apply (frule(6) IH)
    apply (elim exE conjE)
    apply (frule value_subtyping(1)[where t'="instantiate \<epsilon> \<tau>s \<tau>"])
    using specialisation_subtyping subtyping_wellformed_preservation(1) typing_to_wellformed(1) 
     apply fast
    apply fast
    done
next case u_sem_all_empty then show ?case by ( cases es, simp_all
                                             , fastforce intro!: upd.frame_id
                                                                 upd_val_rel_all.intros
                                                         dest: u_v_matches_empty_env(2))
next case u_sem_all_cons
  note IH1  = this(2)
  and  IH2  = this(4)
  and  rest = this(1,3,5-)
  from rest show ?case
    apply (cases es, simp_all)
    apply (erule typing_all_consE, clarsimp)
    apply (frule(2) u_v_matches_split, clarsimp)
    apply (frule(6) IH1, clarsimp)
    apply (frule u_v_matches_noalias)
    apply (frule(8) IH2 [OF _ _ _ _ _ u_v_matches_frame, rotated -1], blast, clarsimp)
    apply (frule(1) upd.frame_app)
    apply (frule(2) frame_noalias_u_v_matches(2) [where u = "w \<union> w'" for w and w'])
    apply (frule(4) upd_val_rel_frame [rotated -1, OF _ _ frame_noalias_u_v_matches(1)], blast)
    apply (frule(4) frame_noalias_2_uv)
    apply (blast intro!: upd_val_rel_all.intros)
  done


qed
lemmas mono_correspondence = correspondence [OF subst_wellformed_nothing, simplified]

lemma val_executes_from_upd_executes:
assumes "proc_ctx_wellformed \<Xi>"
and     "\<Xi>, \<sigma> \<turnstile> \<gamma> \<sim> \<gamma>' matches \<Gamma> \<langle>r, w\<rangle>"
and     "\<xi> \<sim> \<xi>' matches-u-v \<Xi>"
shows   "\<lbrakk> \<xi> , \<gamma>  \<turnstile> (\<sigma>, e) \<Down>! (\<sigma>', v)
         ; \<Xi>, 0, [], {}, \<Gamma> \<turnstile> e : \<tau>
         \<rbrakk> \<Longrightarrow> \<exists>v'. \<xi>', \<gamma>' \<turnstile> e \<Down> v'"
and     "\<lbrakk> \<xi> , \<gamma>  \<turnstile>* (\<sigma>, es) \<Down>! (\<sigma>', vs)
         ; \<Xi>, 0, [], {}, \<Gamma> \<turnstile>* es : \<tau>s'
         \<rbrakk> \<Longrightarrow> \<exists>vs'. \<xi>', \<gamma>' \<turnstile>* es \<Down> vs' "
  using assms proof (induct "(\<sigma>,e)" "(\<sigma>',v)"
    and "(\<sigma>,es)" "(\<sigma>', vs)" arbitrary: \<Gamma> r w \<sigma> e v \<tau> \<sigma>' \<gamma>' and \<Gamma> r w  \<sigma> es vs \<tau>s' \<sigma>'  \<gamma>'
    rule: u_sem_u_sem_all.inducts)
     case u_sem_cast
  note IH   = this(2)
  and  rest = this(1,3-)
  from rest show ?case
    apply (clarsimp elim!: typing_castE)
    apply (frule(3) IH, clarsimp)    
    apply (frule(2) mono_correspondence)
    apply (auto elim: upd_val_rel.cases intro!: v_sem_v_sem_all.intros)
  done
next case u_sem_app
  note IH1 = this(2)
   and IH2 = this(4)
   and IH3 = this(6)
   and rest = this(1,3,5,7-)
  from rest show ?case
    apply (clarsimp elim!: typing_appE)
    apply (frule u_v_matches_noalias)
    apply (frule(1) u_v_matches_split', clarsimp)
    apply (frule(3) IH1, clarsimp)
    apply (drule(5) mono_correspondence [rotated -1], clarsimp)
    apply (frule(5) IH2 [OF _ _ u_v_matches_frame, rotated -1], blast, clarsimp)
    apply (drule(4) mono_correspondence [rotated -1, OF _ _ u_v_matches_frame],blast,simp,simp,simp)
    apply (clarsimp)
    apply (erule upd_val_rel.cases [where ?a5.0="TFun xa \<tau>" for xa \<tau>], simp_all)
    apply (clarsimp)
    apply (drule(1) specialisation)
    apply (frule value_subtyping, fast elim: subtyping.cases)
    apply (elim exE conjE)
    apply (frule(1) IH3 [OF _ _ u_v_matches_frame])
         apply (simp,rule u_v_matches_some)
             apply (simp)
            apply (auto simp: instantiate_ctx_def intro!: u_v_matches.intros upd.frame_id v_sem_v_sem_all.intros)
    done
next case (u_sem_abs_app _ _ _ _ _ f)
  note IH1 = this(2)
   and IH2 = this(4)
   and rest = this(1,3,5-)
  from rest show ?case
    apply (clarsimp elim!: typing_appE)
    apply (frule u_v_matches_noalias)
    apply (frule(1) u_v_matches_split', clarsimp)
    apply (frule(3) IH1, clarsimp)
    apply (drule(5) mono_correspondence [rotated -1], clarsimp)
    apply (frule(5) IH2 [OF _ _ u_v_matches_frame, rotated -1], blast, clarsimp)
    apply (drule(4) mono_correspondence [rotated -1, OF _ _ u_v_matches_frame],blast,simp,simp,simp)
    apply (clarsimp)
    apply (erule upd_val_rel.cases [where ?a5.0="TFun xa \<tau>" for xa \<tau>], simp_all)
    apply (clarsimp)
    apply (simp add: proc_env_u_v_matches_def)
    apply (drule_tac x = f in spec)
    apply (clarsimp)
    apply (frule value_subtyping, fast elim: subtyping.cases)
    apply (elim exE conjE)
    apply(elim allE impE, (simp add:subst_wellformed_def)+)
    apply (clarsimp)
    apply (rule,erule(2) v_sem_abs_app)
    done
next case u_sem_con then show ?case by (force intro!: v_sem_v_sem_all.intros)
next case u_sem_member
  note IH = this(2)
  and rest = this(1,3-)
  from rest show ?case
    apply (clarsimp elim!: typing_memberE)
    apply (frule(3) IH, clarsimp)
    apply (frule(5) mono_correspondence, clarsimp)
    apply (force elim: upd_val_rel.cases intro!: v_sem_v_sem_all.intros)
  done
next case u_sem_memb_b
  note IH = this(2)
  and rest = this(1,3-)
  from rest show ?case
    apply (clarsimp elim!: typing_memberE)
    apply (frule(3) IH, clarsimp)
    apply (frule(5) mono_correspondence, clarsimp)
    apply (force elim: upd_val_rel.cases intro!: v_sem_v_sem_all.intros)
  done
next case u_sem_esac
  note IH = this(2)
  and rest = this(1,3-)
  from rest show ?case
    apply (clarsimp elim!: typing_esacE)
    apply (frule(3) IH, clarsimp)
    apply (frule(5) mono_correspondence, clarsimp)
    apply (force elim: upd_val_rel.cases intro!: v_sem_v_sem_all.intros)
  done
next case u_sem_let
  note IH1 = this(2)
  and  IH2 = this(4)
  and rest = this(1,3,5-)
  from rest show ?case
    apply (clarsimp elim!: typing_letE)
    apply (frule u_v_matches_noalias)
    apply (frule(1) u_v_matches_split', clarsimp)
    apply (frule(3) IH1, clarsimp)
    apply (drule(5) mono_correspondence [rotated -1], clarsimp)
    apply (frule(1) IH2)
    apply (rule)
    apply (simp)
    apply (erule(2) u_v_matches_frame,blast)
    apply (erule(2) frame_noalias_u_v_matches)
    apply (erule(1) frame_noalias_u_v_matches(2),blast)
    apply (auto simp: instantiate_ctx_def intro!: u_v_matches.intros upd.frame_id v_sem_v_sem_all.intros)
  done
next case u_sem_letbang
  note IH1 = this(2)
  and  IH2 = this(4)
  and rest = this(1,3,5-)
  from rest show ?case
    apply (clarsimp elim!: typing_letbE)
    apply (frule u_v_matches_noalias)
    apply (frule(1) u_v_matches_split_bang', clarsimp)
    apply (frule(3) IH1, clarsimp)
    apply (drule(5) mono_correspondence [rotated -1], clarsimp)
    apply (frule(2) u_v_escapable_no_readers(1), clarsimp)
    apply (frule(1) IH2)
    apply (rule)
    apply (simp)
    apply (erule(1) u_v_matches_frame,blast, blast)
    apply (erule(1) frame_noalias_u_v_matches,blast)
    apply (erule(1) frame_noalias_u_v_matches(2),blast)
    apply (auto simp: instantiate_ctx_def intro!: u_v_matches.intros upd.frame_id v_sem_v_sem_all.intros)
  done

next case u_sem_tuple
  note IH1 = this(2)
  and  IH2 = this(4)
  and rest = this(1,3,5-)
  from rest show ?case
    apply (clarsimp elim!: typing_tupleE)
    apply (frule(1) u_v_matches_split',clarsimp)
    apply (frule(3) IH1, clarsimp)
    apply (drule(5) mono_correspondence [rotated -1], clarsimp)
    apply (frule(5) IH2 [OF _ _ u_v_matches_frame,rotated -1],force dest!: u_v_matches_noalias)
    apply (force intro: v_sem_v_sem_all.intros)
  done
next case u_sem_if
  note IH1 = this(2)
  and  IH2 = this(4)
  and rest = this(1,3,5-)
  from rest show ?case
    apply (clarsimp elim!: typing_ifE)
    apply (frule u_v_matches_noalias)
    apply (frule(1) u_v_matches_split',clarsimp)
    apply (frule(3) IH1, clarsimp)
    apply (frule(5) mono_correspondence [rotated -1], clarsimp)
    apply (frule(2) u_v_matches_frame, blast)
    apply (erule upd_val_rel.cases, simp_all)
    apply (drule_tac t = "l" in sym)
    apply (clarsimp)
    apply (frule(2) IH2 [rotated 1], force simp add: if_splits)
    apply (force intro: v_sem_v_sem_all.intros)
  done
next case u_sem_split
  note IH1 = this(2)
  and  IH2 = this(4)
  and rest = this(1,3,5-)
  from rest show ?case
    apply (clarsimp elim!: typing_splitE)
    apply (frule u_v_matches_noalias)
    apply (frule(1) u_v_matches_split', clarsimp)
    apply (frule(3) IH1, clarsimp)
    apply (frule(5) mono_correspondence [rotated -1], clarsimp)
    apply (frule(2) u_v_matches_frame,blast)
    apply (erule upd_val_rel.cases, simp_all)
    apply (clarsimp)
    apply (frule(2) IH2 [rotated -1])
    apply (erule(2) u_v_matches_some [OF _ u_v_matches_some])
    apply (frule(2) frame_noalias_u_v_matches,blast)
    apply (frule(1) frame_noalias_u_v_matches(2),blast,blast)
    apply (blast)
    apply (frule(2) frame_noalias_u_v_matches,blast)
    apply (frule(1) frame_noalias_u_v_matches(2),blast,blast)
    apply (blast)
    apply (force intro: v_sem_v_sem_all.intros)
  done
next case u_sem_case_m
  note IH1 = this(2)
  and  IH2 = this(4)
  and rest = this(1,3,5-)
  from rest show ?case
    apply (clarsimp elim!: typing_caseE)
    apply (frule u_v_matches_noalias)
    apply (frule(1) u_v_matches_split',clarsimp)
    apply (frule(3) IH1, clarsimp)
    apply (frule(5) mono_correspondence [rotated -1], clarsimp)
    apply (frule(2) u_v_matches_frame, blast)
    apply (erule upd_val_rel.cases, simp_all)
    apply (clarsimp)
    apply (frule(2) IH2 [rotated -1])
    apply (drule(1) distinct_fst [rotated 1],simp)
    apply (simp)
    apply (erule(1) u_v_matches_some)
    apply (erule(2) frame_noalias_u_v_matches)
    apply (erule(1) frame_noalias_u_v_matches(2),blast)
    apply (blast)
    apply (force intro: v_sem_v_sem_all.intros)
  done
next
  case (u_sem_case_nm \<xi> \<gamma> \<sigma> x \<sigma>'' tag' va rs tag n m)

  obtain \<Gamma>1 \<Gamma>2 ts ta
    where split\<Gamma>: "0, [], {} \<turnstile> \<Gamma> \<leadsto> \<Gamma>1 | \<Gamma>2"
      and typing_x: "\<Xi>, 0, [], {}, \<Gamma>1 \<turnstile> x : TSum ts"
      and tag_in_ts: "(tag, ta, Unchecked) \<in> set ts"
      and typing_m: "\<Xi>, 0, [], {}, Some ta # \<Gamma>2 \<turnstile> m : \<tau>"
      and typing_n: "\<Xi>, 0, [], {}, Some (TSum (tagged_list_update tag (ta, Checked) ts)) # \<Gamma>2 \<turnstile> n : \<tau>"
    using u_sem_case_nm.prems by auto

  have w_r_disjoint: "w \<inter> r = {}"
    using u_v_matches_noalias u_sem_case_nm.prems
    by blast

  obtain r1 w1 r2 w2
    where r_as_un: "r = r1 \<union> r2"
      and w_as_un: "w = w1 \<union> w2"
      and w1_w2_disjoint: "w1 \<inter> w2 = {}"
      and matches1: "\<Xi>, \<sigma> \<turnstile> \<gamma> \<sim> \<gamma>' matches \<Gamma>1 \<langle>r1, w1\<rangle>"
      and matches2: "\<Xi>, \<sigma> \<turnstile> \<gamma> \<sim> \<gamma>' matches \<Gamma>2 \<langle>r2, w2\<rangle>"
    using u_v_matches_split'[OF split\<Gamma> u_sem_case_nm.prems(3)]
    by force

  obtain vxsum
    where vsem_x: "\<xi>', \<gamma>' \<turnstile> x \<Down> vxsum"
    using u_sem_case_nm.hyps(2) u_sem_case_nm.prems typing_x matches1
    by blast

 obtain r1' w1'
    where "\<Xi>, \<sigma>'' \<turnstile> USum tag' va rs \<sim> vxsum : TSum ts \<langle>r1', w1'\<rangle>"
      and r1'_sub_r1: "r1' \<subseteq> r1"
      and frame1: "upd.frame \<sigma> w1 \<sigma>'' w1'"
   using mono_correspondence(1) u_sem_case_nm.hyps(1) u_sem_case_nm.prems matches1 vsem_x typing_x
   by blast
  then obtain vv t k
    where rs_is: "rs = (map (\<lambda>(c, \<tau>, _). (c, type_repr \<tau>)) ts)"
      and vxsum_is: "vxsum = VSum tag' vv"
      and u_v_rel_va_vv: "\<Xi>, \<sigma>'' \<turnstile> va \<sim> vv : t \<langle>r1', w1'\<rangle>"
      and tag'_in_ts: "(tag', t, Unchecked) \<in> set ts"
      and distinct_fst_ts: "distinct (map fst ts)"
      and wellformed_ts: "0, [], {} \<turnstile> TSum ts wellformed"
    by auto

  have "\<Xi>, \<sigma>'' \<turnstile> USum tag' va rs \<sim> VSum tag' vv : TSum (tagged_list_update tag (ta, Checked) ts) \<langle>r1', w1'\<rangle>"
    using u_v_rel_va_vv distinct_fst_ts
  proof (intro u_v_sum)
    show "(tag', t, Unchecked) \<in> set (tagged_list_update tag (ta, Checked) ts)"
      by (meson tag'_in_ts tagged_list_update_different_tag_preserves_values2 u_sem_case_nm.hyps(3))
  next
    show "0, [], {} \<turnstile> TSum (tagged_list_update tag (ta, Checked) ts) wellformed"
      using wellformed_ts tag_in_ts prod_in_set(1)
      by (fastforce intro!: variant_tagged_list_update_wellformedI simp add: list_all_iff)
  next
    obtain i
      where ts_upd_is: "tagged_list_update tag (ta, Checked) ts = ts[i := (tag, ta, Checked)]"
        and i_in_bounds: "i < length ts"
        and "ts ! i = (tag, ta, Unchecked)"
      using tagged_list_update_distinct distinct_fst_ts
      by (metis fst_conv in_set_conv_nth tag_in_ts)
    then have "(tag, type_repr ta) = map (\<lambda>(c, \<tau>, _). (c, type_repr \<tau>)) ts ! i"
      by simp
    then show "rs = map (\<lambda>(c, \<tau>, _). (c, type_repr \<tau>)) (tagged_list_update tag (ta, Checked) ts)"
      by (simp add: rs_is ts_upd_is map_update)
  qed simp+
  then have "\<Xi>, \<sigma>'' \<turnstile> USum tag' va rs # \<gamma> \<sim> VSum tag' vv # \<gamma>' matches Some (TSum (tagged_list_update tag (ta, Checked) ts)) # \<Gamma>2 \<langle>r1' \<union> r2, w1' \<union> w2\<rangle>"
    using w_r_disjoint[simplified r_as_un w_as_un] w1_w2_disjoint
      matches2 frame1 frame_noalias_u_v_matches r1'_sub_r1 u_v_matches_frame
    by (fast intro!: u_v_matches_some)
  then obtain nvv
    where "\<xi>', VSum tag' vv # \<gamma>' \<turnstile> n \<Down> nvv"
    using u_sem_case_nm.hyps(5)  u_sem_case_nm.prems typing_n by blast
  then
  have "\<xi>', \<gamma>' \<turnstile> (Case x tag m n) \<Down> nvv"
    using vsem_x vxsum_is u_sem_case_nm.hyps(3) v_sem_case_nm
    by fastforce
  then show ?case
    by blast

next case u_sem_take
  note IH1 = this(2)
  and  IH2 = this(5)
  and rest = this(1,3-4,6-)
  have HELP [rule_format] :
    "\<forall> tsa f t x y n. tsa ! f = (n,t,y) \<longrightarrow> map (type_repr \<circ> fst \<circ> snd) tsa = map (type_repr \<circ> fst \<circ> snd) (tsa[f := (n, t, x)])"
    apply (rule allI)
    apply (induct_tac tsa)
    apply (auto split: nat.split)
  done
  from rest show ?case
    apply (clarsimp elim!: typing_takeE)
    apply (frule u_v_matches_noalias)
    apply (frule(1) u_v_matches_split', clarsimp)
    apply (frule(3) IH1, clarsimp)
    apply (frule(5) mono_correspondence [rotated -1], clarsimp)
    apply (frule(2) u_v_matches_frame, blast)
    apply (frule(2) frame_noalias_u_v_matches)
    apply (frule(1) frame_noalias_u_v_matches(2),blast)
    apply (erule upd_val_rel.cases, simp_all, clarsimp)
    apply (frule(1) upd_val_rel_record_take, force simp add: kinding_def, force)
    apply (elim exE conjE)
    apply (frule(2) IH2 [rotated -1])
     apply (case_tac "taken")
      apply (clarsimp)
      apply (rule u_v_pointerset_helper_matches)
        apply (clarsimp simp add: Int_Un_distrib Int_Un_distrib2)
        apply (rule u_v_matches_some, simp, rule u_v_matches_some)
               apply (rule u_v_p_rec_w')
                    apply (fastforce simp: HELP)
                   apply simp
                  apply simp
                 apply (fastforce simp: HELP)
                apply simp
                apply (force simp add: distinct_map map_update intro: distinct_list_update)
               apply(simp add:map_nth_same)
              apply fast
             apply fast
            apply force
           apply fast
          apply blast
         apply (simp add: Int_Un_distrib Int_Un_distrib2, fast)
        apply auto[1]
       apply simp
      apply simp
     apply clarsimp
     apply (frule(2) u_v_shareable_not_writable, clarsimp)
     apply (rule u_v_pointerset_helper_matches)
       apply (rule u_v_matches_some, simp, rule u_v_matches_some)
              apply (force intro!: u_v_p_rec_w' simp: upd.list_helper simp: HELP)
             apply (simp)
            apply (blast)
           apply (blast)
          apply (blast)
         apply (blast)
        apply (blast)
       apply (blast)
      apply (blast)
     apply (blast)
    apply (force intro: v_sem_v_sem_all.intros)
  done
next case u_sem_take_ub
  note IH1 = this(2)
  and  IH2 = this(4)
  and rest = this(1,3,5-)
  have HELP [rule_format] :
    "\<forall> tsa f t x y n. tsa ! f = (n,t,y) \<longrightarrow> map (type_repr \<circ> fst \<circ> snd) tsa = map (type_repr \<circ> fst \<circ> snd) (tsa[f := (n,t, x)])"
    apply (rule allI)
    apply (induct_tac tsa)
    apply (auto split: nat.split)
  done
  from rest show ?case
    apply (clarsimp elim!: typing_takeE)
    apply (frule u_v_matches_noalias)
    apply (frule(1) u_v_matches_split', clarsimp)
    apply (frule(3) IH1, clarsimp)
    apply (frule(5) mono_correspondence [rotated -1], clarsimp)
    apply (frule(2) u_v_matches_frame, blast)
    apply (frule(2) frame_noalias_u_v_matches)
    apply (frule(1) frame_noalias_u_v_matches(2),blast)
    apply (erule upd_val_rel.cases, simp_all, clarsimp)
    apply (frule(1) upd_val_rel_record_take, force simp add: kinding_def, force)
    apply (elim exE conjE)
    apply (frule(2) IH2 [rotated -1])
     apply (case_tac "taken")
      apply (clarsimp)
      apply (rule u_v_pointerset_helper_matches)
        apply (clarsimp simp add: Int_Un_distrib Int_Un_distrib2)
        apply (rule u_v_matches_some, simp, rule u_v_matches_some)
               apply (force simp add: distinct_map map_update HELP intro: u_v_struct distinct_list_update)
              apply fast
             apply fast
            apply blast
           apply blast
          apply blast
         apply (simp add: Int_Un_distrib Int_Un_distrib2, blast)
        apply auto[1]
       apply simp
      apply simp
     apply (clarsimp)
     apply (frule(2) u_v_shareable_not_writable, clarsimp)
     apply (rule u_v_pointerset_helper_matches)
       apply (rule u_v_matches_some, simp, rule u_v_matches_some)
              apply (force intro!: u_v_struct simp: upd.list_helper simp: HELP)
             apply (simp)
            apply (blast)
           apply (blast)
          apply (blast)
         apply (blast)
        apply (blast)
       apply (blast)
      apply (blast)
     apply (blast)
    apply (force intro: v_sem_v_sem_all.intros)
  done
next case u_sem_put
  note IH1 = this(2)
  and  IH2 = this(5)
  and rest = this(1,3-4,6-)
  from rest show ?case
    apply (clarsimp elim!: typing_putE)
    apply (frule u_v_matches_noalias)
    apply (frule(1) u_v_matches_split',clarsimp)
    apply (frule(3) IH1, clarsimp)
    apply (drule(5) mono_correspondence [rotated -1], clarsimp)
    apply (frule(5) IH2 [OF _ _ u_v_matches_frame,rotated -1],force)
    apply (erule upd_val_rel.cases,simp_all)
    apply (force intro: v_sem_v_sem_all.intros)
  done
next case u_sem_put_ub
  note IH1 = this(2)
  and  IH2 = this(4)
  and rest = this(1,3,5-)
  from rest show ?case
    apply (clarsimp elim!: typing_putE)
    apply (frule u_v_matches_noalias)
    apply (frule(1) u_v_matches_split',clarsimp)
    apply (frule(3) IH1, clarsimp)
    apply (drule(5) mono_correspondence [rotated -1], clarsimp)
    apply (frule(5) IH2 [OF _ _ u_v_matches_frame,rotated -1],force)
    apply (erule upd_val_rel.cases,simp_all)
    apply (force intro: v_sem_v_sem_all.intros)
    done
next
  case (u_sem_promote \<xi> \<gamma> \<sigma> e t')
  note IH  = this(2)
  and  rest = this(1,3-)
  from rest show ?case
    apply (clarsimp elim!: typing_promoteE)
    apply (frule u_v_matches_noalias)
    apply (frule(3) IH)
    apply (elim exE)
    apply (force intro: v_sem_v_sem_all.intros)
    done
next case u_sem_all_cons
  note IH1 = this(2)
  and  IH2 = this(4)
  and rest = this(1,3,5-)
  from rest show ?case
    apply (clarsimp elim!: typing_all_consE)
    apply (frule(1) u_v_matches_split',clarsimp)
    apply (frule(3) IH1, clarsimp)
    apply (drule(5) mono_correspondence [rotated -1], clarsimp)
    apply (frule(5) IH2 [OF _ _ u_v_matches_frame,rotated -1],force dest!: u_v_matches_noalias)
    apply (force intro: v_sem_v_sem_all.intros)
  done
qed (force intro!: v_sem_v_sem_all.intros)+

end

end
<|MERGE_RESOLUTION|>--- conflicted
+++ resolved
@@ -86,36 +86,27 @@
 
 | u_v_p_rec_ro : "\<lbrakk> \<Xi>, \<sigma> \<turnstile>* fs \<sim> fs' :r ts \<langle>r, {}\<rangle>
                   ; \<sigma> l = Some (URecord fs)
-                  ; s = Boxed ReadOnly 
+                  ; s = Boxed ReadOnly ptrl
                   ; distinct (map fst ts)
-<<<<<<< HEAD
-                  \<rbrakk> \<Longrightarrow> \<Xi>, \<sigma> \<turnstile> UPtr l (RRecord (map (type_repr \<circ> fst \<circ> snd) ts)) 
-                             \<sim> VRecord fs' : TRecord ts s \<langle>insert l r, {}\<rangle>"
-=======
                   ; matches_type_sigil 0 {} (LRRecord (map (\<lambda>(n, t, _). (n, type_lrepr t)) ts)) (Boxed ReadOnly ptrl)
                   \<rbrakk> \<Longrightarrow> \<Xi>, \<sigma> \<turnstile> UPtr l (RRecord (map (type_repr \<circ> fst \<circ> snd) ts)) \<sim> VRecord fs' : TRecord ts s \<langle>insert l r, {}\<rangle>"
->>>>>>> e9de146c
 
 | u_v_p_rec_w  : "\<lbrakk> \<Xi>, \<sigma> \<turnstile>* fs \<sim> fs' :r ts \<langle>r, w\<rangle>
                   ; \<sigma> l = Some (URecord fs)
                   ; l \<notin> (w \<union> r)
-                  ; s = Boxed Writable 
+                  ; s = Boxed Writable ptrl
                   ; distinct (map fst ts)
-<<<<<<< HEAD
-                  \<rbrakk> \<Longrightarrow> \<Xi>, \<sigma> \<turnstile> UPtr l (RRecord (map (type_repr \<circ> fst \<circ> snd) ts))  \<sim> VRecord fs' : TRecord ts s \<langle>r, insert l w\<rangle>"
-=======
                   ;  matches_type_sigil 0 {} (LRRecord (map (\<lambda>(n, t, _). (n, type_lrepr t)) ts)) (Boxed Writable ptrl)
                   \<rbrakk> \<Longrightarrow> \<Xi>, \<sigma> \<turnstile> UPtr l (RRecord (map (type_repr \<circ> fst \<circ> snd) ts)) \<sim> VRecord fs' : TRecord ts s \<langle>r, insert l w\<rangle>"
->>>>>>> e9de146c
-
-| u_v_p_abs_ro : "\<lbrakk> s = Boxed ReadOnly 
+
+| u_v_p_abs_ro : "\<lbrakk> s = Boxed ReadOnly ptrl
                   ; abs_upd_val a a' n ts s r w
                   ; 0, [], {} \<turnstile>* ts wellformed
                   ; \<sigma> l = Some (UAbstract a)
                   \<rbrakk> \<Longrightarrow> \<Xi>, \<sigma> \<turnstile> UPtr l (RCon n (map type_repr ts))  \<sim> VAbstract a' : TCon n ts s \<langle>insert l r, {}\<rangle>"
 
 
-| u_v_p_abs_w  : "\<lbrakk> s = Boxed Writable 
+| u_v_p_abs_w  : "\<lbrakk> s = Boxed Writable ptrl
                   ; abs_upd_val a a' n ts s r w
                   ; 0, [], {} \<turnstile>* ts wellformed
                   ; \<sigma> l = Some (UAbstract a)
@@ -160,7 +151,7 @@
   then show ?case
     by (auto intro!: upd.uval_typing_uval_typing_record.intros abs_upd_val_to_uval_typing)
 next
-  case (u_v_p_abs_ro s  a a' n ts r w \<sigma> l \<Xi>)
+  case (u_v_p_abs_ro s ptrl a a' n ts r w \<sigma> l \<Xi>)
   moreover then have "upd_abs_typing a n ts s r w"
     using abs_upd_val_to_uval_typing by simp
   moreover then have "w = {}"
@@ -189,7 +180,7 @@
 inductive_cases u_v_r_consE   [elim] : "\<Xi>, \<sigma> \<turnstile>* (a # b) \<sim> (a' # b') :r \<tau>s \<langle>r, w\<rangle>"
 inductive_cases u_v_r_consE'  [elim] : "\<Xi>, \<sigma> \<turnstile>* (a # b) \<sim> xx :r \<tau>s \<langle>r, w\<rangle>"
 
-lemma u_v_p_abs_ro': "\<lbrakk> s = Boxed ReadOnly 
+lemma u_v_p_abs_ro': "\<lbrakk> s = Boxed ReadOnly ptrl
                       ; abs_upd_val a a' n ts s r w
                       ; 0, [], {} \<turnstile>* ts wellformed
                       ; \<sigma> l = Some (UAbstract a)
@@ -197,7 +188,7 @@
                       \<rbrakk> \<Longrightarrow> \<Xi>, \<sigma> \<turnstile> UPtr l (RCon n ts')  \<sim> VAbstract a' : TCon n ts s \<langle>insert l r, {}\<rangle>"
   using u_v_p_abs_ro by blast
 
-lemma u_v_p_abs_w': "\<lbrakk> s = Boxed Writable 
+lemma u_v_p_abs_w': "\<lbrakk> s = Boxed Writable ptrl
                      ; abs_upd_val a a' n ts s r w
                      ; 0, [], {} \<turnstile>* ts wellformed
                      ; \<sigma> l = Some (UAbstract a)
@@ -443,7 +434,7 @@
 
     done
 next
-  case (u_v_p_abs_ro s  a a' n ts r w \<sigma> l \<Xi>)
+  case (u_v_p_abs_ro s ptrl a a' n ts r w \<sigma> l \<Xi>)
   have f1: "map (type_repr \<circ> bang) ts = map type_repr ts"
     using bang_type_repr u_v_p_abs_ro.hyps
     by force
@@ -1352,15 +1343,11 @@
     apply simp+
     using subty_tfun subtyping_trans by blast
 next
-  case (u_v_p_rec_ro \<Xi> \<sigma> fs fs' ts r l s )
+  case (u_v_p_rec_ro \<Xi> \<sigma> fs fs' ts r l s ptrl)
   then show ?case
     apply -
     apply (erule subtyping.cases; clarsimp)
-<<<<<<< HEAD
-    apply (rule_tac V="[] \<turnstile> TRecord ts (Boxed ReadOnly ) \<sqsubseteq> TRecord ts2 (Boxed ReadOnly )" in revcut_rl)
-=======
     apply (rule_tac V="0, [], {} \<turnstile> TRecord ts (Boxed ReadOnly ptrl) \<sqsubseteq> TRecord ts2 (Boxed ReadOnly ptrl)" in revcut_rl)
->>>>>>> e9de146c
      using u_v_p_rec_ro.prems apply blast
     apply (rule_tac V="\<exists>r'\<subseteq>r. \<Xi>, \<sigma> \<turnstile>* fs \<sim> fs' :r ts2 \<langle>r', {}\<rangle>" in revcut_rl, blast)
     apply (erule exE)
@@ -1374,15 +1361,11 @@
      using map_eq_iff_nth_eq subtyping_lrepr
      by (metis (mono_tags, lifting))
 next
-  case (u_v_p_rec_w \<Xi> \<sigma> fs fs' ts r w l s )
+  case (u_v_p_rec_w \<Xi> \<sigma> fs fs' ts r w l s ptrl)
   then show ?case
     apply -
     apply (erule subtyping.cases; clarsimp)
-<<<<<<< HEAD
-    apply (rule_tac V="[] \<turnstile> TRecord ts (Boxed Writable ) \<sqsubseteq> TRecord ts2 (Boxed Writable )" in revcut_rl)
-=======
     apply (rule_tac V="0, [], {} \<turnstile> TRecord ts (Boxed Writable ptrl) \<sqsubseteq> TRecord ts2 (Boxed Writable ptrl)" in revcut_rl)
->>>>>>> e9de146c
      using u_v_p_rec_w.prems apply blast
     apply (rule_tac V="\<exists>r'\<subseteq>r. \<Xi>, \<sigma> \<turnstile>* fs \<sim> fs' :r ts2 \<langle>r', w\<rangle>" in revcut_rl, blast)
     apply (erule exE)
@@ -1480,16 +1463,11 @@
 and     "\<sigma> l = Some (URecord fs)"
 and     "l \<notin> w \<union> r"
 and     "rp = (RRecord (map (type_repr \<circ> fst \<circ> snd) ts)) "
-and     "s = Boxed Writable "
+and     "s = Boxed Writable ptrl"
 and     "distinct (map fst ts)"
-<<<<<<< HEAD
-shows   "\<Xi>, \<sigma> \<turnstile> UPtr l rp  \<sim> VRecord fs' : TRecord ts s \<langle> r, insert l w \<rangle>"
-  using assms by (auto intro: u_v_p_rec_w)
-=======
 and     "matches_type_sigil 0 {} (LRRecord (map (\<lambda>(n, t, _). (n, type_lrepr t)) ts)) (Boxed Writable ptrl)"
 shows   "\<Xi>, \<sigma> \<turnstile> UPtr l rp \<sim> VRecord fs' : TRecord ts s \<langle> r, insert l w \<rangle>"
   using assms by (auto intro: u_v_p_rec_w) 
->>>>>>> e9de146c
 
 theorem correspondence:
   assumes  " 0, [], {} \<turnstile> \<epsilon>, \<tau>s :s L, K, C"
