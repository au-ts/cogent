(*
 * Copyright 2018, Data61
 * Commonwealth Scientific and Industrial Research Organisation (CSIRO)
 * ABN 41 687 119 230.
 *
 * This software may be distributed and modified according to the terms of
 * the BSD 2-Clause license. Note that NO WARRANTY is provided.
 * See "LICENSE_BSD2.txt" for details.
 *
 * @TAG(DATA61_BSD)
 *)

theory UpdateSemantics
  imports Cogent
begin

datatype ('f, 'a, 'l) uval = UPrim lit
                           | UProduct "('f,'a,'l) uval" "('f,'a,'l) uval"
                           | USum name "('f,'a,'l) uval" "(name \<times> repr) list"
                           | URecord "(('f,'a,'l) uval \<times> repr) list" "ptr_layout option"
                           | UAbstract "'a"
                           | UFunction "'f expr" "type list" "ptr_layout list"
                           | UAFunction "'f" "type list" "ptr_layout list"
                           | UUnit
                           | UPtr "'l" repr

(* NB: The "type" in the store is just a tag used for the C proofs.
 *     The u_sem rules simply carry this tag along into the updated store. *)
type_synonym ('f, 'a, 'l) store = "'l \<Rightarrow> ('f, 'a, 'l) uval option"


type_synonym ('f,'a,'l) ufundef = "('f,'a,'l) store \<times> ('f,'a,'l) uval
                                 \<Rightarrow> ('f,'a,'l) store \<times> ('f,'a,'l) uval
                                 \<Rightarrow> bool"

type_synonym ('f, 'a, 'l) uabsfuns = "'f \<Rightarrow> ('f, 'a, 'l) ufundef"

definition eval_prim_u :: "prim_op \<Rightarrow> ('f, 'a, 'l) uval list \<Rightarrow> ('f, 'a, 'l) uval"
where
  "eval_prim_u pop xs = UPrim (eval_prim_op pop (map (\<lambda>vv. case vv of UPrim v \<Rightarrow> v | _ \<Rightarrow> LBool False) xs))"




inductive u_sem :: "('f,'a,'l) uabsfuns
                  \<Rightarrow> ('f,'a,'l) uval env
                  \<Rightarrow> ('f,'a,'l) store \<times> 'f expr
                  \<Rightarrow> ('f,'a,'l) store \<times> ('f,'a,'l) uval
                  \<Rightarrow> bool"
          ("_, _ \<turnstile> _ \<Down>! _" [30,0,0,20] 60)
and       u_sem_all :: "('f,'a,'l) uabsfuns
                      \<Rightarrow> ('f,'a,'l) uval env
                      \<Rightarrow> ('f,'a,'l) store \<times> 'f expr list
                      \<Rightarrow> ('f,'a,'l) store \<times> ('f,'a,'l) uval list
                      \<Rightarrow> bool"
          ("_, _ \<turnstile>* _ \<Down>! _" [30,0,0,20] 60)
where
  u_sem_var     : "\<xi> , \<gamma> \<turnstile> (\<sigma>, Var i) \<Down>! (\<sigma>, \<gamma> ! i)"

| u_sem_lit     : "\<xi> , \<gamma> \<turnstile> (\<sigma>, Lit l) \<Down>! (\<sigma>, UPrim l)"

| u_sem_prim    : "\<lbrakk> \<xi> , \<gamma> \<turnstile>* (\<sigma>, as) \<Down>! (\<sigma>', as')
                   \<rbrakk> \<Longrightarrow>  \<xi> , \<gamma> \<turnstile> (\<sigma>, Prim p as) \<Down>! (\<sigma>', eval_prim_u p as')"

| u_sem_cast    : "\<lbrakk> \<xi> , \<gamma> \<turnstile> (\<sigma>, e) \<Down>! (\<sigma>', UPrim l)
                   ; cast_to \<tau> l = Some l'
                   \<rbrakk> \<Longrightarrow> \<xi> , \<gamma> \<turnstile> (\<sigma>, Cast \<tau> e) \<Down>! (\<sigma>', UPrim l')"

| u_sem_fun     : "\<xi> , \<gamma> \<turnstile> (\<sigma>, Fun f ts ls) \<Down>! (\<sigma>, UFunction f ts ls)"

| u_sem_afun    : "\<xi> , \<gamma> \<turnstile> (\<sigma>, AFun f ts ls) \<Down>! (\<sigma>, UAFunction f ts ls)"

| u_sem_abs_app : "\<lbrakk> \<xi> , \<gamma> \<turnstile> (\<sigma> , x) \<Down>! (\<sigma>' , UAFunction f ts ls)
                   ; \<xi> , \<gamma> \<turnstile> (\<sigma>', y) \<Down>! (\<sigma>'', a)
                   ; \<xi> f (\<sigma>'', a) (\<sigma>''', r)
                   \<rbrakk> \<Longrightarrow> \<xi> , \<gamma> \<turnstile> (\<sigma>, App x y) \<Down>! (\<sigma>''', r)"

| u_sem_app     : "\<lbrakk> \<xi> , \<gamma> \<turnstile> (\<sigma> , x) \<Down>! (\<sigma>' , UFunction f ts ls)
                   ; \<xi> , \<gamma> \<turnstile> (\<sigma>', y) \<Down>! (\<sigma>'', a)
                   ; \<xi> , [ a ] \<turnstile> (\<sigma>'', specialise ls ts f) \<Down>! st
                   \<rbrakk> \<Longrightarrow> \<xi> , \<gamma> \<turnstile> (\<sigma>, App x y) \<Down>! st"

| u_sem_con     : "\<lbrakk> \<xi> , \<gamma> \<turnstile> (\<sigma>, x) \<Down>! (\<sigma>', x')
                   \<rbrakk> \<Longrightarrow> \<xi> , \<gamma> \<turnstile> (\<sigma>, Con ts t x) \<Down>! (\<sigma>', USum t x' (map (\<lambda>(n,t,_). (n,type_repr t)) ts))"

| u_sem_member  : "\<lbrakk> \<xi> , \<gamma> \<turnstile> (\<sigma>, e) \<Down>! (\<sigma>', URecord fs ptrl)
                   \<rbrakk> \<Longrightarrow> \<xi> , \<gamma> \<turnstile> (\<sigma>, Member e f) \<Down>! (\<sigma>', fst (fs ! f))"

| u_sem_memb_b  : "\<lbrakk> \<xi> , \<gamma> \<turnstile> (\<sigma>, e) \<Down>! (\<sigma>', UPtr p r)
                   ; \<sigma>' p = Some (URecord fs ptrl)
                   \<rbrakk> \<Longrightarrow> \<xi> , \<gamma> \<turnstile> (\<sigma>, Member e f) \<Down>! (\<sigma>', fst (fs ! f))"

| u_sem_unit    : "\<xi> , \<gamma> \<turnstile> (\<sigma>, Unit) \<Down>! (\<sigma>, UUnit)"

| u_sem_tuple   : "\<lbrakk> \<xi> , \<gamma> \<turnstile> (\<sigma> , x) \<Down>! (\<sigma>' , x')
                   ; \<xi> , \<gamma> \<turnstile> (\<sigma>', y) \<Down>! (\<sigma>'', y')
                   \<rbrakk> \<Longrightarrow> \<xi> , \<gamma> \<turnstile> (\<sigma>, Tuple x y) \<Down>! (\<sigma>'', UProduct x' y')"

| u_sem_esac    : "\<lbrakk> \<xi> , \<gamma> \<turnstile> (\<sigma>, t) \<Down>! (\<sigma>', USum tag v ts')
                   \<rbrakk> \<Longrightarrow> \<xi> , \<gamma> \<turnstile> (\<sigma>, Esac t tag) \<Down>! (\<sigma>', v)"

| u_sem_let     : "\<lbrakk> \<xi> , \<gamma> \<turnstile> (\<sigma>, a) \<Down>! (\<sigma>', a')
                   ; \<xi> , (a' # \<gamma>) \<turnstile> (\<sigma>', b) \<Down>! st
                   \<rbrakk> \<Longrightarrow> \<xi> , \<gamma> \<turnstile> (\<sigma>, Let a b) \<Down>! st"

| u_sem_letbang : "\<lbrakk> \<xi> , \<gamma> \<turnstile> (\<sigma>, a) \<Down>! (\<sigma>', a')
                   ; \<xi> , (a' # \<gamma>) \<turnstile> (\<sigma>', b) \<Down>! st
                   \<rbrakk> \<Longrightarrow> \<xi> , \<gamma> \<turnstile> (\<sigma>, LetBang vs a b) \<Down>! st"

| u_sem_case_m  : "\<lbrakk> \<xi> , \<gamma> \<turnstile> (\<sigma>, x) \<Down>! (\<sigma>', USum t v ts)
                   ; \<xi> , (v # \<gamma>) \<turnstile> (\<sigma>', m) \<Down>! st
                   \<rbrakk> \<Longrightarrow> \<xi> , \<gamma> \<turnstile> (\<sigma>, Case x t m n) \<Down>! st"

| u_sem_case_nm : "\<lbrakk> \<xi> , \<gamma> \<turnstile> (\<sigma>, x) \<Down>! (\<sigma>', USum t' v rs)
                   ; t' \<noteq> t
                   ; \<xi> , (USum t' v rs # \<gamma>) \<turnstile> (\<sigma>', n) \<Down>! st
                   \<rbrakk> \<Longrightarrow> \<xi> , \<gamma> \<turnstile> (\<sigma>, Case x t m n) \<Down>! st"

| u_sem_if      : "\<lbrakk> \<xi> , \<gamma> \<turnstile> (\<sigma>, x) \<Down>! (\<sigma>', UPrim (LBool b))
                   ; \<xi> , \<gamma> \<turnstile> (\<sigma>', if b then t else e) \<Down>! st
                   \<rbrakk> \<Longrightarrow> \<xi> , \<gamma> \<turnstile> (\<sigma>, If x t e) \<Down>! st"

| u_sem_struct  : "\<lbrakk> \<xi> , \<gamma> \<turnstile>* (\<sigma>, xs) \<Down>! (\<sigma>', vs)
                   \<rbrakk> \<Longrightarrow> \<xi> , \<gamma> \<turnstile> (\<sigma>, Struct ts xs) \<Down>! (\<sigma>', URecord (zip vs (map type_repr ts)) None)"

| u_sem_take    : "\<lbrakk> \<xi> , \<gamma> \<turnstile> (\<sigma>, x) \<Down>! (\<sigma>', UPtr p r)
                   ; \<sigma>' p = Some (URecord fs ptrl)
                   ; \<xi> , (fst (fs ! f) # UPtr p r # \<gamma>) \<turnstile> (\<sigma>', e) \<Down>! st
                   \<rbrakk> \<Longrightarrow> \<xi> , \<gamma> \<turnstile> (\<sigma>, Take x f e) \<Down>! st"
| u_sem_take_ub : "\<lbrakk> \<xi> , \<gamma> \<turnstile> (\<sigma>, x) \<Down>! (\<sigma>', URecord fs None)
                   ; \<xi> , (fst (fs ! f) # URecord fs None # \<gamma>) \<turnstile> (\<sigma>', e) \<Down>! st
                   \<rbrakk> \<Longrightarrow> \<xi> , \<gamma> \<turnstile> (\<sigma>, Take x f e) \<Down>! st"

| u_sem_put     : "\<lbrakk> \<xi> , \<gamma> \<turnstile> (\<sigma>, x) \<Down>! (\<sigma>', UPtr p r)
                   ; \<sigma>' p = Some (URecord fs ptrl)
                   ; \<xi> , \<gamma> \<turnstile> (\<sigma>', e) \<Down>! (\<sigma>'', e')
                   \<rbrakk> \<Longrightarrow> \<xi> , \<gamma> \<turnstile> (\<sigma>, Put x f e)
                      \<Down>! (\<sigma>'' (p := Some (URecord (fs [ f := (e', snd (fs ! f) )]) ptrl)), UPtr p r)"

(* we could enforce the layout to be None since unboxed records may not
be assigned a custom layout *)
| u_sem_put_ub  : "\<lbrakk> \<xi> , \<gamma> \<turnstile> (\<sigma>, x) \<Down>! (\<sigma>', URecord fs ptrl)
                   ; \<xi> , \<gamma> \<turnstile> (\<sigma>', e) \<Down>! (\<sigma>'', e')
                   \<rbrakk> \<Longrightarrow> \<xi> , \<gamma> \<turnstile> (\<sigma>, Put x f e) \<Down>! (\<sigma>'', URecord (fs [ f := (e', snd (fs ! f)) ]) ptrl)"


| u_sem_split   : "\<lbrakk> \<xi> , \<gamma> \<turnstile> (\<sigma>, x) \<Down>! (\<sigma>', UProduct a b)
                   ; \<xi> , (a # b # \<gamma>) \<turnstile> (\<sigma>', e) \<Down>! st
                   \<rbrakk> \<Longrightarrow> \<xi> , \<gamma> \<turnstile> (\<sigma>, Split x e) \<Down>! st"


| u_sem_promote : "\<lbrakk> \<xi> , \<gamma> \<turnstile> (\<sigma>, e) \<Down>! e'
                   \<rbrakk> \<Longrightarrow> \<xi> , \<gamma> \<turnstile> (\<sigma>, Promote t' e) \<Down>! e'"

| u_sem_all_empty : "\<xi> , \<gamma> \<turnstile>* (\<sigma>, []) \<Down>! (\<sigma>, [])"

| u_sem_all_cons  : "\<lbrakk> \<xi> , \<gamma> \<turnstile>  (\<sigma> , x ) \<Down>! (\<sigma>' , v )
                     ; \<xi> , \<gamma> \<turnstile>* (\<sigma>', xs) \<Down>! (\<sigma>'', vs)
                     \<rbrakk> \<Longrightarrow>  \<xi> , \<gamma> \<turnstile>* (\<sigma>, x # xs) \<Down>! (\<sigma>'', v # vs)"

definition frame :: "('f, 'a, 'l) store \<Rightarrow> 'l set \<Rightarrow> ('f, 'a, 'l) store \<Rightarrow> 'l set \<Rightarrow> bool"
           where
  "frame \<sigma> pi \<sigma>' po \<equiv> \<forall>p. (p \<in> pi \<and> p \<notin> po \<longrightarrow> \<sigma>' p = None)
                       \<and>  (p \<notin> pi \<and> p \<in> po \<longrightarrow> \<sigma>  p = None)
                       \<and>  (p \<notin> pi \<and> p \<notin> po \<longrightarrow> \<sigma>  p = \<sigma>' p)"


locale update_sem =
  fixes abs_typing :: "'a \<Rightarrow> name \<Rightarrow> type list \<Rightarrow> sigil \<Rightarrow> 'l set \<Rightarrow> 'l set \<Rightarrow> ('f, 'a, 'l) store \<Rightarrow> bool"
  and   abs_repr   :: "'a \<Rightarrow> name \<times> repr list"
<<<<<<< HEAD
  assumes abs_typing_bang : "abs_typing av n \<tau>s s r w \<Longrightarrow> abs_typing av n (map bang \<tau>s) (bang_sigil s) (r \<union> w) {}"
  and     abs_typing_noalias : "abs_typing av n \<tau>s s r w \<Longrightarrow> r \<inter> w = {}"
  and     abs_typing_readonly : "sigil_perm s \<noteq> Some Writable \<Longrightarrow> abs_typing av n \<tau>s s r w \<Longrightarrow> w = {}"
  and     abs_typing_escape   : "sigil_perm s \<noteq> Some ReadOnly \<Longrightarrow> 0, [], {} \<turnstile>* \<tau>s :\<kappa> k \<Longrightarrow> E \<in> k \<Longrightarrow> abs_typing av n \<tau>s s r w \<Longrightarrow> r = {}"
  and     abs_typing_valid : "abs_typing av n \<tau>s s r w \<Longrightarrow> p \<in> r \<union> w \<Longrightarrow> \<sigma> p \<noteq> None"
  and     abs_typing_unique_repr   : "abs_typing av n \<tau>s s r w \<Longrightarrow> abs_typing av n' \<tau>s' s' r' w'
=======
  assumes abs_typing_bang : "abs_typing av n \<tau>s s r w \<sigma> \<Longrightarrow> abs_typing av n (map bang \<tau>s) (bang_sigil s) (r \<union> w) {} \<sigma>"
  and     abs_typing_noalias : "abs_typing av n \<tau>s s r w \<sigma> \<Longrightarrow> r \<inter> w = {}"
  and     abs_typing_readonly : "sigil_perm s \<noteq> Some Writable \<Longrightarrow> abs_typing av n \<tau>s s r w \<sigma> \<Longrightarrow> w = {}"
  and     abs_typing_escape   : "sigil_perm s \<noteq> Some ReadOnly \<Longrightarrow> [] \<turnstile>* \<tau>s :\<kappa> k \<Longrightarrow> E \<in> k
                                  \<Longrightarrow> abs_typing av n \<tau>s s r w \<sigma> \<Longrightarrow> r = {}"
  and     abs_typing_valid : "abs_typing av n \<tau>s s r w \<sigma> \<Longrightarrow> p \<in> r \<union> w \<Longrightarrow> \<sigma> p \<noteq> None"
  and     abs_typing_unique_repr   : "abs_typing av n \<tau>s s r w \<sigma> \<Longrightarrow> abs_typing av n' \<tau>s' s' r' w' \<sigma>
>>>>>>> b30c2b21
                                    \<Longrightarrow> type_repr (TCon n \<tau>s s) = type_repr (TCon n' \<tau>s' s')"
  and     abs_typing_repr : "abs_typing av n \<tau>s s r w \<sigma> \<Longrightarrow> abs_repr av = (n, map type_repr \<tau>s)"
  and     abs_typing_frame: "frame \<sigma> u \<sigma>' u' \<Longrightarrow> abs_typing av n \<tau>s s r w \<sigma> \<Longrightarrow> r \<inter> u = {}
                              \<Longrightarrow> w \<inter> u = {} \<Longrightarrow> abs_typing av n \<tau>s s r w \<sigma>'"

context update_sem begin

fun uval_repr :: "('f, 'a, 'l) uval \<Rightarrow> repr" where
  "uval_repr (UPrim lit) = RPrim (lit_type lit)"
| "uval_repr (UProduct a b) = RProduct (uval_repr a) (uval_repr b)"
| "uval_repr (USum a b reprs) = RSum reprs"
| "uval_repr (URecord fs ptrl) = RRecord (map snd fs) ptrl"
| "uval_repr (UAbstract a) = (let (x,y) = abs_repr a in RCon x y)"
| "uval_repr (UFunction _ _ _) = RFun"
| "uval_repr (UAFunction _ _ _) = RFun"
| "uval_repr (UUnit) = RUnit"
| "uval_repr (UPtr p r) = RPtr r"

fun uval_repr_deep :: "('f, 'a, 'l) uval \<Rightarrow> repr" where
  "uval_repr_deep (UPrim lit) = RPrim (lit_type lit)"
| "uval_repr_deep (UProduct a b) = RProduct (uval_repr_deep a) (uval_repr_deep b)"
| "uval_repr_deep (USum a b reprs) = RSum reprs"
| "uval_repr_deep (URecord fs ptrl) = RRecord (map uval_repr_deep (map fst fs)) ptrl"
| "uval_repr_deep (UAbstract a) = (let (x,y) = abs_repr a in RCon x y)"
| "uval_repr_deep (UFunction _ _ _) = RFun"
| "uval_repr_deep (UAFunction _ _ _) = RFun"
| "uval_repr_deep (UUnit) = RUnit"
| "uval_repr_deep (UPtr p r) = RPtr r"

inductive uval_typing :: "('f \<Rightarrow> poly_type)
                       \<Rightarrow> ('f, 'a, 'l) store
                       \<Rightarrow> ('f, 'a, 'l) uval
                       \<Rightarrow> type
                       \<Rightarrow> 'l set
                       \<Rightarrow> 'l set
                       \<Rightarrow> bool"  ("_, _ \<turnstile> _ :u _ \<langle>_, _\<rangle>" [30,0,0,0,20] 80)
and uval_typing_record :: "('f \<Rightarrow> poly_type)
                        \<Rightarrow> ('f, 'a, 'l) store
                        \<Rightarrow> (('f, 'a, 'l) uval \<times> repr) list
                        \<Rightarrow> (name \<times> type \<times> record_state) list
                        \<Rightarrow> 'l set
                        \<Rightarrow> 'l set
                        \<Rightarrow> bool" ("_, _ \<turnstile>* _ :ur _ \<langle>_, _\<rangle>" [30,0,0,0,20] 80) where


  u_t_prim     : "\<Xi>, \<sigma> \<turnstile> UPrim l :u TPrim (lit_type l) \<langle>{}, {}\<rangle>"

| u_t_product  : "\<lbrakk> \<Xi>, \<sigma> \<turnstile> a :u t \<langle>r , w \<rangle>
                  ; \<Xi>, \<sigma> \<turnstile> b :u u \<langle>r', w'\<rangle>
                  ; w  \<inter> w' = {}
                  ; w  \<inter> r' = {}
                  ; w' \<inter> r  = {}
                  \<rbrakk> \<Longrightarrow> \<Xi>, \<sigma> \<turnstile> UProduct a b :u TProduct t u \<langle>r \<union> r', w \<union> w'\<rangle>"

| u_t_sum      : "\<lbrakk> \<Xi>, \<sigma> \<turnstile> a :u t \<langle>r, w\<rangle>
                  ; (tag, t, Unchecked) \<in> set ts
                  ; distinct (map fst ts)
                  ; 0, [], {} \<turnstile> TSum ts wellformed
                  ; rs = map (\<lambda>(c, \<tau>, _). (c, type_repr \<tau>)) ts
                  \<rbrakk> \<Longrightarrow> \<Xi>, \<sigma> \<turnstile> USum tag a rs :u TSum ts \<langle>r, w\<rangle>"

| u_t_struct   : "\<lbrakk> \<Xi>, \<sigma> \<turnstile>* fs :ur ts \<langle>r, w\<rangle>
                  ; distinct (map fst ts)
                  \<rbrakk> \<Longrightarrow> \<Xi>, \<sigma> \<turnstile> URecord fs None :u TRecord ts Unboxed \<langle>r, w\<rangle>"

<<<<<<< HEAD
| u_t_abstract : "\<lbrakk> abs_typing a n ts Unboxed r w
                  ; 0, [], {} \<turnstile>* ts wellformed
=======
| u_t_abstract : "\<lbrakk> abs_typing a n ts Unboxed r w \<sigma>
                  ; [] \<turnstile>* ts wellformed
>>>>>>> b30c2b21
                  \<rbrakk> \<Longrightarrow> \<Xi>, \<sigma> \<turnstile> UAbstract a :u TCon n ts Unboxed \<langle>r, w\<rangle>"

| u_t_afun     : "\<lbrakk> \<Xi> f = (nl, ks, cs, a, b)
                  ; 0, [], {} \<turnstile> ls, ts :s nl, ks, cs
                  ; nl, ks, cs \<turnstile> TFun a b wellformed
                  ; 0, [], {} \<turnstile> TFun (instantiate ls ts a) (instantiate ls ts b) \<sqsubseteq> TFun a' b'
                  \<rbrakk> \<Longrightarrow> \<Xi>, \<sigma> \<turnstile> UAFunction f ts ls :u TFun a' b' \<langle>{}, {}\<rangle>"

| u_t_function : "\<lbrakk> \<Xi> , L, K, C, [ Some t ] \<turnstile> f : u
                  ; L, K, C \<turnstile> t wellformed
                  ; 0, [], {} \<turnstile> ls, ts :s L, K, C                  
                  ; 0, [], {} \<turnstile> TFun (instantiate ls ts t) (instantiate ls ts u) \<sqsubseteq> TFun t' u'
                  \<rbrakk> \<Longrightarrow> \<Xi> , \<sigma> \<turnstile> UFunction f ts ls :u TFun t' u' \<langle>{}, {}\<rangle>"

| u_t_unit     : "\<Xi>, \<sigma> \<turnstile> UUnit :u TUnit \<langle>{}, {}\<rangle>"

| u_t_p_rec_ro : "\<lbrakk> \<Xi>, \<sigma> \<turnstile>* fs :ur ts \<langle>r, {}\<rangle>
                  ; \<sigma> l = Some (URecord fs ptrl)
                  ; distinct (map fst ts)
                  ; matches_type_sigil 0 {} (LRRecord (map (\<lambda>(n, t, _). (n, type_lrepr t)) ts))
     (Boxed ReadOnly ptrl)
                  \<rbrakk> \<Longrightarrow> \<Xi>, \<sigma> \<turnstile> UPtr l (RRecord (map (type_repr \<circ> fst \<circ> snd) ts) ptrl) :u TRecord ts (Boxed ReadOnly ptrl) \<langle>insert l r, {}\<rangle>"

| u_t_p_rec_w  : "\<lbrakk> \<Xi>, \<sigma> \<turnstile>* fs :ur ts \<langle>r, w\<rangle>
                  ; \<sigma> l = Some (URecord fs ptrl)
                  ; l \<notin> (w \<union> r)
                  ; distinct (map fst ts)
                  ; matches_type_sigil 0 {} (LRRecord (map (\<lambda>(n, t, _). (n, type_lrepr t)) ts))
     (Boxed Writable ptrl)
                  \<rbrakk> \<Longrightarrow> \<Xi>, \<sigma> \<turnstile> UPtr l (RRecord (map (type_repr \<circ> fst \<circ> snd) ts) ptrl) :u TRecord ts (Boxed Writable ptrl) \<langle>r, insert l w\<rangle>"

| u_t_p_abs_ro : "\<lbrakk> s = Boxed ReadOnly ptrl
<<<<<<< HEAD
                  ; abs_typing a n ts s r {}
                  ; 0, [], {} \<turnstile>* ts wellformed
=======
                  ; abs_typing a n ts s r {} \<sigma>
                  ; [] \<turnstile>* ts wellformed
>>>>>>> b30c2b21
                  ; \<sigma> l = Some (UAbstract a)
                  \<rbrakk> \<Longrightarrow> \<Xi>, \<sigma> \<turnstile> UPtr l (RCon n (map type_repr ts)) :u TCon n ts s \<langle>insert l r, {}\<rangle>"

| u_t_p_abs_w  : "\<lbrakk> s = Boxed Writable ptrl
<<<<<<< HEAD
                  ; abs_typing a n ts s r w
                  ; 0, [], {} \<turnstile>* ts wellformed
=======
                  ; abs_typing a n ts s r w \<sigma>
                  ; [] \<turnstile>* ts wellformed
>>>>>>> b30c2b21
                  ; \<sigma> l = Some (UAbstract a)
                  ; l \<notin> (w \<union> r)
                  \<rbrakk> \<Longrightarrow> \<Xi>, \<sigma> \<turnstile> UPtr l (RCon n (map type_repr ts)) :u TCon n ts s \<langle>r, insert l w\<rangle>"

| u_t_r_empty  : "\<Xi>, \<sigma> \<turnstile>* [] :ur [] \<langle>{}, {}\<rangle>"
| u_t_r_cons1  : "\<lbrakk> \<Xi>, \<sigma> \<turnstile>  x  :u  t  \<langle>r , w \<rangle>
                  ; \<Xi>, \<sigma> \<turnstile>* xs :ur ts \<langle>r', w'\<rangle>
                  ; w  \<inter> w' = {}
                  ; w  \<inter> r' = {}
                  ; w' \<inter> r  = {}
                  ; type_repr t = rp
                  \<rbrakk> \<Longrightarrow> \<Xi>, \<sigma> \<turnstile>* ((x,rp) # xs) :ur ((n, t, Present) # ts) \<langle>r \<union> r', w \<union> w'\<rangle>"

| u_t_r_cons2  : "\<lbrakk> \<Xi>, \<sigma> \<turnstile>* xs :ur ts \<langle>r, w\<rangle>
                  ; 0, [], {} \<turnstile> t wellformed
                  ; type_repr t = rp
                  ; uval_repr x = rp
                  ; uval_repr_deep x = rp
                  \<rbrakk> \<Longrightarrow> \<Xi>, \<sigma> \<turnstile>* ((x,rp) # xs) :ur ((n, t, Taken) # ts) \<langle>r, w\<rangle>"

lemma u_t_prim' : "\<tau> = lit_type l \<Longrightarrow> \<Xi>, \<sigma> \<turnstile> UPrim l :u TPrim \<tau> \<langle>{}, {}\<rangle>"
   by (simp add: u_t_prim)

inductive_cases u_t_primE     [elim] : "\<Xi>, \<sigma> \<turnstile> UPrim l :u TPrim \<tau> \<langle>r, w\<rangle>"
inductive_cases u_t_functionE [elim] : "\<Xi>, \<sigma> \<turnstile> UFunction f ts ls :u TFun \<tau> \<rho> \<langle>r, w\<rangle>"
inductive_cases u_t_afunE     [elim] : "\<Xi>, \<sigma> \<turnstile> UAFunction f ts ls :u TFun \<tau> \<rho> \<langle>r, w\<rangle>"
inductive_cases u_t_sumE      [elim] : "\<Xi>, \<sigma> \<turnstile> v :u TSum \<tau>s \<langle>r, w\<rangle>"
inductive_cases u_t_productE  [elim] : "\<Xi>, \<sigma> \<turnstile> UProduct a b :u TProduct \<tau> \<rho> \<langle>r, w\<rangle>"
inductive_cases u_t_recE      [elim] : "\<Xi>, \<sigma> \<turnstile> URecord fs ptrl :u \<tau> \<langle>r, w\<rangle>"
inductive_cases u_t_p_recE    [elim] : "\<Xi>, \<sigma> \<turnstile> UPtr p rp :u TRecord fs s \<langle>r, w\<rangle>"
inductive_cases u_t_r_emptyE  [elim] : "\<Xi>, \<sigma> \<turnstile>* [] :ur \<tau>s \<langle>r, w\<rangle>"
inductive_cases u_t_r_consE   [elim] : "\<Xi>, \<sigma> \<turnstile>* (x # xs) :ur \<tau>s \<langle>r, w\<rangle>"

inductive uval_typing_all :: "('f \<Rightarrow> poly_type)
                            \<Rightarrow> ('f, 'a, 'l) store
                            \<Rightarrow> ('f, 'a, 'l) uval list
                            \<Rightarrow> type list
                            \<Rightarrow> 'l set
                            \<Rightarrow> 'l set
                            \<Rightarrow> bool" ("_, _ \<turnstile>* _ :u _ \<langle>_, _\<rangle>" [30,0,0,0,0,20] 80) where
  u_t_all_empty  : "\<Xi>, \<sigma> \<turnstile>* [] :u [] \<langle>{}, {}\<rangle>"

| u_t_all_cons   : "\<lbrakk> \<Xi>, \<sigma> \<turnstile>  x  :u t  \<langle>r , w \<rangle>
                    ; \<Xi>, \<sigma> \<turnstile>* xs :u ts \<langle>r', w'\<rangle>
                    ; w  \<inter> w' = {}
                    ; w  \<inter> r' = {}
                    ; w' \<inter> r  = {}
                    \<rbrakk> \<Longrightarrow> \<Xi>, \<sigma> \<turnstile>* (x # xs) :u (t # ts) \<langle>r \<union> r', w \<union> w'\<rangle>"

inductive matches_ptrs :: "('f \<Rightarrow> poly_type)
                         \<Rightarrow> ('f, 'a, 'l) store
                         \<Rightarrow> ('f, 'a, 'l) uval env
                         \<Rightarrow> ctx
                         \<Rightarrow> 'l set
                         \<Rightarrow> 'l set
                         \<Rightarrow> bool" ("_, _ \<turnstile> _ matches _ \<langle>_, _\<rangle>" [30,0,0,0,0,20] 60) where

  matches_ptrs_empty : "\<Xi>, \<sigma> \<turnstile> [] matches [] \<langle>{}, {}\<rangle>"

| matches_ptrs_none  : "\<lbrakk> \<Xi>, \<sigma> \<turnstile> xs matches \<Gamma> \<langle>r, w\<rangle>
                        \<rbrakk> \<Longrightarrow> \<Xi>, \<sigma> \<turnstile> (x # xs) matches (None # \<Gamma>) \<langle>r, w\<rangle>"

| matches_ptrs_some  : "\<lbrakk> \<Xi>, \<sigma> \<turnstile> x  :u      t  \<langle>r , w \<rangle>
                        ; \<Xi>, \<sigma> \<turnstile> xs matches ts \<langle>r', w'\<rangle>
                        ; w  \<inter> w' = {}
                        ; w  \<inter> r' = {}
                        ; w' \<inter> r  = {}
                        \<rbrakk> \<Longrightarrow> \<Xi>, \<sigma> \<turnstile> (x # xs) matches (Some t # ts) \<langle>r \<union> r', w \<union> w'\<rangle>"

inductive_cases matches_ptrs_consE: "\<Xi>, \<sigma> \<turnstile> \<gamma> matches (\<tau> # \<tau>s) \<langle> r , w \<rangle>"

definition proc_env_matches_ptrs :: "(('f,'a,'l) uabsfuns) \<Rightarrow> ('f \<Rightarrow> poly_type) \<Rightarrow> bool"
           ("_ matches-u _" [30,20] 60) where
  "\<xi> matches-u \<Xi> \<equiv> (\<forall> f. let (L, K, C, \<tau>i, \<tau>o) = \<Xi> f
                          in (\<forall> \<sigma> \<sigma>' ls \<tau>s v v' r w. 0, [], {} \<turnstile> ls, \<tau>s :s L, K, C
                                             \<longrightarrow> (\<Xi> , \<sigma> \<turnstile> v   :u instantiate ls \<tau>s \<tau>i \<langle>r, w\<rangle>)
                                             \<longrightarrow> \<xi> f (\<sigma>, v) (\<sigma>', v')
                                             \<longrightarrow> (\<exists>r' w'. (\<Xi> , \<sigma>' \<turnstile> v' :u instantiate ls \<tau>s \<tau>o \<langle>r', w'\<rangle>)
                                              \<and> r' \<subseteq> r \<and> frame \<sigma> w \<sigma>' w')))"


lemma uval_typing_to_wellformed:
  shows "\<Xi>, \<sigma> \<turnstile> v :u t \<langle>r, w\<rangle> \<Longrightarrow> 0, [], {} \<turnstile> t wellformed"
    and "\<Xi>, \<sigma> \<turnstile>* fs :ur ts \<langle>r, w\<rangle> \<Longrightarrow> 0, [], {} \<turnstile>* (map (fst \<circ> snd) ts) wellformed"
proof (induct rule: uval_typing_uval_typing_record.inducts)
  case (u_t_function \<Xi> K t f u ts t' u' \<sigma>)
  then show ?case
    apply -
    apply (rule subtyping_wellformed_preservation)
     apply assumption
    apply (fastforce intro: instantiate_wellformed dest: typing_to_wellformed list_all2_kinding_wellformedD)
    done
next case u_t_afun     then show ?case
    by (fastforce intro: subtyping_wellformed_preservation instantiate_wellformed dest: list_all2_kinding_wellformedD)
qed  (auto simp add: list_all_iff)


lemma uval_typing_all_record:
  assumes
    "\<Xi>, \<sigma> \<turnstile>* vs :u ts \<langle>r, w\<rangle>"
    "length ns = length ts"
  shows
    "\<Xi>, \<sigma> \<turnstile>* (zip vs (map (type_repr) ts)) :ur zip ns (zip ts (replicate (length ts) Present)) \<langle>r, w\<rangle>"
  using assms
proof (induct arbitrary: ns rule: uval_typing_all.induct)
qed (auto intro!: uval_typing_uval_typing_record.intros simp add: length_Suc_conv)

lemma uval_typing_pointers_noalias:
  shows "\<lbrakk> \<Xi>, \<sigma> \<turnstile>  v  :u  \<tau>  \<langle> r , w \<rangle> \<rbrakk> \<Longrightarrow> r \<inter> w = {}"
    and "\<lbrakk> \<Xi>, \<sigma> \<turnstile>* vs :ur \<tau>s \<langle> r , w \<rangle> \<rbrakk> \<Longrightarrow> r \<inter> w = {}"
proof (induct rule: uval_typing_uval_typing_record.inducts)
  case (u_t_abstract a n ts r w \<Xi> \<sigma>)
  then show ?case using abs_typing_readonly by force
next
  case (u_t_p_abs_w a n ts r \<sigma> l w \<Xi> )
  then show ?case using abs_typing_noalias by blast
qed auto

lemma shareable_not_writable:
assumes "S \<in> k"
shows "\<lbrakk> \<Xi>, \<sigma> \<turnstile>  v  :u  \<tau>  \<langle> r , w \<rangle>; L, K, C \<turnstile>  \<tau>  :\<kappa>  k \<rbrakk> \<Longrightarrow> w = {}"
and   "\<lbrakk> \<Xi>, \<sigma> \<turnstile>* fs :ur \<tau>s \<langle> r , w \<rangle>; L, K, C \<turnstile>* \<tau>s :\<kappa>r k \<rbrakk> \<Longrightarrow> w = {}"
  using assms
  by (induct rule: uval_typing_uval_typing_record.inducts)
    (fastforce
      simp add: kinding_simps kinding_record_simps kinding_variant_set
      dest: abs_typing_readonly[where s = Unboxed,simplified])+

lemma discardable_not_writable:
assumes "D \<in> k"
shows "\<lbrakk> \<Xi>, \<sigma> \<turnstile>  v  :u  \<tau>  \<langle> r , w \<rangle>; L, K, C \<turnstile>  \<tau>  :\<kappa>  k \<rbrakk> \<Longrightarrow> w = {}"
and   "\<lbrakk> \<Xi>, \<sigma> \<turnstile>* fs :ur \<tau>s \<langle> r , w \<rangle>; L, K, C \<turnstile>* \<tau>s :\<kappa>r k \<rbrakk> \<Longrightarrow> w = {}"
  using assms
  by (induct rule: uval_typing_uval_typing_record.inducts)
    (force simp add: kinding_simps kinding_record_simps kinding_variant_set
      dest: abs_typing_readonly[where s = Unboxed,simplified])+


lemma discardable_not_writable_all:
assumes "D \<in> k"
shows   "\<lbrakk> \<Xi>, \<sigma> \<turnstile>* fs :u \<tau>s \<langle> r , w \<rangle>; L, K, C \<turnstile>* \<tau>s :\<kappa> k \<rbrakk> \<Longrightarrow> w = {}"
proof (induct rule: uval_typing_all.induct)
qed (auto simp add: kinding_simps kinding_all_simps dest: discardable_not_writable [OF assms])

lemma escapable_no_readers:
shows   "\<lbrakk> \<Xi> , \<sigma> \<turnstile>  x  :u  \<tau>  \<langle>r, w\<rangle> ; E \<in> k; 0, [], {} \<turnstile>  \<tau>  :\<kappa>  k \<rbrakk> \<Longrightarrow> r = {}"
and     "\<lbrakk> \<Xi> , \<sigma> \<turnstile>* xs :ur \<tau>s \<langle>r, w\<rangle> ; E \<in> k; 0, [], {} \<turnstile>* \<tau>s :\<kappa>r k \<rbrakk> \<Longrightarrow> r = {}"
proof (induct arbitrary: k and k rule: uval_typing_uval_typing_record.inducts)
next
  case (u_t_p_abs_w s n ts r w \<sigma> l \<Xi>)
  then show ?case using abs_typing_escape[where s=s]
    by (fastforce simp add: kinding_simps)
qed (fastforce dest!: abs_typing_escape [where s = Unboxed , simplified, rotated -1]
               simp add: kinding_simps kinding_record_simps kinding_all_set kinding_variant_set)+


lemma map_tprim_kinding:
shows "0, [], {} \<turnstile>* map (TPrim) \<tau>s :\<kappa> {D,S,E}"
  by (induct \<tau>s) (auto simp add: kinding_simps kinding_all_simps)

lemma tprim_no_pointers:
assumes "\<Xi> , \<sigma> \<turnstile> v :u TPrim \<tau> \<langle>r, w\<rangle>"
shows   "r = {}"
and     "w = {}"
proof -
  from assms show "w = {}"by (auto intro!: discardable_not_writable(1) [OF _ assms, where k = "{D}"]
                                   simp add: kinding_simps)
  from assms show "r = {}"by (auto elim!:  uval_typing.cases)
qed

lemma tfun_no_pointers:
assumes "\<Xi> , \<sigma> \<turnstile> v :u TFun \<tau> \<rho> \<langle>r, w\<rangle>"
shows   "r = {}"
and     "w = {}"
proof -
  from assms show "w = {}" by (auto elim!:  uval_typing.cases)
  from assms show "r = {}" by (auto elim!:  uval_typing.cases)
qed

lemma map_tprim_no_pointers:
assumes "\<Xi> , \<sigma> \<turnstile>* vs :u map TPrim \<tau>s \<langle>r, w\<rangle>"
shows   "r = {}"
and     "w = {}"
using assms proof -
obtain ys where X: "map TPrim \<tau>s = ys" by (clarsimp)
show "r = {}" using assms [simplified X] X
  proof (induct arbitrary: \<tau>s rule: uval_typing_all.induct )
       case u_t_all_empty then show ?case by (simp)
  next case u_t_all_cons  with X show ?case apply (clarsimp)
                                            apply (rule tprim_no_pointers, simp).
  qed

show "w = {}" using assms apply -
                          apply (rule discardable_not_writable_all [where k = "{D, S, E}"])
                          apply (auto intro: map_tprim_kinding).
qed

lemma map_tprim_no_pointers':
assumes "\<Xi> , \<sigma> \<turnstile>* vs :u map TPrim \<tau>s \<langle>r, w\<rangle>"
shows   "\<Xi> , \<sigma> \<turnstile>* vs :u map TPrim \<tau>s \<langle>{}, {}\<rangle>"
using assms by (auto dest: map_tprim_no_pointers)


lemma matches_ptrs_none [simp]:
shows "(\<Xi>, \<sigma> \<turnstile> (x # xs) matches (None # ts) \<langle>r , w\<rangle>)
     = (\<Xi>, \<sigma> \<turnstile> xs       matches ts \<langle>r , w\<rangle>)"
proof (rule iffI)
     assume "\<Xi>, \<sigma> \<turnstile> (x # xs) matches (None # ts) \<langle>r, w\<rangle>"
then show   "\<Xi>, \<sigma> \<turnstile> xs       matches ts          \<langle>r, w\<rangle>"
     by (auto elim: matches_ptrs.cases)

next assume "\<Xi>, \<sigma> \<turnstile> xs       matches ts          \<langle>r, w\<rangle>"
then show   "\<Xi>, \<sigma> \<turnstile> (x # xs) matches (None # ts) \<langle>r, w\<rangle>"
     by (auto intro: matches_ptrs.intros)
qed



lemma pointerset_helper:
assumes "\<Xi>, \<sigma> \<turnstile> v :u \<tau> \<langle>r, w\<rangle>"
and     "r = r'"
and     "w = w'"
shows   "\<Xi>, \<sigma> \<turnstile> v :u \<tau> \<langle>r', w'\<rangle>"
using assms by auto

lemma pointerset_helper_record:
assumes "\<Xi>, \<sigma> \<turnstile>* vs :ur \<tau>s \<langle>r, w\<rangle>"
and     "r = r'"
and     "w = w'"
shows   "\<Xi>, \<sigma> \<turnstile>* vs :ur \<tau>s \<langle>r', w'\<rangle>"
using assms by auto


lemma pointerset_helper_matches_ptrs:
assumes "\<Xi>, \<sigma> \<turnstile> vs matches \<tau>s \<langle>r, w\<rangle>"
and     "r = r'"
and     "w = w'"
shows   "\<Xi>, \<sigma> \<turnstile> vs matches \<tau>s \<langle>r', w'\<rangle>"
using assms by auto

lemma pointerset_helper_frame:
assumes "frame \<sigma> w \<sigma>' w'"
and     "w  = u "
and     "w' = u'"
shows   "frame \<sigma> u \<sigma>' u'"
using assms by auto



lemma bang_idempotent':
shows "((\<lambda>(c, t). (c, bang t)) \<circ> (\<lambda>(a, b). (a, bang b))) = (\<lambda>(c,t).(c,bang t))"
by (rule ext, clarsimp simp: bang_idempotent)

lemma list_all2_bang_type_helper:
 "\<lbrakk> list_all2 (\<lambda>t. (=) (type_repr t)) ts rs ; 0, [], {} \<turnstile>* ts :\<kappa>  k\<rbrakk>
        \<Longrightarrow> list_all2 (\<lambda>t. (=) (type_repr t)) (map (bang) ts) rs"
  by (induct rule: list_all2_induct; auto simp add: kinding_simps kinding_all_simps intro!: bang_type_repr)

lemma bang_type_repr':
assumes "0, [], {} \<turnstile>* ts :\<kappa>r k"
shows   "(map (type_repr \<circ> fst \<circ> snd \<circ> apsnd (apfst bang)) ts) = (map (type_repr \<circ> fst \<circ> snd) ts)"
  using assms
  by (fastforce dest: bang_type_repr)

lemma uval_typing_bang:
shows   "\<Xi>, \<sigma> \<turnstile> v :u \<tau> \<langle>r, w\<rangle> \<Longrightarrow> \<Xi>, \<sigma> \<turnstile> v :u bang \<tau> \<langle>r \<union> w, {}\<rangle>"
and     "\<Xi>, \<sigma> \<turnstile>* vs :ur \<tau>s \<langle>r, w\<rangle> \<Longrightarrow> \<Xi>, \<sigma> \<turnstile>* vs :ur  (map (apsnd (apfst bang)) \<tau>s) \<langle>r \<union> w, {}\<rangle>"
proof (induct rule: uval_typing_uval_typing_record.inducts)
  case u_t_product then show ?case
    by (auto dest: uval_typing_uval_typing_record.u_t_product intro: pointerset_helper)
next
  case (u_t_sum \<Xi> \<sigma> a t r w g ts rs)
  then show ?case
    using bang_wellformed
    by (force intro!: uval_typing_uval_typing_record.intros simp: list_all_iff)
next
  case u_t_abstract then show ?case
    by (force intro: uval_typing_uval_typing_record.intros bang_wellformed abs_typing_bang[where s = Unboxed, simplified])
next
  case (u_t_p_rec_ro \<Xi> \<sigma> fs ts r l ptrl)
  moreover have "\<Xi>, \<sigma> \<turnstile> UPtr l (RRecord (map (type_repr \<circ> fst \<circ> snd \<circ> apsnd (apfst bang)) ts) ptrl) :u TRecord (map (apsnd (apfst bang)) ts) (Boxed ReadOnly ptrl) \<langle>insert l r, {}\<rangle>"
    using u_t_p_rec_ro uval_typing_uval_typing_record.u_t_p_rec_ro
    by(fastforce simp add:compose_triple bang_lrepr 
simp flip:map_snd3_keep)

    
  ultimately show ?case
    by (force dest: uval_typing_to_wellformed(2) simp add: fst_apfst_compcomp snd_apsnd_compcomp map_snd3_keep)
next
  case (u_t_p_rec_w \<Xi> \<sigma> fs ts r w l ptrl)
  moreover have "\<Xi>, \<sigma> \<turnstile> UPtr l (RRecord (map (type_repr \<circ> fst \<circ> snd \<circ> apsnd (apfst bang)) ts) ptrl) :u TRecord (map (apsnd (apfst bang)) ts) (Boxed ReadOnly ptrl) \<langle>insert l (r \<union> w), {}\<rangle>"
using u_t_p_rec_w uval_typing_uval_typing_record.u_t_p_rec_ro
  by(fastforce simp add:compose_triple bang_lrepr 
matches_type_sigil_boxed
simp flip:map_snd3_keep)

  ultimately show ?case
    by (auto dest!: uval_typing_to_wellformed(2) simp add: fst_apfst_compcomp snd_apsnd_compcomp map_snd3_keep)
next
  case (u_t_p_abs_ro s ptrl a n ts r \<sigma> l \<Xi>)
  then have "\<Xi>, \<sigma> \<turnstile> UPtr l (RCon n (map type_repr (map bang ts))) :u TCon n (map bang ts) (Boxed ReadOnly ptrl) \<langle>insert l r, {}\<rangle>"
    by (fastforce intro!: uval_typing_uval_typing_record.intros dest: abs_typing_bang bang_kind(2) bang_wellformed)
  then show ?case
    using u_t_p_abs_ro by clarsimp
next
  case (u_t_p_abs_w s ptrl a n ts r w \<sigma> l \<Xi>)
  then have "\<Xi>, \<sigma> \<turnstile> UPtr l (RCon n (map type_repr (map bang ts))) :u TCon n (map bang ts) (Boxed ReadOnly ptrl) \<langle>insert l (r \<union> w), {}\<rangle>"
    by (fastforce intro!: uval_typing_uval_typing_record.intros dest: abs_typing_bang bang_kind(2) bang_wellformed)
  then show ?case
    using u_t_p_abs_w by clarsimp
next
  case (u_t_r_cons1 \<Xi> \<sigma> x t r w xs ts r' w' rp n)
  have f1: "r \<union> r' \<union> (w \<union> w') = (r \<union> w) \<union> (r' \<union> w')"
    by blast
  from u_t_r_cons1
  show ?case
    apply (auto simp: f1 intro!: uval_typing_uval_typing_record.u_t_r_cons1[where w="{}" and w'="{}" and r="r \<union> w" and r'="r' \<union> w'", simplified])
    apply (fastforce dest: bang_type_repr(1) uval_typing_to_wellformed(1))+
    done
next case u_t_r_cons2 then show ?case
    by (auto intro!: uval_typing_uval_typing_record.intros dest: bang_wellformed)
qed (auto simp add: map_snd3_keep intro!: uval_typing_uval_typing_record.intros)


lemma u_t_afun_instantiate:
(*
assumes "list_all2 (kinding K') ts K"
and     "list_all2 (kinding []) \<delta> K'" *)
assumes (* "list_all2 (kinding L' K' C') ts K" *)
      "L', K', C' \<turnstile> ls , ts :s L, K, C"
and    (* "list_all2 (kinding 0 [] {}) \<delta> K'" *)
       "0, [], {} \<turnstile> \<epsilon> , \<delta> :s L', K', C'"
and     "L, K, C \<turnstile> t wellformed"
and     "L, K, C \<turnstile> u wellformed"
and     "\<Xi> f = (L, K, C, t, u)"
shows   "\<Xi> , \<sigma> \<turnstile> UAFunction f (map (instantiate \<epsilon> \<delta>) ts) (map (instantiate_lay \<epsilon>) ls) :u TFun (instantiate \<epsilon> \<delta> (instantiate ls ts t))
                                                               (instantiate \<epsilon> \<delta> (instantiate ls ts u)) \<langle>{}, {}\<rangle>"
proof -
  from assms have tfun_eq:
          "TFun (instantiate \<epsilon> \<delta> (instantiate ls ts t))
             (instantiate \<epsilon> \<delta> (instantiate ls ts u))
      = TFun (instantiate (map (instantiate_lay \<epsilon>) ls) (map (instantiate \<epsilon> \<delta>) ts) t)
             (instantiate (map (instantiate_lay \<epsilon>) ls) (map (instantiate \<epsilon> \<delta>) ts) u)"
    by (fastforce intro: instantiate_instantiate simp add:subst_wellformed_def dest: list_all2_lengthD)
  show ?thesis
  using assms list_all2_substitutivity
  by(fastforce intro:u_t_afun simp add:tfun_eq subtyping_refl)
qed

lemma u_t_function_instantiate:
  assumes "\<Xi>, L, K, C, [Some t] \<turnstile> f : u"
  and     "L, K, C \<turnstile> t wellformed"
  and     (* "list_all2 (kinding []) \<delta> K'" *)
          "0, [], {} \<turnstile> \<epsilon> , \<delta> :s L', K', C'"
  assumes " L', K', C' \<turnstile> ls, ts :s L, K, C"
         (* "list_all2 (kinding K') ts K" *)
  shows   "\<Xi> , \<sigma> \<turnstile> UFunction f (map (instantiate \<epsilon> \<delta>) ts) 
                    (map (instantiate_lay \<epsilon>) ls)
                     :u TFun (instantiate \<epsilon> \<delta> (instantiate ls ts t))
                                                                (instantiate \<epsilon> \<delta> (instantiate ls ts u)) \<langle>{}, {}\<rangle>"
proof -
  from assms have tfun_eq:
    "TFun (instantiate \<epsilon> \<delta> (instantiate ls ts t))
          (instantiate \<epsilon> \<delta> (instantiate ls ts u))
   = TFun (instantiate (map (instantiate_lay \<epsilon>) ls) (map (instantiate \<epsilon> \<delta>) ts) t)
          (instantiate (map (instantiate_lay \<epsilon>) ls) (map (instantiate \<epsilon> \<delta>) ts) u)"
    by (force intro: instantiate_instantiate
simp add:subst_wellformed_def
 dest: list_all2_lengthD dest!: typing_to_wellformed)

         
  then have tfun_sub:
    "0, [], {} \<turnstile> TFun (instantiate (map (instantiate_lay \<epsilon>) ls) (map (instantiate \<epsilon> \<delta>) ts) t) 
                      (instantiate (map (instantiate_lay \<epsilon>) ls) (map (instantiate \<epsilon> \<delta>) ts) u)
        \<sqsubseteq> TFun (instantiate   \<epsilon>    \<delta> (instantiate ls ts t)) (instantiate    \<epsilon>   \<delta> (instantiate ls ts u))"
    using assms
    using (* list_all2_substitutivity *) specialisation_subtyping subty_tfun subtyping_refl typing_to_wellformed(1)
    by (metis (mono_tags, lifting) )
(*
    "0, [], {} \<turnstile> TFun (instantiate (map (instantiate \<epsilon> \<delta>) ts) t) (instantiate (map (instantiate \<epsilon> \<delta>) ts) u)
        \<sqsubseteq> TFun (instantiate       \<delta> (instantiate ls ts t)) (instantiate       \<delta> (instantiate ls ts u))"
    using assms tfun_eq
    by (metis (mono_tags, lifting) list_all2_substitutivity specialisation_subtyping subty_tfun subtyping_refl typing_to_wellformed(1))
*)
 with assms show ?thesis by (force intro: uval_typing_uval_typing_record.intros
                                 list_all2_substitutivity
                          simp add: kinding_simps)
qed

lemma matches_ptrs_noalias:
assumes "\<Xi>, \<sigma> \<turnstile> \<gamma> matches \<Gamma> \<langle>r, w\<rangle>"
shows   "w \<inter> r = {}"
using assms proof (induct rule: matches_ptrs.induct)
qed (auto dest!: uval_typing_pointers_noalias)

lemma matches_ptrs_some_bang:
assumes "\<Xi>, \<sigma> \<turnstile> x :u t \<langle>r, w\<rangle>"
and     "\<Xi>, \<sigma> \<turnstile> xs matches ts \<langle>r' \<union> b, w'\<rangle>"
and     "w \<inter> w' = {}"
and     "w \<inter> r' = {}"
and     "w' \<inter> r = {}"
shows   "\<Xi>, \<sigma> \<turnstile> x # xs matches Some (bang t) # ts \<langle>r \<union> (r' \<union> (b \<union> w)), w'\<rangle>"
proof -
have SetLemma : "r \<union> (r' \<union> (b \<union> w)) = (r \<union> w) \<union> (r' \<union> b)" by auto
from assms show ?thesis by (auto simp:  SetLemma
                                 intro: matches_ptrs_some [where w = "{}", simplified]
                                        uval_typing_bang)
qed

lemma matches_ptrs_split':
assumes "0, [], {} \<turnstile> \<Gamma> \<leadsto> \<Gamma>1 | \<Gamma>2"
and     "\<Xi>, \<sigma> \<turnstile> \<gamma> matches \<Gamma> \<langle>r, w\<rangle>"
shows   "\<exists>r' w' r'' w''. r = r' \<union> r''
                       \<and> w = w' \<union> w''
                       \<and> w' \<inter> w'' = {}
                       \<and> (\<Xi>, \<sigma> \<turnstile> \<gamma> matches \<Gamma>1 \<langle>r' , w' \<rangle>)
                       \<and> (\<Xi>, \<sigma> \<turnstile> \<gamma> matches \<Gamma>2 \<langle>r'', w''\<rangle>)"
using assms proof (induct arbitrary: \<gamma> r w rule: split_induct)
     case split_empty then show ?case by (fastforce elim:  matches_ptrs.cases
                                                    intro: matches_ptrs.intros)
next case (split_cons x xs a as b bs)
  then show ?case
  proof (cases \<Xi> \<sigma> \<gamma> x xs r w rule: matches_ptrs_consE)
       case 1 with split_cons show ?case   by simp
  next case 2 with split_cons show ?thesis by (auto elim: split_comp.cases)
  next case (3 _ _ rx wx _ rs ws)
    with split_cons show ?thesis
    proof (cases rule: split_comp.cases)
         case none  with 3 show ?thesis by simp
    next case left  with 3 show ?thesis
      apply (clarsimp dest!: split_cons(3))
      apply (rule_tac x = "rx \<union> r'" in exI)
      apply (rule_tac x = "wx \<union> w'" in exI)
      apply (rule_tac x = "r''"     in exI, rule,blast)
      apply (rule_tac x = "w''"     in exI)
      apply (force intro!: matches_ptrs.intros)
    done
    next case right with 3 show ?thesis
      apply (clarsimp dest!: split_cons(3))
      apply (rule_tac x = "r'"       in exI)
      apply (rule_tac x = "w'"       in exI)
      apply (rule_tac x = "rx \<union> r''" in exI, rule, blast)
      apply (rule_tac x = "wx \<union> w''" in exI)
      apply (force intro!: matches_ptrs.intros)
    done
    next case share with 3 show ?thesis
      apply (clarsimp dest!: split_cons(3))
      apply (rule_tac V="S \<in> {S}" in revcut_rl, blast)
      apply (drule(2) shareable_not_writable)
      apply (clarsimp)
      apply (rule_tac x = "rx \<union> r'"  in exI)
      apply (rule_tac x = "w'"       in exI)
      apply (rule_tac x = "rx \<union> r''" in exI, rule, blast)
      apply (rule_tac x = "w''"      in exI)
      apply (force intro: matches_ptrs_some [where w = "{}", simplified])
    done
    qed
  qed
qed

lemma matches_ptrs_split:
assumes "L, K, C \<turnstile> \<Gamma> \<leadsto> \<Gamma>1 | \<Gamma>2"
and     "\<Xi>, \<sigma> \<turnstile> \<gamma> matches (instantiate_ctx \<epsilon> \<tau>s \<Gamma>) \<langle>r, w\<rangle>"
(* and     "list_all2 (kinding []) \<tau>s K" *)
and     "0, [], {} \<turnstile> \<epsilon>, \<tau>s :s L, K, C"
shows   "\<exists>r' w' r'' w''. r = r' \<union> r''
                       \<and> w = w' \<union> w''
                       \<and> w' \<inter> w'' = {}
                       \<and> (\<Xi>, \<sigma> \<turnstile> \<gamma> matches (instantiate_ctx \<epsilon> \<tau>s \<Gamma>1) \<langle>r' , w' \<rangle>)
                       \<and> (\<Xi>, \<sigma> \<turnstile> \<gamma> matches (instantiate_ctx \<epsilon> \<tau>s \<Gamma>2) \<langle>r'', w''\<rangle>)"
using assms by (auto dest:  instantiate_ctx_split
                     intro: matches_ptrs_split' [simplified])




lemma matches_ptrs_split_bang':
  assumes "split_bang 0 [] {} vs \<Gamma> \<Gamma>1 \<Gamma>2"
    and "\<Xi>, \<sigma> \<turnstile> \<gamma> matches \<Gamma> \<langle>r, w\<rangle>"
  shows "\<exists>r' w' r'' w'' b. r = r' \<union> r''
                         \<and> w' \<inter> w'' = {}
                         \<and> w = w' \<union> w'' \<union> b
                         \<and> b \<inter> (w' \<union> w'') = {}
                         \<and> (\<Xi>, \<sigma> \<turnstile> \<gamma> matches \<Gamma>1 \<langle>r' \<union> b, w'     \<rangle>)
                         \<and> (\<Xi>, \<sigma> \<turnstile> \<gamma> matches \<Gamma>2 \<langle>r''   , w'' \<union> b\<rangle>)"
  using assms
proof (induct arbitrary: \<gamma> r w rule: split_bang.induct)
  case split_bang_empty then show ?case
    by (fastforce elim: matches_ptrs.cases intro: matches_ptrs.intros)
next
  case (split_bang_cons L K C "is" xs as bs x a b)

  then show ?case
  proof (cases x)
    case None
    then obtain g \<gamma>'
      where \<gamma>_is: "\<gamma> = g # \<gamma>'"
        and "\<Xi>, \<sigma> \<turnstile> \<gamma>' matches xs \<langle>r, w\<rangle>"
      using split_bang_cons.prems
      by (fastforce elim: matches_ptrs_consE)
    then obtain r1 w1 r2 w2 p
      where
        "r = r1 \<union> r2"
        "w1 \<inter> w2 = {}"
        "w = w1 \<union> w2 \<union> p"
        "p \<inter> (w1 \<union> w2) = {}"
        "\<Xi>, \<sigma> \<turnstile> \<gamma>' matches as \<langle>r1 \<union> p, w1\<rangle>"
        "\<Xi>, \<sigma> \<turnstile> \<gamma>' matches bs \<langle>r2, w2 \<union> p\<rangle>"
      using split_bang_cons.hyps by meson
    moreover have
      "a = None"
      "b = None"
      using split_bang_cons.hyps
      by (simp add: None split_bang_comp.simps split_comp.simps)+
    ultimately show ?thesis
      by (metis \<gamma>_is matches_ptrs.matches_ptrs_none)
  next
    case (Some t)
    then obtain g \<gamma>' r1 w1 r2 w2
      where split\<gamma>:
        "\<gamma> = g # \<gamma>'"
        "r = r1 \<union> r2"
        "w = w1 \<union> w2"
        "\<Xi>, \<sigma> \<turnstile> g :u t \<langle>r1, w1\<rangle>"
        "\<Xi>, \<sigma> \<turnstile> \<gamma>' matches xs \<langle>r2, w2\<rangle>"
        "w1 \<inter> w2 = {}"
        "w1 \<inter> r2 = {}"
        "w2 \<inter> r1 = {}"
      using split_bang_cons.prems
      by (fastforce elim!: matches_ptrs_consE)
    then obtain r21 w21 r22 w22 p
      where split\<gamma>':
        "r2 = r21 \<union> r22"
        "w21 \<inter> w22 = {}"
        "w2 = w21 \<union> w22 \<union> p"
        "p \<inter> (w21 \<union> w22) = {}"
        "\<Xi>, \<sigma> \<turnstile> \<gamma>' matches as \<langle>r21 \<union> p, w21\<rangle>"
        "\<Xi>, \<sigma> \<turnstile> \<gamma>' matches bs \<langle>r22, w22 \<union> p\<rangle>"
      using split_bang_cons.hyps by meson

    show ?thesis
    proof (cases "0 \<in> is")
      case True

      have "\<Xi>, \<sigma> \<turnstile> g # \<gamma>' matches a # as \<langle>r1 \<union> (r21 \<union> (p \<union> w1)), w21\<rangle>"
        using split\<gamma> split\<gamma>' split_bang_cons.hyps True Some
        by (auto
            simp add: Some split_bang_comp.simps split_comp.simps
            intro: matches_ptrs_some_bang)
      moreover have "\<Xi>, \<sigma> \<turnstile> g # \<gamma>' matches b # bs \<langle>r1 \<union> r22, w1 \<union> (w22 \<union> p)\<rangle>"
        using split\<gamma> split\<gamma>' split_bang_cons.hyps True Some
        by (auto
            simp add: Some split_bang_comp.simps split_comp.simps
            intro: matches_ptrs_some)
      ultimately show ?thesis
        apply (rule_tac x = "r1 \<union> r21" in exI)
        apply (rule_tac x = "w21"      in exI)
        apply (rule_tac x = "r1 \<union> r22" in exI)
        apply (rule_tac x = "w22"      in exI)
        apply (rule_tac x = "p \<union> w1"   in exI)
        using split\<gamma> split\<gamma>'
        by (auto simp add: Un_ac)
    next
      case False

      have "L, K, C \<turnstile> Some t \<leadsto> a \<parallel> b"
        using False split_bang_cons.hyps
        by (simp add: Some split_bang_comp.simps)
      then show ?thesis
      proof (cases rule: split_comp.cases)
        case left
        moreover have "\<Xi>, \<sigma> \<turnstile> g # \<gamma>' matches Some t # as \<langle>r1 \<union> (r21 \<union> p), w1 \<union> w21\<rangle>"
          using split\<gamma> split\<gamma>'
          by (auto intro: matches_ptrs_some)+
        ultimately show ?thesis
          apply (rule_tac x = "r1 \<union> r21" in exI)
          apply (rule_tac x = "w1 \<union> w21" in exI)
          apply (rule_tac x = "r22"      in exI)
          apply (rule_tac x = "w22"      in exI)
          apply (rule_tac x = "p"        in exI)
          using split\<gamma> split\<gamma>'
          by (auto simp add: Un_ac)
      next
        case right
        moreover have "\<Xi>, \<sigma> \<turnstile> g # \<gamma>' matches Some t # bs \<langle>r1 \<union> r22, w1 \<union> (w22 \<union> p)\<rangle>"
          using split\<gamma> split\<gamma>'
          by (auto intro: matches_ptrs_some)
        ultimately show ?thesis
          apply (rule_tac x = "r21"      in exI)
          apply (rule_tac x = "w21"      in exI)
          apply (rule_tac x = "r1 \<union> r22" in exI)
          apply (rule_tac x = "w1 \<union> w22" in exI)
          apply (rule_tac x = "p"        in exI)
          using split\<gamma> split\<gamma>'
          by (auto simp add: Un_ac)
      next
        case share
        moreover then have w1_empty: "w1 = {}"
          using shareable_not_writable split\<gamma> by blast
        moreover have "\<Xi>, \<sigma> \<turnstile> g # \<gamma>' matches Some t # as \<langle>r1 \<union> (r21 \<union> p), {} \<union> w21\<rangle>"
          using split\<gamma> split\<gamma>'
          by (intro matches_ptrs_some, auto simp add: w1_empty)
        moreover have "\<Xi>, \<sigma> \<turnstile> g # \<gamma>' matches Some t # bs \<langle>r1 \<union> r22, {} \<union> (w22 \<union> p)\<rangle>"
          using split\<gamma> split\<gamma>'
          by (intro matches_ptrs_some, auto simp add: w1_empty)
        ultimately show ?thesis
          apply (rule_tac x = "r1 \<union> r21" in exI)
          apply (rule_tac x = "w21"      in exI)
          apply (rule_tac x = "r1 \<union> r22" in exI)
          apply (rule_tac x = "w22"      in exI)
          apply (rule_tac x = "p"        in exI)
          using split\<gamma> split\<gamma>'
          by (auto simp: Un_assoc)
      qed
    qed
  qed
qed


lemma matches_ptrs_split_bang:
assumes "split_bang L K C vs \<Gamma> \<Gamma>1 \<Gamma>2"
and     "\<Xi>, \<sigma> \<turnstile> \<gamma> matches (instantiate_ctx \<epsilon> \<tau>s \<Gamma>) \<langle>r, w\<rangle>"
and     "0, [], {} \<turnstile> \<epsilon>, \<tau>s :s L, K, C"
(* and     "list_all2 (kinding []) \<tau>s K" *)
shows   "\<exists>r' w' r'' w'' b. r = r' \<union> r''
                         \<and> w' \<inter> w'' = {}
                         \<and> w = w' \<union> w'' \<union> b
                         \<and> b \<inter> (w' \<union> w'') = {}
                         \<and> (\<Xi>, \<sigma> \<turnstile> \<gamma> matches (instantiate_ctx \<epsilon> \<tau>s \<Gamma>1) \<langle>r'  \<union> b , w'     \<rangle>)
                         \<and> (\<Xi>, \<sigma> \<turnstile> \<gamma> matches (instantiate_ctx \<epsilon> \<tau>s \<Gamma>2) \<langle>r''     , w'' \<union> b\<rangle>)"
using assms by (auto dest:  instantiate_ctx_split_bang
                     intro: matches_ptrs_split_bang' [simplified])

lemma matches_ptrs_weaken':
assumes "0, [], {} \<turnstile> \<Gamma> \<leadsto>w \<Gamma>'"
and     "\<Xi>, \<sigma> \<turnstile> \<gamma> matches \<Gamma>  \<langle>r, w\<rangle>"
shows   "\<exists> r'. (r' \<subseteq> r) \<and> (\<Xi>, \<sigma> \<turnstile> \<gamma> matches \<Gamma>' \<langle>r', w\<rangle>)"
using assms(1) [simplified weakening_def] and assms(2-)
proof (induct arbitrary: \<gamma> r w rule: list_all2_induct )
     case Nil  then show ?case by auto
next case Cons then show ?case
  proof (cases rule: weakening_comp.cases)
       case none with Cons show ?thesis by (force elim!: matches_ptrs_consE)
  next case keep with Cons show ?thesis
    apply (safe elim!: matches_ptrs_consE dest!: Cons(3))
    apply (rule_tac x = "r \<union> r'a" in exI)
    apply (force intro!: matches_ptrs.intros)
  done
next case drop
  with Cons show ?thesis
      apply (safe elim!: matches_ptrs_consE weakening_comp.cases dest!: Cons(3))
    apply (rule_tac V="w = {}" in revcut_rl)
     apply (rule discardable_not_writable; auto)
    apply (clarsimp)
    apply (rule_tac x = "r'a" in exI)
    apply (force)
  done
  qed
qed

lemma matches_ptrs_weaken:
assumes "L, K, C \<turnstile> \<Gamma> \<leadsto>w \<Gamma>'"
and     "\<Xi>, \<sigma> \<turnstile> \<gamma> matches (instantiate_ctx \<epsilon> \<tau>s \<Gamma>) \<langle>r, w\<rangle>"
and     "0, [], {} \<turnstile> \<epsilon>, \<tau>s :s L, K, C"
shows   "\<exists>r'. (r' \<subseteq> r) \<and> (\<Xi>, \<sigma> \<turnstile> \<gamma> matches (instantiate_ctx \<epsilon> \<tau>s \<Gamma>') \<langle>r', w\<rangle>) "
using assms by (auto dest:  instantiate_ctx_weaken
                     intro: matches_ptrs_weaken' [simplified])



lemma matches_ptrs_cons:
assumes "0, [], {} \<turnstile> \<epsilon>, \<tau>s :s L, K, C"
and     "\<Xi> , \<sigma> \<turnstile> \<gamma> matches (instantiate_ctx \<epsilon> \<tau>s \<Gamma>) \<langle>r', w'\<rangle>"
and     "\<Xi> , \<sigma> \<turnstile> x :u instantiate \<epsilon> \<tau>s \<tau> \<langle>r, w\<rangle>"
and     "w  \<inter> w' = {}"
and     "w  \<inter> r' = {}"
and     "w' \<inter> r  = {}"
shows   "\<Xi> , \<sigma> \<turnstile> (x # \<gamma>) matches (instantiate_ctx \<epsilon> \<tau>s (Some \<tau> # \<Gamma>)) \<langle>r \<union> r', w \<union> w'\<rangle>"
using assms by (auto intro: matches_ptrs_some)

lemma matches_ptrs_empty:
shows "\<Xi> , \<sigma> \<turnstile> [] matches instantiate_ctx \<epsilon> \<tau>s [] \<langle>{}, {}\<rangle>"
by (simp add: matches_ptrs_empty instantiate_ctx_def)

lemma matches_ptrs_length:
assumes "\<Xi> , \<sigma> \<turnstile> \<gamma> matches \<Gamma> \<langle>r, w\<rangle>"
shows   "length \<gamma> = length \<Gamma>"
using assms by (auto elim: matches_ptrs.induct)

lemma matches_ptrs_empty_env:
assumes "\<Xi>, \<sigma> \<turnstile> \<gamma> matches empty n \<langle>r, w\<rangle>"
shows   "r = {}"
and     "w = {}"
using assms [simplified empty_def] proof (induct n arbitrary: \<gamma> r w)
case 0
  case 1 then show ?case by (auto elim: matches_ptrs.cases)
  case 2 then show ?case by (auto elim: matches_ptrs.cases)
next case (Suc n)
  case 1 with Suc show ?case by (fastforce elim!: matches_ptrs_consE)
  case 2 with Suc show ?case by (fastforce elim!: matches_ptrs_consE)
qed

lemma matches_ptrs_proj':
assumes "\<Xi>, \<sigma> \<turnstile> \<gamma> matches \<Gamma> \<langle>r, w\<rangle>"
and     "0, [], {} \<turnstile> \<Gamma> \<leadsto>w singleton (length \<Gamma>) i \<tau>"
and     "i < length \<Gamma>"
shows   "\<exists> r' \<subseteq> r. \<Xi>, \<sigma> \<turnstile> (\<gamma> ! i) :u \<tau> \<langle>r', w\<rangle>"
proof -
  from assms obtain r' where S: "r' \<subseteq> r"
                       and   I: "\<Xi> , \<sigma> \<turnstile> \<gamma> matches (singleton (length \<Gamma>) i \<tau>) \<langle>r', w\<rangle>"
       by (auto dest: matches_ptrs_weaken')
  from assms obtain env where "singleton (length \<Gamma>) i \<tau> = env" by simp
  from I [simplified this] S assms(3-) this
  show ?thesis proof (induct arbitrary: i \<Gamma> rule: matches_ptrs.inducts )
       case matches_ptrs_empty then moreover   have "\<Gamma> = []" by (simp add: empty_def)
                                    ultimately show ?case    by simp
  next case (matches_ptrs_none  \<Xi> \<sigma> xs \<Gamma>' r w x i \<Gamma>)
       show ?case proof (cases i)
            case 0       with matches_ptrs_none show ?thesis by ( cases "length \<Gamma>"
                                                                , simp_all add: empty_def )
       next case (Suc n)
         moreover with matches_ptrs_none have "\<Gamma>' = (empty (length \<Gamma> - 1))[n := Some \<tau>]"
                                         by (cases "length \<Gamma>", simp_all add: empty_def)
         moreover with matches_ptrs_none have "length \<Gamma> = Suc (length \<Gamma>')"
                                         by (simp add: empty_def)
         ultimately show ?thesis apply -
                                 apply (insert matches_ptrs_none)
                                 apply (auto).
       qed
  next case (matches_ptrs_some)
       show ?case proof (cases i)
            case 0 with matches_ptrs_some show ?thesis
              apply (cases "length \<Gamma>", simp_all add: empty_def)
              apply (clarsimp dest!:matches_ptrs_empty_env(2) [simplified empty_def])
              apply (blast).
       next case (Suc n) with matches_ptrs_some show ?thesis by ( cases "length \<Gamma>"
                                                                , simp_all add: empty_def )
       qed
  qed
qed



lemma matches_ptrs_proj:
assumes "0, [], {} \<turnstile> \<epsilon>, \<tau>s :s L, K, C"
and     "\<Xi>, \<sigma> \<turnstile> \<gamma> matches (instantiate_ctx \<epsilon> \<tau>s \<Gamma>) \<langle>r, w\<rangle>"
and     "L, K, C \<turnstile> \<Gamma> \<leadsto>w singleton (length \<Gamma>) i \<tau>"
and     "i < length \<Gamma>"
shows   "\<exists> r' \<subseteq> r. \<Xi>, \<sigma> \<turnstile> (\<gamma> ! i) :u (instantiate \<epsilon> \<tau>s \<tau>) \<langle>r', w\<rangle>"
using assms by (fastforce dest:   instantiate_ctx_weaken
                          intro!: matches_ptrs_proj' [simplified])

lemma matches_ptrs_proj_single':
assumes "\<Xi>, \<sigma> \<turnstile> \<gamma> matches \<Gamma> \<langle>r, w\<rangle>"
and     "i < length \<Gamma>"
and     "\<Gamma> ! i = Some \<tau>"
shows   "\<exists>r' w'. (r' \<subseteq> r) \<and> (w' \<subseteq> w) \<and> (\<Xi>, \<sigma> \<turnstile> (\<gamma> ! i) :u \<tau> \<langle>r', w'\<rangle>)"
using assms proof (induct arbitrary: i rule: matches_ptrs.induct)
     case matches_ptrs_empty then show ?case by simp
next case matches_ptrs_none  then show ?case
  proof (cases i)
       case 0   with matches_ptrs_none show ?thesis by simp
  next case Suc with matches_ptrs_none show ?thesis by simp
  qed
next case matches_ptrs_some then show ?case
  proof (cases i)
       case 0   with matches_ptrs_some show ?thesis by auto
  next case Suc with matches_ptrs_some show ?thesis
    apply (clarsimp dest!: matches_ptrs_some(3))
    apply (rule_tac x = r'a in exI, rule, blast)
    apply (rule_tac x = w'a in exI, rule, blast)
    apply (simp)
  done
  qed
qed


lemma matches_ptrs_proj_consumed':
assumes "\<Xi>, \<sigma> \<turnstile> \<gamma> matches \<Gamma> \<langle>r, w\<rangle>"
and     "0, [], {} \<turnstile> \<Gamma> consumed"
shows   "w = {}"
using assms proof(induction rule: matches_ptrs.induct)
  case (matches_ptrs_some \<Xi> \<sigma> x t r w xs ts r' w')
  then have "0, [], {} \<turnstile> t :\<kappa> {D}"
    by (auto simp: weakening_def empty_def kinding_def
            elim!: weakening_comp.cases)
  then have "w = {}"
    using matches_ptrs_some(1,7) discardable_not_writable
    by blast
  then show ?case
    using matches_ptrs_some
    by (auto simp: weakening_def empty_def)
qed (auto simp: weakening_def empty_def
          elim: weakening_comp.cases
          dest: discardable_not_writable)


lemma matches_ptrs_proj_consumed:
assumes "0, [], {} \<turnstile> \<epsilon>, \<tau>s :s L, K, C"
and     "\<Xi>, \<sigma> \<turnstile> \<gamma> matches (instantiate_ctx \<epsilon> \<tau>s \<Gamma>) \<langle>r, w\<rangle>"
and     "L, K, C \<turnstile> \<Gamma> consumed"
shows   "w = {}"
using assms by (auto dest:   instantiate_ctx_weaken
                     intro!: matches_ptrs_proj_consumed')

lemma matches_ptrs_proj_single:
assumes "0, [], {} \<turnstile> \<epsilon>, \<tau>s :s L, K, C"
and     "\<Xi>, \<sigma> \<turnstile> \<gamma> matches (instantiate_ctx \<epsilon> \<tau>s \<Gamma>) \<langle>r, w\<rangle>"
and     "i < length \<Gamma>"
and     "\<Gamma> ! i = Some \<tau>"
shows   "\<exists> r' w'. (r' \<subseteq> r) \<and> (w' \<subseteq> w) \<and> (\<Xi>, \<sigma> \<turnstile> (\<gamma> ! i) :u instantiate \<epsilon> \<tau>s \<tau> \<langle>r', w'\<rangle>)"
using assms by (auto intro!: matches_ptrs_proj_single' [simplified]
                     simp:   instantiate_ctx_def)


section {* procedure environment matches *}
lemma proc_env_matches_ptrs_abstract:
assumes "\<xi> matches-u \<Xi>"
and     "\<Xi> f = (L, K, C, \<tau>i, \<tau>o)"
and     "0, [], {} \<turnstile> ls, \<tau>s :s L, K, C"
and     "\<Xi> , \<sigma> \<turnstile> v   :u instantiate ls \<tau>s \<tau>i \<langle>r, w\<rangle>"
and     "\<xi> f (\<sigma>, v) (\<sigma>', v')"
shows   "(\<exists>r' w'. (\<Xi> , \<sigma>' \<turnstile> v' :u instantiate ls \<tau>s \<tau>o \<langle>r', w'\<rangle>)
                \<and> r' \<subseteq> r
                \<and> frame \<sigma> w \<sigma>' w')"

  using assms 

  by ( clarsimp simp: proc_env_matches_ptrs_def 
               , drule_tac x = f in spec
               , auto simp add:subst_wellformed_def)



section {* frame *}

theorem frame_id:
shows "frame \<sigma> w \<sigma> w"
by (simp add: frame_def)

section {* Type Safety *}

theorem u_progress:
assumes "\<Xi>, L, K, C, \<Gamma> \<turnstile> c : \<tau>"
and     "\<xi> matches-u \<Xi>"
and     "0, [], {} \<turnstile> \<epsilon>, \<tau>s :s L, K, C" (* "list_all2 (kinding []) \<tau>s K" *)
and     "\<Xi>, \<sigma> \<turnstile> \<gamma> matches (instantiate_ctx \<epsilon> \<tau>s \<Gamma>) \<langle>r, w\<rangle>"
shows   "\<exists>! st. (\<xi>, \<gamma> \<turnstile> (\<sigma>,c) \<Down>! st)"
oops (* NOT ACTUALLY EVEN TRUE IN THE CURRENT SETUP *)

lemma u_t_map_UPrimD:
  "\<Xi> , \<sigma> \<turnstile>* vs :u map TPrim \<tau>s \<langle>rs, ws\<rangle>
    \<Longrightarrow> \<exists>lits. vs = map UPrim lits \<and> map lit_type lits = \<tau>s"
  apply (induct \<Xi> \<sigma> vs \<tau>s'\<equiv>"map TPrim \<tau>s" rs ws
        arbitrary: \<tau>s rule: uval_typing_all.induct, simp_all)
  apply (clarsimp simp: Cons_eq_map_conv)
  apply (erule uval_typing.cases, simp_all)
  apply (erule meta_allE, drule meta_mp, rule refl, clarsimp)
  apply (rule exI[where x="x # xs" for x xs], simp)
  done

lemma eval_prim_u_preservation:
assumes "prim_op_type p = (\<tau>s, \<tau>)"
and     "\<Xi> , \<sigma> \<turnstile>* vs :u map TPrim \<tau>s \<langle>{}, {}\<rangle>"
shows   "\<Xi> , \<sigma> \<turnstile>  eval_prim_u p vs :u TPrim \<tau> \<langle>{}, {}\<rangle>"
using assms u_t_prim[where \<Xi>=\<Xi> and l="case eval_prim_u p vs of UPrim v \<Rightarrow> v"]
by (clarsimp simp add: eval_prim_u_def o_def eval_prim_op_lit_type dest!: u_t_map_UPrimD)

lemma uval_typing_valid:
  assumes "p \<in> (r \<union> w)"
  shows   "\<Xi> , \<sigma> \<turnstile> u :u t \<langle> r , w \<rangle> \<Longrightarrow> \<sigma> p \<noteq> None"
    and   "\<Xi> , \<sigma> \<turnstile>* us :ur ts \<langle> r , w \<rangle> \<Longrightarrow> \<sigma> p \<noteq> None"
  using assms
proof (induct rule: uval_typing_uval_typing_record.inducts)
  case (u_t_p_abs_ro a n ts r \<sigma> l \<Xi> )
  then show ?case
    using abs_typing_valid by fast
next
  case (u_t_p_abs_w a n ts r w \<sigma> l \<Xi> )
  then show ?case
    using abs_typing_valid by (fast dest: abs_typing_valid)
qed (auto dest: abs_typing_valid)

lemma matches_ptrs_valid:
assumes "\<Xi> , \<sigma> \<turnstile> u matches t \<langle> r , w \<rangle>"
and     "p \<in> (r \<union> w)"
shows   "\<sigma> p \<noteq> None"
using assms proof (induct arbitrary: p rule: matches_ptrs.induct)
case matches_ptrs_some then show ?case using uval_typing_valid by blast
qed auto

lemma uval_typing_frame:
assumes "frame \<sigma> w1 \<sigma>' w2"
and     "w \<inter> w1 = {}"
and     "r \<inter> w1 = {}"
shows   "\<Xi> , \<sigma> \<turnstile>  u  :u  t  \<langle> r , w \<rangle> \<Longrightarrow> \<Xi> , \<sigma>' \<turnstile>  u  :u t   \<langle> r , w \<rangle>"
and     "\<Xi> , \<sigma> \<turnstile>* us :ur ts \<langle> r , w \<rangle> \<Longrightarrow> \<Xi> , \<sigma>' \<turnstile>* us :ur ts \<langle> r , w \<rangle>"
using assms  proof(induct  rule:uval_typing_uval_typing_record.inducts)
     case u_t_prim     then show ?case by (auto simp add: uval_typing_uval_typing_record.u_t_prim)
next case u_t_product  then show ?case by (fastforce intro!: uval_typing_uval_typing_record.intros)
next case u_t_sum      then show ?case by (fastforce intro!: uval_typing_uval_typing_record.intros)
next case u_t_struct   then show ?case by (fastforce intro!: uval_typing_uval_typing_record.intros)
next case u_t_abstract then show ?case by (simp add: uval_typing_uval_typing_record.u_t_abstract abs_typing_frame)
next case u_t_function then show ?case by (simp add: uval_typing_uval_typing_record.u_t_function)
next case u_t_unit     then show ?case by (simp add: uval_typing_uval_typing_record.u_t_unit)
next case u_t_r_empty  then show ?case by (simp add: uval_typing_uval_typing_record.u_t_r_empty)
next case u_t_r_cons1  then show ?case by (force simp: frame_def
                                                 intro!: uval_typing_uval_typing_record.u_t_r_cons1)
next case u_t_r_cons2  then show ?case by (simp add: uval_typing_uval_typing_record.u_t_r_cons2)
next case u_t_p_abs_ro then show ?case by (auto simp: frame_def abs_typing_frame
                                                intro!: uval_typing_uval_typing_record.u_t_p_abs_ro)
next case u_t_p_abs_w then show ?case by (auto simp: frame_def abs_typing_frame
                                                intro!: uval_typing_uval_typing_record.u_t_p_abs_w)
qed (fastforce simp:   frame_def
               intro!: uval_typing_uval_typing_record.intros)+

lemma matches_ptrs_frame:
assumes "\<Xi> , \<sigma> \<turnstile> u matches t \<langle> r , w \<rangle>"
and     "frame \<sigma> w1 \<sigma>' w2"
and     "w1 \<inter> w = {}"
and     "w1 \<inter> r = {}"
shows   "\<Xi> , \<sigma>' \<turnstile> u matches t \<langle> r , w \<rangle>"
using assms proof (induct rule: matches_ptrs.induct)
     case matches_ptrs_empty then show ?case by (simp add: matches_ptrs.matches_ptrs_empty)
next case matches_ptrs_none  then show ?case by (auto)
next case matches_ptrs_some  then show ?case by (fast dest:   uval_typing_frame(1) [rotated -1]
                                                      intro!: matches_ptrs.intros)
qed

lemma frame_single_update:
shows  "frame \<sigma> {l} (\<sigma>(l \<mapsto> v)) {l}"
by (simp add: frame_def)

lemma frame_noalias_uval_typing :
assumes "frame \<sigma> u \<sigma>' u'"
and     "\<Xi>, \<sigma> \<turnstile> v :u \<tau> \<langle>r, w\<rangle>"
shows   "u  \<inter> w = {} \<Longrightarrow> u' \<inter> w = {}"
and     "u  \<inter> r = {} \<Longrightarrow> u' \<inter> r = {}"
using assms by (auto iff:  set_eq_iff
                     simp: frame_def
                     dest: uval_typing_valid [rotated 1])

lemma frame_noalias_matches_ptrs :
assumes "frame \<sigma> u \<sigma>' u'"
and     "\<Xi>, \<sigma> \<turnstile> \<gamma> matches \<Gamma> \<langle>r, w\<rangle>"
shows   "u  \<inter> w = {} \<Longrightarrow> u' \<inter> w = {}"
and     "u  \<inter> r = {} \<Longrightarrow> u' \<inter> r = {}"
using assms by (auto simp: frame_def
                     dest: matches_ptrs_valid
                     iff:  set_eq_iff)

lemma frame_noalias_uval_typing' :
assumes "frame \<sigma> u \<sigma>' u'"
and     "\<Xi>, \<sigma> \<turnstile> v :u \<tau> \<langle>r, w\<rangle>"
shows   "w \<inter> u = {} \<Longrightarrow> w \<inter> u' = {}"
and     "r \<inter> u = {} \<Longrightarrow> r \<inter> u' = {}"
using assms by (auto simp: frame_def
                     dest: uval_typing_valid [rotated 1]
                     iff:  set_eq_iff)


lemma frame_noalias_2 :
assumes "frame \<sigma>  u \<sigma>'  u'"
and     "frame \<sigma>' w \<sigma>'' w'"
and     "\<Xi>, \<sigma>  \<turnstile> \<gamma>  matches \<Gamma>  \<langle>r , w\<rangle>"
and     "\<Xi>, \<sigma>' \<turnstile> v :u \<tau> \<langle>r', u'\<rangle>"
and     "u \<inter> w = {}"
shows   "u' \<inter> w' = {}"
proof -
from assms(1,3,5) have "u' \<inter> w = {}"by (rule frame_noalias_matches_ptrs)
with assms(2,4)   show ?thesis      by (rule frame_noalias_uval_typing')
qed

lemma frame_let:
assumes "frame \<sigma> w \<sigma>' w'"
and     "frame \<sigma>' (u \<union> w') \<sigma>'' u''"
shows   "frame \<sigma> (w \<union> u) \<sigma>'' u''"
using assms apply -
  apply (simp add: frame_def)
  apply (clarsimp)
  apply (drule_tac x = p in spec)
  apply (drule_tac x = p in spec)
  apply (clarsimp)
  apply (auto)
done

lemma frame_app:
assumes "frame \<sigma> w \<sigma>' w'"
and     "frame \<sigma>' u \<sigma>'' u'"
shows   "frame \<sigma> (w \<union> u) \<sigma>'' (w' \<union> u')"
using assms apply -
  apply (simp add: frame_def)
  apply (clarsimp)
  apply (drule_tac x = p in spec)
  apply (drule_tac x = p in spec)
  apply (clarsimp)
  apply (auto)
done


lemma frame_trans:
assumes "frame \<sigma>  w  \<sigma>'  w'"
and     "frame \<sigma>' w' \<sigma>'' w''"
shows   "frame \<sigma>  w  \<sigma>'' w''"
using assms by (rule frame_let [where u = "{}", simplified])

lemma subset_helper:
assumes "x \<inter> y = {}"
and     "x' \<subseteq> x"
and     "y' \<subseteq> y"
shows   "x' \<inter> y' = {}"
using assms by (blast)

lemma subset_helper2:
assumes "x \<union> y = z"
shows   "x \<subseteq> z"
using assms by blast

lemma subset_helper2':
assumes "x \<union> y = z"
shows   "y \<subseteq> z"
using assms by blast


lemma uval_typing_record_nth:
assumes "\<Xi>, \<sigma> \<turnstile>* fs :ur \<tau>s \<langle>r, {}\<rangle>"
and     "\<tau>s ! f = (n, \<tau>, Present)"
and     "f < length \<tau>s"
shows "\<exists>r' \<subseteq> r. \<Xi>, \<sigma> \<turnstile> fst (fs ! f) :u \<tau> \<langle>r', {}\<rangle>"
using assms proof (induct fs arbitrary: f r \<tau>s)
     case Nil  then show ?case by force
next case Cons then show ?case
  proof (cases f)
       case 0   with Cons(2-) show ?thesis by (force elim!: u_t_r_consE)
  next case Suc with Cons(2-) show ?thesis by (elim u_t_r_consE, auto dest!: Cons(1))
  qed
qed

lemma sum_downcast_u:
  assumes uval_tsum_ts: "\<Xi>, \<sigma> \<turnstile> USum tag v xs :u TSum ts \<langle>r, w\<rangle>"
    and   tag_neq_tag': "tag \<noteq> tag'"
    and   tag'_in_ts  : "(tag', \<tau>, Unchecked) \<in> set ts"
  shows "\<Xi>, \<sigma> \<turnstile> USum tag v xs :u TSum (tagged_list_update tag' (\<tau>, Checked) ts) \<langle>r, w\<rangle>"
  using uval_tsum_ts
proof -
  from uval_tsum_ts
  obtain k \<tau>1
    where uval_elim_lemmas:
      "\<Xi>, \<sigma> \<turnstile> v :u \<tau>1 \<langle>r, w\<rangle>"
      "xs = map (\<lambda>(c, \<tau>, _). (c, type_repr \<tau>)) ts"
      "(tag, \<tau>1, Unchecked) \<in> set ts"
      "distinct (map fst ts)"
      "0, [], {} \<turnstile> TSum ts wellformed"
    by fastforce
  moreover obtain i
    where tag_at:
      "i < length ts"
      "ts ! i = (tag', \<tau>, Unchecked)"
    using tag'_in_ts
    by (metis in_set_conv_nth)
  ultimately show ?thesis
    using assms 
  proof (intro u_t_sum)
    have "map (\<lambda>(c, \<tau>, _). (c, type_repr \<tau>)) (ts[i := (tag', \<tau>, Checked)]) = map (\<lambda>(c, \<tau>, _). (c, type_repr \<tau>)) ts"
      by (metis (mono_tags, lifting) list_update_id map_update old.prod.case tag_at(2))
    then show "xs = map (\<lambda>(c, \<tau>, _). (c, type_repr \<tau>)) (tagged_list_update tag' (\<tau>, Checked) ts)"
      using uval_elim_lemmas tag_at
      by (clarsimp simp add: tagged_list_update_distinct)
  next
    show "(tag, \<tau>1, Unchecked) \<in> set (tagged_list_update tag' (\<tau>, Checked) ts)"
      using uval_elim_lemmas tag_neq_tag' tagged_list_update_different_tag_preserves_values2
      by metis
  next
    show "0, [], {} \<turnstile> TSum (tagged_list_update tag' (\<tau>, Checked) ts) wellformed"
      using uval_elim_lemmas tag'_in_ts prod_in_set(1)
      by (fastforce intro!: variant_tagged_list_update_wellformedI simp add: list_all_iff)
  qed simp+
qed

lemma list_all2_helper2:
assumes "map fst tsa = map fst rs"
and     "list_all2 (\<lambda>t. (=) (type_repr t)) (map snd tsa) (map snd rs)"
shows   "map (\<lambda>(a,b). (a,type_repr b)) tsa = rs"
using assms(2,1) by ( induct "map snd tsa" "map snd rs"
                      arbitrary: tsa rs
                      rule: list_all2_induct
                    , auto)

lemma type_repr_uval_repr:
shows"\<Xi>, \<sigma> \<turnstile> v :u t \<langle>r, w\<rangle> \<Longrightarrow> uval_repr v = type_repr t"
and  "\<Xi>, \<sigma> \<turnstile>* fs :ur ts \<langle>r, w\<rangle> \<Longrightarrow> map snd fs = map (type_repr \<circ> fst \<circ> snd) ts"
  by (induct rule: uval_typing_uval_typing_record.inducts)  
      (force dest: abs_typing_repr intro: list_all2_helper2 [symmetric])+

lemma type_repr_uval_repr_deep:
shows"\<Xi>, \<sigma> \<turnstile> v :u t \<langle>r, w\<rangle> \<Longrightarrow> uval_repr_deep v = type_repr t"
and  "\<Xi>, \<sigma> \<turnstile>* fs :ur ts \<langle>r, w\<rangle> \<Longrightarrow> map uval_repr_deep (map fst fs) = map (type_repr \<circ> fst \<circ> snd) ts"
  by (induct rule: uval_typing_uval_typing_record.inducts,
      (force dest: abs_typing_repr intro: list_all2_helper2 [symmetric])+)


lemma uval_typing_record_take:
assumes "\<Xi>, \<sigma> \<turnstile>* fs :ur \<tau>s \<langle>r, w\<rangle>"
and     "\<tau>s ! f = (n, \<tau>, Present)"
and     "0, [], {} \<turnstile> \<tau> wellformed"
and     "f < length \<tau>s"
shows   "\<exists>r' w' r'' w''. (\<Xi>, \<sigma> \<turnstile> fst (fs ! f) :u  \<tau>                     \<langle>r' , w' \<rangle>)
                       \<and> (\<Xi>, \<sigma> \<turnstile>* fs          :ur (\<tau>s [f := (n, \<tau>, Taken)]) \<langle>r'', w''\<rangle>)
                       \<and> r = r' \<union> r''
                       \<and> w = w' \<union> w''
                       \<and> w' \<inter> w'' = {}"
using assms proof (induct fs arbitrary: f r w \<tau>s)
     case Nil  then show ?case by force
next case Cons then show ?case
  proof (cases f)
       case 0   with Cons(2-) show ?thesis by ( clarsimp, elim u_t_r_consE
                                              , auto intro!: exI
                                                             uval_typing_uval_typing_record.intros
                                                       elim: type_repr_uval_repr type_repr_uval_repr_deep)
  next case Suc with Cons(2-) show ?thesis
    apply (clarsimp)
    apply (erule u_t_r_consE)
     apply (clarsimp, frule(2) Cons(1) [OF _ _ assms(3)])
     apply (blast intro: uval_typing_uval_typing_record.intros)
    apply (clarsimp, frule(2) Cons(1) [OF _ _ assms(3)])
    apply (fastforce intro!: uval_typing_uval_typing_record.intros)
  done
  qed
qed

lemma uval_typing_record_put_taken:
assumes "\<Xi>, \<sigma> \<turnstile>  e' :u  t  \<langle>r'b, w'b\<rangle>"
and     "\<Xi>, \<sigma> \<turnstile>* fs :ur ts \<langle>r'a, w'a\<rangle>"
and     "ts ! f = (n, t, Taken)"
and     "w'b \<inter> r'a = {}"
and     "w'a \<inter> r'b = {}"
and     "w'a \<inter> w'b = {}"
and     "f < length ts"
shows   "\<Xi>, \<sigma> \<turnstile>* fs[f := (e', snd (fs ! f))] :ur (ts[f := (n, t, Present)]) \<langle>r'a \<union> r'b, w'a \<union> w'b\<rangle>"
using assms proof (induct fs arbitrary: f r'a w'a ts)
case Nil then show ?case by auto
next case Cons then show ?case
  proof (cases f)
       case 0   with Cons(2-) show ?thesis
         apply (clarsimp)
         apply (elim u_t_r_consE, simp)
         apply (rule pointerset_helper_record, (fastforce intro!: u_t_r_cons2 u_t_r_cons1)+)
       done
  next case Suc with Cons(2-) show ?thesis
         apply (clarsimp)
         apply (elim u_t_r_consE)
          apply (frule(1) Cons(1), simp, blast,blast,blast ,simp)
          apply (clarsimp, rule pointerset_helper_record, force intro!: u_t_r_cons1, blast, blast)
         apply (frule(1) Cons(1), simp, blast,blast,blast ,simp)
         apply (clarsimp, rule pointerset_helper_record, force intro!: u_t_r_cons2, blast, blast)
       done
  qed
qed

lemma uval_typing_record_put_discardable:
assumes "\<Xi>, \<sigma> \<turnstile>  e' :u  t  \<langle>r'b, w'b\<rangle>"
and     "\<Xi>, \<sigma> \<turnstile>* fs :ur ts \<langle>r'a, w'a\<rangle>"
and     "ts ! f = (n, t, Present)"
and     "0, [], {} \<turnstile> t :\<kappa> k"
and     "D \<in> k"
and     "w'b \<inter> r'a = {}"
and     "w'a \<inter> r'b = {}"
and     "w'a \<inter> w'b = {}"
and     "f < length ts"
shows   "\<exists>r''a\<subseteq> r'a. \<Xi>, \<sigma> \<turnstile>* fs[f := (e', snd (fs ! f))] :ur (ts[f := (n, t, Present)]) \<langle>r''a \<union> r'b, w'a \<union> w'b\<rangle>"
  using assms
proof (induct fs arbitrary: f r'a w'a ts)
  case (Cons f' fs')

  have w'b_empty: "w'b = {}"
    using Cons.prems discardable_not_writable
    by metis

  show ?case
  proof (cases f)
    case 0 with Cons(2-) show ?thesis
      apply (clarsimp)
      apply (frule(2) discardable_not_writable)
      apply (elim u_t_r_consE, simp)
       apply (rotate_tac 3, frule(2) discardable_not_writable)
       apply (rule_tac x = r' in exI)
       apply (rule, blast)
       apply (rule pointerset_helper_record,(fastforce intro!:  u_t_r_cons2 u_t_r_cons1)+)
      done
  next
    case (Suc fa)
    
    show ?thesis
      using Cons(3)
    proof (cases rule: uval_typing_record.cases)
      case (u_t_r_cons1 x t' r w ts' r' w' rp n')

      obtain r''a
        where IHresults:
          "r''a \<subseteq> r'"
          "\<Xi>, \<sigma> \<turnstile>* fs'[fa := (e', snd (fs' ! fa))] :ur ts'[fa := (n, t, Present)] \<langle>r''a \<union> r'b, w' \<union> w'b\<rangle>"
        using u_t_r_cons1 Cons Suc
        by (clarsimp simp add: w'b_empty Int_Un_distrib2, meson)
      then have "\<Xi>, \<sigma> \<turnstile>* (x, rp) # fs'[fa := (e', snd (fs' ! fa))] :ur (n', t', Present) # ts'[fa := (n, t, Present)] \<langle>r \<union> (r''a \<union> r'b), w \<union> (w' \<union> w'b)\<rangle>"
        using u_t_r_cons1 Cons.prems
        by (auto intro!: uval_typing_uval_typing_record.u_t_r_cons1 simp add: Int_Un_distrib Int_Un_distrib2)
      then show ?thesis
        using IHresults
        by (auto intro!: exI[where x="r \<union> r''a"] simp add: u_t_r_cons1 Suc Cons Un_assoc)
    next
      case (u_t_r_cons2 ts' t' rp x n')
      then obtain r''a
        where "r''a \<subseteq> r'a"
          and "\<Xi>, \<sigma> \<turnstile>* fs'[fa := (e', snd (fs' ! fa))] :ur ts'[fa := (n, t, Present)] \<langle>r''a \<union> r'b, w'a \<union> w'b\<rangle>"
        using Cons Suc
        by (clarsimp simp add: w'b_empty Int_Un_distrib2, meson)
      then show ?thesis
        by (simp add: u_t_r_cons2(1-3) Suc,
            metis u_t_r_cons2(4-7) uval_typing_uval_typing_record.u_t_r_cons2)
    qed
  qed
qed fastforce


lemma uval_typing_record_put:
assumes "\<Xi>, \<sigma> \<turnstile>  e' :u  t  \<langle>r'b, w'b\<rangle>"
and     "\<Xi>, \<sigma> \<turnstile>* fs :ur ts \<langle>r'a, w'a\<rangle>"
and     "ts ! f = (n, t, taken)"
and     "D \<in> k \<or> taken = Taken"
and     "w'b \<inter> r'a = {}"
and     "w'a \<inter> r'b = {}"
and     "w'a \<inter> w'b = {}"
and     "f < length ts"
and     "0, [], {} \<turnstile> t :\<kappa> k"
shows   "\<exists>r''a\<subseteq> r'a. \<Xi>, \<sigma> \<turnstile>* fs[f := (e', snd (fs ! f))] :ur (ts[f := (n, t, Present)]) \<langle>r''a \<union> r'b, w'a \<union> w'b\<rangle>"
using assms proof (cases taken)
     case Present with assms show ?thesis by (fastforce intro!: uval_typing_record_put_discardable)
next case Taken  with assms show ?thesis by (fastforce intro!: uval_typing_record_put_taken)
qed




lemma value_subtyping:
  shows "\<Xi>, \<sigma> \<turnstile> v :u t \<langle>r, w\<rangle> \<Longrightarrow> 0, [], {} \<turnstile> t \<sqsubseteq> t'
           \<Longrightarrow> \<exists>r'. r' \<subseteq> r \<and> \<Xi>, \<sigma> \<turnstile> v :u t' \<langle>r', w\<rangle>"
    and "\<Xi>, \<sigma> \<turnstile>* vs :ur ts \<langle>r, w\<rangle> \<Longrightarrow> 0, [], {} \<turnstile> TRecord ts s \<sqsubseteq> TRecord ts' s
           \<Longrightarrow> \<exists>r'. r' \<subseteq> r \<and> \<Xi>, \<sigma> \<turnstile>* vs :ur ts' \<langle>r', w\<rangle>"
(* Casting to a supertype can make the read set smaller, because record fields will be dropped.
   The write set will be equal though, because fields with write sets cannot be dropped *)
proof (induct arbitrary: t' and ts' rule: uval_typing_uval_typing_record.inducts)
  case (u_t_product \<Xi> \<sigma> a ta ra wa b tb rb wb)
  obtain ta' tb' where elims:
    "t' = TProduct ta' tb'"
    "0, [], {} \<turnstile> ta \<sqsubseteq> ta'"
    "0, [], {} \<turnstile> tb \<sqsubseteq> tb'"
    using u_t_product by (auto elim: subtyping.cases)

  obtain ra' rb' where r_elims:
    "ra' \<subseteq> ra"
    "\<Xi>, \<sigma> \<turnstile> a :u ta' \<langle>ra', wa\<rangle>"
    "rb' \<subseteq> rb"
    "\<Xi>, \<sigma> \<turnstile> b :u tb' \<langle>rb', wb\<rangle>"
    using u_t_product elims by meson

  have "\<Xi>, \<sigma> \<turnstile> UProduct a b :u t' \<langle>ra' \<union> rb', wa \<union> wb\<rangle>"
    using u_t_product elims r_elims
    by (auto intro!: uval_typing_uval_typing_record.intros)
  moreover have "ra' \<union> rb' \<subseteq> ra \<union> rb"
    using r_elims by blast
  ultimately show ?case
    by blast

next
  case (u_t_sum \<Xi> \<sigma> a ta r w n ts1 rs)
  obtain ts2 where elims:
    "t' = TSum ts2"
    "map fst ts1 = map fst ts2"
    "list_all2 (\<lambda>p1 p2. 0, [], {} \<turnstile> fst (snd p1) \<sqsubseteq> fst (snd p2)) ts1 ts2"
    "list_all2 variant_kind_subty ts1 ts2"
    "distinct (map fst ts1)"
    using u_t_sum
    by (auto elim: subtyping.cases intro: uval_typing_uval_typing_record.intros)

  obtain i where n_in_ts_ix:
    "(n, ta, Unchecked) = ts1 ! i"
    "i < length ts1"
    using u_t_sum
    by (metis in_set_conv_nth)

  obtain n' ta' ba' where n'_in_ts2: "(n', ta', ba') = ts2 ! i"
    by (metis prod_cases3)

  have sat_ts1_ts2: "variant_kind_subty (ts1 ! i) (ts2 ! i)"
    using elims n_in_ts_ix n'_in_ts2 list_all2_nthD
    by blast

  have sat_unroll:
    "n = n'"
    "0, [], {} \<turnstile> ta \<sqsubseteq> ta'"
    "ba' = Unchecked"
    using n_in_ts_ix n'_in_ts2 sat_ts1_ts2
      apply (metis elims(2) fst_conv length_map nth_map)
    apply (metis elims(3) eq_snd_iff fst_conv list_all2_conv_all_nth n'_in_ts2 n_in_ts_ix(1) n_in_ts_ix(2))
    by (metis eq_snd_iff less_eq_variant_state.elims(2) n'_in_ts2 n_in_ts_ix(1) sat_ts1_ts2)
  obtain r' where sup_a: "\<Xi>, \<sigma> \<turnstile> a :u ta' \<langle>r', w\<rangle>"
      "r' \<subseteq> r"
    using u_t_sum sat_unroll
    by auto
  have n_in_ts2:
      "(n, ta', Unchecked) \<in> set ts2"
    using n_in_ts_ix n'_in_ts2 sat_unroll elims
    by (auto simp add: list_all2_lengthD)

  have ts2_wf: "0, [], {} \<turnstile> TSum ts2 wellformed"
    using u_t_sum elims
    by (auto dest: subtyping_wellformed_preservation)

  have repr_same: "map (\<lambda>(c, \<tau>, _). (c, type_repr \<tau>)) ts1 = map (\<lambda>(c, \<tau>, _). (c, type_repr \<tau>)) ts2"
    using elims(3) elims(2)
    by (induct rule: list_all2_induct; auto simp add: subtyping_preserves_type_repr)

  show ?case
    using elims sup_a n_in_ts2 ts2_wf repr_same u_t_sum
    by (metis uval_typing_uval_typing_record.u_t_sum)
next
  case (u_t_struct \<Xi> \<sigma> fs ts r w)
  obtain ts' where elims:
    "t' = TRecord ts' Unboxed"
    "distinct (map fst ts')"
    using u_t_struct by (auto elim: subtyping.cases intro: uval_typing_uval_typing_record.intros)

  obtain r' where "\<Xi>, \<sigma> \<turnstile>* fs :ur ts' \<langle>r', w\<rangle>"
      "r' \<subseteq> r"
    using elims subty_trecord subtyping_simps(6) u_t_struct by meson

  then show ?case
    using elims
    by (blast intro: uval_typing_uval_typing_record.intros)
next
  case (u_t_abstract a n ts r w \<Xi> \<sigma>)
  then show ?case
    by (fastforce elim!: subtyping.cases intro: uval_typing_uval_typing_record.intros)
next
  case (u_t_afun \<Xi> f nl ks cs a b ts a' b' \<sigma>)
  show ?case
    using u_t_afun.prems
    apply (cases rule: subtyping.cases)
    using u_t_afun by (fastforce simp add: subtyping_trans uval_typing_uval_typing_record.intros)
next
  case (u_t_function \<Xi> K t f u ts t' u' \<sigma>)
  show ?case
    using u_t_function.prems apply (cases rule: subtyping.cases)
    using u_t_function by (fastforce simp add: subtyping_trans uval_typing_uval_typing_record.intros)
next

  case (u_t_p_rec_ro \<Xi> \<sigma> fs ts r l ptrl )

  obtain ts' where elims:
    "t' = TRecord ts' (Boxed ReadOnly ptrl)"
    "map fst ts = map fst ts'"
    "list_all2 (\<lambda>p1 p2. 0, [], {} \<turnstile> fst (snd p1) \<sqsubseteq> fst (snd p2)) ts ts'"
    "list_all2 (record_kind_subty 0 [] {}) ts ts'"
    "distinct (map fst ts')"
       
(* "matches_type_sigil nl C 
   (LRRecord (map (\<lambda>(n,t,_). (n, type_lrepr t)) ts)) perm )" *)
    using u_t_p_rec_ro
    by (auto elim: subtyping.cases intro: uval_typing_uval_typing_record.intros)
  have matches_ts': "matches_type_sigil 0 {} (LRRecord (map (\<lambda>(n, t, _). (n, type_lrepr t)) ts')) (Boxed ReadOnly ptrl)"
    using u_t_p_rec_ro elims
  proof -
    have "\<forall> s. 0, [], {} \<turnstile> TRecord ts s \<sqsubseteq> TRecord ts' s"
      using elims subtyping_simps(6) by blast
    then show ?thesis
      by (metis subtyping_lrepr type_lrepr.simps(7) u_t_p_rec_ro.hyps(5))
  qed
  obtain r' where fields: "\<Xi>, \<sigma> \<turnstile>* fs :ur ts' \<langle>r', {}\<rangle>"
      "r' \<subseteq> r"
    using elims subty_trecord subtyping_simps(6) u_t_p_rec_ro by meson
  have repr_same: "map (type_repr \<circ> fst \<circ> snd) ts = map (type_repr \<circ> fst \<circ> snd) ts'"
    using elims(3)
    by (induct rule: list_all2_induct; auto simp add: subtyping_preserves_type_repr)

  show ?case
    using u_t_p_rec_ro elims fields repr_same uval_typing_uval_typing_record.u_t_p_rec_ro matches_ts'
    by (metis (no_types, lifting) insert_mono )
next
  case (u_t_p_rec_w \<Xi> \<sigma> fs ts r w l ptrl)
  obtain ts' where elims:
    "t' = TRecord ts' (Boxed Writable ptrl)"
    "map fst ts = map fst ts'"
    "list_all2 (\<lambda>p1 p2. 0, [], {} \<turnstile> fst (snd p1) \<sqsubseteq> fst (snd p2)) ts ts'"
    "list_all2 (record_kind_subty 0 [] {}) ts ts'"
    "distinct (map fst ts')"
    using u_t_p_rec_w
    by (auto elim: subtyping.cases intro: uval_typing_uval_typing_record.intros)
  
  have matches_ts': "matches_type_sigil 0 {} (LRRecord (map (\<lambda>(n, t, _). (n, type_lrepr t)) ts')) (Boxed Writable ptrl)"
  using u_t_p_rec_w elims
  proof -
    have "\<forall> s. 0, [], {} \<turnstile> TRecord ts s \<sqsubseteq> TRecord ts' s"
      using elims subtyping_simps(6) by blast
    then show ?thesis    
      by (metis subtyping_lrepr type_lrepr.simps u_t_p_rec_w.hyps(6))
  qed


  obtain r' where fields: "\<Xi>, \<sigma> \<turnstile>* fs :ur ts' \<langle>r', w\<rangle>"
      "r' \<subseteq> r"
    using elims subty_trecord subtyping_simps(6) u_t_p_rec_w by meson
  have repr_same: "map (type_repr \<circ> fst \<circ> snd) ts = map (type_repr \<circ> fst \<circ> snd) ts'"
    using elims(3)
    by (induct rule: list_all2_induct; auto simp add: subtyping_preserves_type_repr)

  show ?case
    using u_t_p_rec_w elims fields repr_same uval_typing_uval_typing_record.u_t_p_rec_w matches_ts'
    by (metis (no_types, lifting) UnI1 Un_assoc subset_Un_eq)
next
  case (u_t_r_cons1 \<Xi> \<sigma> x t1 r w xs ts r' w' rp n)

  obtain t2 b2 ts2' where field_is: "ts' = (n,t2,b2) # ts2'"
    using u_t_r_cons1 subtyping_simps by auto

  have field_is':
    "(0, [], {} \<turnstile> t1 \<sqsubseteq> t2)"
    "(if 0, [], {} \<turnstile> t1 :\<kappa> {D} then Present \<le> b2 else Present = b2)"
    using field_is subtyping_simps(6) u_t_r_cons1.prems by auto

  have trec_subty: "0, [], {} \<turnstile> TRecord ts s \<sqsubseteq> TRecord ts2' s"
    using u_t_r_cons1(9) field_is
    apply (cases rule: subtyping.cases)
    by (auto intro: subtyping.intros)

  obtain ra' where field_reads:
      "ra'\<subseteq>r"
      "\<Xi>, \<sigma> \<turnstile> x :u t2 \<langle>ra', w\<rangle>"
    using u_t_r_cons1 field_is' by meson

  obtain rts2' where field_rest:
    "\<Xi>, \<sigma> \<turnstile>* xs :ur ts2' \<langle>rts2', w'\<rangle>"
    "rts2' \<subseteq> r'"
    using u_t_r_cons1 trec_subty by blast

  have t2_wf: "type_wellformed 0 0 {} t2"
    using field_is' local.u_t_r_cons1(1) subtyping_wellformed_preservation(1) uval_typing_to_wellformed(1) by fastforce

  have repr_same:
    "type_repr t2 = rp"
    "uval_repr x = type_repr t2"
    "uval_repr_deep x = type_repr t2"
    using u_t_r_cons1 field_is'
    using subtyping_preserves_type_repr type_repr_uval_repr type_repr_uval_repr_deep
    by (metis)+

  then show ?case
  proof (cases b2)
    case Taken
    moreover have w_empty: "w = {}"
      using discardable_not_writable field_is' u_t_r_cons1
      by (metis calculation record_state.distinct(1) singletonI)
    moreover have "\<Xi>, \<sigma> \<turnstile>* (x, rp) # xs :ur (n, t2, Taken) # ts2' \<langle>rts2', w'\<rangle>"
      using field_rest repr_same t2_wf
      by (auto intro: uval_typing_uval_typing_record.u_t_r_cons2)
    ultimately show ?thesis
      apply clarsimp
      apply (rule exI[where x="rts2'"])
      apply rule
      using field_rest apply blast
      using field_is Taken by auto
  next case Present
    then show ?thesis
      apply -
      apply (rule exI[where x="ra' \<union> rts2'"])
      apply rule
      using field_rest field_reads apply blast
      using repr_same field_reads field_rest field_is u_t_r_cons1
      by (auto intro!: uval_typing_uval_typing_record.u_t_r_cons1)
  qed
next
  case (u_t_r_cons2 \<Xi> \<sigma> xs ts r w t1 rp x n)

  obtain t2 b2 ts2' where field_is: "ts' = (n,t2,b2) # ts2'"
    using u_t_r_cons2 subtyping_simps by auto

  have field_is':
    "(0, [], {} \<turnstile> t1 \<sqsubseteq> t2)"
    "(if 0, [], {} \<turnstile> t1 :\<kappa> {D} then Taken \<le> b2 else Taken = b2)"
    using field_is subtyping_simps(6) u_t_r_cons2.prems by auto

  have trec_subty: "0, [], {} \<turnstile> TRecord ts s \<sqsubseteq> TRecord ts2' s"
    using u_t_r_cons2(7) field_is
    apply (cases rule: subtyping.cases)
    by (auto intro: subtyping.intros)

  obtain rts2' where field_rest:
    "\<Xi>, \<sigma> \<turnstile>* xs :ur ts2' \<langle>rts2', w\<rangle>"
    "rts2' \<subseteq> r"
    using u_t_r_cons2 trec_subty by blast

  have t2_wf: "type_wellformed 0 0 {} t2"
    using field_is' local.u_t_r_cons2 subtyping_wellformed_preservation(1) uval_typing_to_wellformed(1) by fastforce

  have repr_same:
    "type_repr t2 = rp"
    "uval_repr x = type_repr t2"
    "uval_repr_deep x = type_repr t2"
    using u_t_r_cons2 field_is'
    using subtyping_preserves_type_repr type_repr_uval_repr type_repr_uval_repr_deep
    by (metis)+

  have field_taken: "b2 = Taken"
    by (metis field_is' less_eq_record_state.elims(2))

  show ?case
    apply (rule exI[where x="rts2'"])
    apply rule
    using field_rest apply blast
    using field_is field_rest u_t_r_cons2 field_taken t2_wf repr_same
    by (auto intro: uval_typing_uval_typing_record.u_t_r_cons2)
next
  case (u_t_p_abs_ro s ptrl a n ts r \<sigma> l \<Xi>)
  then show ?case
    apply -
    apply (rule exI[where x = "insert l r"], rule, blast)
    by (auto elim!: subtyping.cases intro: uval_typing_uval_typing_record.intros)
next
  case (u_t_p_abs_w s ptrl a n ts r w \<sigma> l \<Xi>)
  then show ?case
    apply -
    apply (rule exI[where x = "r"], rule, blast)
    by (auto elim!: subtyping.cases intro: uval_typing_uval_typing_record.intros)
qed (auto elim: subtyping.cases intro: uval_typing_uval_typing_record.intros)


lemma list_helper:
assumes "ls ! x = y"
shows   "ls[x := y] = ls"
using assms by auto


lemma list_all2_helper:
shows "list_all2 (\<lambda>t. (=) (type_repr t))
                 (map (instantiate \<epsilon> \<tau>s \<circ> snd) list)
                 (map (snd \<circ> ((\<lambda>(n, t). (n, type_repr t)) \<circ> (\<lambda>(c, t). (c, instantiate \<epsilon> \<tau>s t)))) list)"
by (induct list, (simp+, (case_tac a)?)+)

lemma u_t_p_rec_w':
  assumes "\<Xi>, \<sigma> \<turnstile>* fs :ur ts \<langle>r, w\<rangle>"
    and "\<sigma> l = Some (URecord fs ptrl)"
    and "l \<notin> w \<union> r"
    and "rp = (RRecord (map (type_repr \<circ> fst \<circ> snd) ts) ptrl) "
    and "distinct (map fst ts)"

    and "matches_type_sigil 0 {} (LRRecord (map (\<lambda>(n, t, _). (n, type_lrepr t)) ts)) (Boxed Writable ptrl)"
  shows "\<Xi>, \<sigma> \<turnstile> UPtr l rp :u TRecord ts (Boxed Writable ptrl) \<langle> r, insert l w \<rangle>"
  using assms
  by (auto intro: u_t_p_rec_w)



theorem preservation:
  assumes (* "list_all2 (kinding []) \<tau>s K" *)
" 0, [], {} \<turnstile> \<epsilon>, \<tau>s :s L, K, C"
and     "proc_ctx_wellformed \<Xi>"
and     "\<Xi>, \<sigma> \<turnstile> \<gamma> matches (instantiate_ctx \<epsilon> \<tau>s \<Gamma>) \<langle>r, w\<rangle>"
and     "\<xi> matches-u \<Xi>"
shows   "\<lbrakk> \<xi>, \<gamma> \<turnstile>  (\<sigma>, specialise \<epsilon> \<tau>s e) \<Down>! (\<sigma>', v)
         ; \<Xi>, L, K, C, \<Gamma> \<turnstile> e : \<tau>
         \<rbrakk> \<Longrightarrow> \<exists>r' w'. (\<Xi> , \<sigma>' \<turnstile> v :u instantiate \<epsilon> \<tau>s \<tau> \<langle>r', w'\<rangle>)
                     \<and> r' \<subseteq> r
                     \<and> frame \<sigma> w \<sigma>' w'"
and     "\<lbrakk> \<xi>, \<gamma> \<turnstile>* (\<sigma>, map (specialise \<epsilon> \<tau>s) es) \<Down>! (\<sigma>', vs)
         ; \<Xi>, L, K, C, \<Gamma> \<turnstile>* es : \<tau>s'
         \<rbrakk> \<Longrightarrow> \<exists>r' w'. (\<Xi>, \<sigma>' \<turnstile>* vs :u map (instantiate \<epsilon> \<tau>s) \<tau>s' \<langle>r', w'\<rangle>)
                     \<and> r' \<subseteq> r
                     \<and> frame \<sigma> w \<sigma>' w'"
  using assms
proof (induct "(\<sigma>, specialise \<epsilon> \<tau>s e)" "(\<sigma>', v )"
                      and "(\<sigma>, map (specialise \<epsilon> \<tau>s) es)" "(\<sigma>', vs)"
                      arbitrary:  e  \<epsilon> \<tau>s L K C \<tau>   \<Gamma> r w v  \<sigma>' \<sigma>
                             and  es \<epsilon> \<tau>s L K C \<tau>s' \<Gamma> r w vs \<sigma>' \<sigma>
                      rule: u_sem_u_sem_all.inducts)
     case u_sem_var       then show ?case by ( cases e, simp_all
                                             , fastforce elim!:  typing_varE
                                                         dest!:  matches_ptrs_proj
                                                         intro:  frame_id)
next case u_sem_prim      then show ?case by ( cases e, simp_all
                                             , auto      elim!:  typing_primE
                                                         dest!:  u_sem_prim(2)
                                                         intro!: exI map_tprim_no_pointers'
                                                         intro:  eval_prim_u_preservation
                                                         dest:   map_tprim_no_pointers)
next case u_sem_lit       then show ?case by ( cases e, simp_all
                                             , fastforce dest:   matches_ptrs_proj_consumed
                                                         intro!: uval_typing_uval_typing_record.intros
                                                                 frame_id)
next case u_sem_afun      then show ?case by ( cases e, simp_all
                                             , fastforce intro: u_t_afun_instantiate
                                                                frame_id
                                                         dest:  matches_ptrs_proj_consumed
                                                         simp add: kinding_simps)
next
  case (u_sem_fun \<xi> \<gamma> \<sigma> f ts_inst ls_inst)
  then show ?case
    
  proof (cases e)
    case (Fun f' ts ls)    
    have f'_is: "f' = f"
      and ts_inst_is: "ts_inst = map (instantiate \<epsilon> \<tau>s) ts"
      and ls_inst_is: "ls_inst = map (instantiate_lay \<epsilon>) ls"
      using u_sem_fun Fun
      by simp+
    then obtain L' K' C' t u
      where \<tau>_is: "\<tau> = TFun (instantiate ls ts t) (instantiate ls ts u)"
        and typing_f': "\<Xi>, L', K', C', [Some t] \<turnstile> f' : u"
        and \<Gamma>consumed: "L, K, C \<turnstile> \<Gamma> consumed"
        and "L, K, C \<turnstile> ls, ts :s L', K', C'"
(*        and "list_all2 (kinding K) ts K'" *)
        and t_wellformed: "L', K', C' \<turnstile> t wellformed"
      using u_sem_fun Fun is_consumed_def
      by auto
    then have "\<Xi>, \<sigma> \<turnstile> UFunction f' (map (instantiate \<epsilon> \<tau>s) ts) (map (instantiate_lay \<epsilon>) ls) :u TFun (instantiate \<epsilon> \<tau>s (instantiate ls ts t)) (instantiate \<epsilon> \<tau>s (instantiate ls ts u)) \<langle>{}, {}\<rangle>"
      using u_t_function_instantiate typing_f' u_sem_fun(3) t_wellformed
      by fast
    moreover have w_is: "w = {}"
      using matches_ptrs_proj_consumed u_sem_fun \<Gamma>consumed
      by blast
    ultimately show ?thesis
      using frame_id
      by (auto simp add: ls_inst_is ts_inst_is \<tau>_is f'_is)
  qed simp+
next case (u_sem_app \<xi> \<gamma> \<sigma> x \<sigma>' f ts ls y \<sigma>'' a e \<epsilon> \<tau>s v \<sigma>''' L K C \<tau> \<Gamma> r w)
  note IH1  = u_sem_app(2)
  and  IH2  = u_sem_app(4)
  and  IH3  = u_sem_app(6)
  and  rest = u_sem_app(1,3,5,7-)

  obtain efun earg where e_def: "e = App efun earg"
      "x = specialise \<epsilon>  \<tau>s efun"
      "y = specialise \<epsilon>  \<tau>s earg"
    using u_sem_app by (cases e, auto)

  obtain \<Gamma>1 \<Gamma>2 targ where app_elims:
    "L, K, C \<turnstile> \<Gamma> \<leadsto> \<Gamma>1 | \<Gamma>2"
    "\<Xi>, L, K, C, \<Gamma>1 \<turnstile> efun : TFun targ \<tau>"
    "\<Xi>, L, K, C, \<Gamma>2 \<turnstile> earg : targ"
    using u_sem_app e_def by auto

  obtain r' w' r'' w'' where match_elims:
   "r = r' \<union> r''" 
   "w = w' \<union> w''"
   "w' \<inter> w'' = {}"
   "\<Xi>, \<sigma> \<turnstile> \<gamma> matches instantiate_ctx \<epsilon> \<tau>s \<Gamma>1 \<langle>r', w'\<rangle>"
   "\<Xi>, \<sigma> \<turnstile> \<gamma> matches instantiate_ctx \<epsilon> \<tau>s \<Gamma>2 \<langle>r'', w''\<rangle>"
    using rest e_def app_elims
    by (auto elim!: typing_appE dest: matches_ptrs_noalias matches_ptrs_split)

  obtain r'f w'f where vfun_ty:
    "\<Xi>, \<sigma>' \<turnstile> UFunction f ts ls :u instantiate \<epsilon> \<tau>s (TFun targ \<tau>) \<langle>r'f,w'f\<rangle>"
    "r'f \<subseteq> r'"
    "frame \<sigma> w' \<sigma>' w'f"
    using app_elims e_def rest match_elims
    by (auto dest: IH1)

  obtain r'a w'a where varg_ty:
    "\<Xi>, \<sigma>'' \<turnstile> a :u instantiate \<epsilon> \<tau>s targ \<langle>r'a, w'a\<rangle>"
    "r'a \<subseteq> r''"
    "frame \<sigma>' w'' \<sigma>'' w'a"
    using rest match_elims vfun_ty  app_elims e_def
    apply (clarsimp)
    apply (frule(7) IH2 [OF _ _ _ _ matches_ptrs_frame, rotated -1])
     apply (metis matches_ptrs_noalias subset_helper subset_helper2 subset_helper2')
    by auto

  obtain Lfun Kfun Cfun t u where vfun_ty_elims:
      "w'f = {}"
      "r'f = {}"
      "\<Xi>, Lfun, Kfun, Cfun, [Some t] \<turnstile> f : u"
      "type_wellformed Lfun (length Kfun) Cfun t"
      "0, [], {} \<turnstile> ls, ts :s Lfun, Kfun, Cfun"
(*  list_all2 (kinding []) ts Kfun *)
      "0, [], {} \<turnstile> TFun (instantiate ls ts t) (instantiate ls ts u) \<sqsubseteq> TFun (instantiate \<epsilon> \<tau>s targ) (instantiate \<epsilon> \<tau>s \<tau>)"
    using vfun_ty by (auto elim!: u_t_functionE)

  obtain r'a' where varg_subty:
    "r'a' \<subseteq> r'a"
    "\<Xi>, \<sigma>'' \<turnstile> a :u instantiate ls ts t \<langle>r'a', w'a\<rangle>"
    using varg_ty vfun_ty_elims
    by (auto elim: subtyping.cases dest: value_subtyping)

  obtain r'r w'r where vres_subty:
    "\<Xi>, \<sigma>''' \<turnstile> v :u instantiate ls ts u \<langle>r'r, w'r\<rangle>"
    "r'r \<subseteq> r'a'"
    "frame \<sigma>'' w'a \<sigma>''' w'r"
    using rest vfun_ty_elims varg_subty
    apply -
    apply (frule IH3 [OF refl, rotated -1])
    by (auto intro!:  matches_ptrs.intros simp: instantiate_ctx_def)

  obtain r'r' where
    "\<Xi>, \<sigma>''' \<turnstile> v :u instantiate \<epsilon> \<tau>s \<tau> \<langle>r'r', w'r\<rangle>"
    "r'r' \<subseteq> r'r"
    using varg_subty vfun_ty_elims varg_ty vfun_ty vres_subty
    by (auto elim: subtyping.cases dest: value_subtyping)

  moreover have "r'r' \<subseteq> r"
    using calculation varg_subty varg_ty vres_subty match_elims by fastforce

  moreover have "frame \<sigma> w \<sigma>''' w'r"
    by (metis frame_let frame_trans match_elims(2) sup_bot.right_neutral varg_ty(3) vfun_ty(3) vfun_ty_elims(1) vres_subty(3))

  ultimately show ?case
    by auto

next case (u_sem_abs_app \<xi> \<gamma> \<sigma> efun \<sigma>' fun_name ts ls earg \<sigma>'' varg  \<sigma>''' vres efull \<epsilon> \<tau>s L K C \<tau> \<Gamma> r w)
  note IH1  = this(2)
  and  IH2  = this(4)
  and  rest = this(1,3,5-)


  obtain efun' earg' where e_def: "efull = App efun' earg'"
      "efun = specialise \<epsilon> \<tau>s efun'"
      "earg = specialise \<epsilon> \<tau>s earg'"
    using rest by (cases efull, auto)

  obtain \<Gamma>1 \<Gamma>2 targ where app_elims:
    "L, K, C \<turnstile> \<Gamma> \<leadsto> \<Gamma>1 | \<Gamma>2"
    "\<Xi>, L, K, C, \<Gamma>1 \<turnstile> efun' : TFun targ \<tau>"
    "\<Xi>, L, K, C, \<Gamma>2 \<turnstile> earg' : targ"
    using rest e_def by auto

  obtain r' w' r'' w'' where match_elims:
   "r = r' \<union> r''" 
   "w = w' \<union> w''"
   "w' \<inter> w'' = {}"
   "\<Xi>, \<sigma> \<turnstile> \<gamma> matches instantiate_ctx \<epsilon> \<tau>s \<Gamma>1 \<langle>r', w'\<rangle>"
   "\<Xi>, \<sigma> \<turnstile> \<gamma> matches instantiate_ctx \<epsilon> \<tau>s \<Gamma>2 \<langle>r'', w''\<rangle>"
    using rest e_def app_elims
    by (auto elim!: typing_appE dest: matches_ptrs_noalias matches_ptrs_split)

  obtain r'f w'f where vfun_ty:
    "\<Xi>, \<sigma>' \<turnstile> UAFunction fun_name ts ls :u instantiate \<epsilon> \<tau>s (TFun targ \<tau>) \<langle>r'f,w'f\<rangle>"
    "r'f \<subseteq> r'"
    "frame \<sigma> w' \<sigma>' w'f"
    using app_elims e_def rest match_elims
    by (auto dest: IH1)

  obtain r'a w'a where varg_ty:
    "\<Xi>, \<sigma>'' \<turnstile> varg :u instantiate \<epsilon> \<tau>s targ \<langle>r'a, w'a\<rangle>"
    "r'a \<subseteq> r''"
    "frame \<sigma>' w'' \<sigma>'' w'a"
    using rest match_elims vfun_ty  app_elims e_def
    apply (clarsimp)
    apply (frule(7) IH2 [OF _ _ _ _ matches_ptrs_frame, rotated -1])
     apply (metis matches_ptrs_noalias subset_helper subset_helper2 subset_helper2')
    by auto

  obtain Lfun Kfun Cfun t u where vfun_ty_elims:
      "w'f = {}"
      "r'f = {}"
      "\<Xi> fun_name = (Lfun, Kfun, Cfun, t, u)"
      "type_wellformed Lfun (length Kfun) Cfun t"
      "type_wellformed Lfun (length Kfun) Cfun u"
(*      "list_all2 (kinding []) ts Kfun" *)
      "0, [], {} \<turnstile> ls, ts :s Lfun, Kfun, Cfun"
      "0, [], {} \<turnstile> TFun (instantiate ls ts t) (instantiate ls ts u) \<sqsubseteq> TFun (instantiate \<epsilon> \<tau>s targ) (instantiate \<epsilon> \<tau>s \<tau>)"
    using vfun_ty by (auto elim!: u_t_afunE)

  obtain r'a' where varg_subty:
    "r'a' \<subseteq> r'a"
    "\<Xi>, \<sigma>'' \<turnstile> varg :u instantiate ls ts t \<langle>r'a', w'a\<rangle>"
    using varg_ty vfun_ty_elims
    by (auto elim: subtyping.cases dest: value_subtyping)

  obtain r'r w'r where vres_subty:
    "\<Xi>, \<sigma>''' \<turnstile> vres :u instantiate ls ts u \<langle>r'r, w'r\<rangle>"
    "r'r \<subseteq> r'a'"
    "frame \<sigma>'' w'a \<sigma>''' w'r"
    using rest vfun_ty_elims varg_subty
    apply -
    by (frule(4) proc_env_matches_ptrs_abstract, clarsimp)

  obtain r'r' where
    "\<Xi>, \<sigma>''' \<turnstile> vres :u instantiate \<epsilon> \<tau>s \<tau> \<langle>r'r', w'r\<rangle>"
    "r'r' \<subseteq> r'r"
    using varg_subty vfun_ty_elims varg_ty vfun_ty vres_subty
    by (auto elim: subtyping.cases dest: value_subtyping)
  moreover have "r'r' \<subseteq> r"
    using calculation varg_subty varg_ty vres_subty match_elims by fastforce
  moreover have "frame \<sigma> w \<sigma>''' w'r"
    by (metis frame_let frame_trans match_elims(2) sup_bot.right_neutral varg_ty(3) vfun_ty(3) vfun_ty_elims(1) vres_subty(3))
  ultimately show ?case
    by auto
next case (u_sem_con \<xi> \<gamma> \<sigma> x_spec \<sigma>' x' ts_inst tag)
  then show ?case
  proof (cases e)
    have f1: "(\<lambda>(n, t, _). (n, type_repr t)) \<circ> (\<lambda>(n, t, b). (n, instantiate \<epsilon> \<tau>s t, b)) = (\<lambda>(n, t, b). (n, type_repr (instantiate \<epsilon> \<tau>s t)))"
      by fastforce

    case (Con ts tag' x)
    then have spec_simps:
      "ts_inst = map (\<lambda>(c,t,b). (c, instantiate \<epsilon> \<tau>s t, b)) ts"
      "tag' = tag"
      "x_spec = specialise \<epsilon> \<tau>s x"
      using u_sem_con.hyps by simp+
    then obtain t k
      where typing_elims:
        "\<tau> = TSum ts"
        "\<Xi>, L, K, C, \<Gamma> \<turnstile> x : t"
        "(tag, t, Unchecked) \<in> set ts"
        "distinct (map fst ts)"
        "L, K, C \<turnstile> TSum ts wellformed"
      using Con u_sem_con.prems
      by fastforce

    obtain r' w'
      where uval_x': "\<Xi>, \<sigma>' \<turnstile> x' :u instantiate \<epsilon> \<tau>s t \<langle>r', w'\<rangle>"
        and r'_sub_r: "r' \<subseteq> r"
        and frame_w_w': "frame \<sigma> w \<sigma>' w'"
      using u_sem_con.prems spec_simps typing_elims u_sem_con.hyps(2)
      by blast
    then have "\<Xi>, \<sigma>' \<turnstile> USum tag x' (map (\<lambda>(n,t,_). (n, type_repr t)) (map (\<lambda>(c, t, b). (c, instantiate \<epsilon> \<tau>s t, b)) ts)) :u TSum (map ((\<lambda>(c, t, b). (c, instantiate \<epsilon> \<tau>s t, b))) ts) \<langle>r', w'\<rangle>"
      using u_sem_con.hyps(2) u_sem_con.prems typing_elims spec_simps
    proof (intro u_t_sum)
      have "(tag, t, Unchecked) \<in> set ts"
        using variant_elem_preservation typing_elims
        by (metis dual_order.antisym less_eq_variant_state.simps(1))
      then show "(tag, instantiate \<epsilon> \<tau>s t, Unchecked) \<in> set (map (\<lambda>(c, t, b). (c, instantiate \<epsilon> \<tau>s t, b)) ts)"
        by force
    next
      show "0, [], {} \<turnstile> TSum (map (\<lambda>(c, t, b). (c, instantiate \<epsilon> \<tau>s t, b)) ts) wellformed"
        using typing_elims u_sem_con.prems Con
        using instantiate_wellformed list_all2_kinding_wellformedD
        by (metis expr.inject(6) instantiate.simps(6) spec_simps(1) specialise.simps(6) type_wellformed_pretty_def u_sem_con.hyps(3))
    qed simp+
    then show ?thesis
      using r'_sub_r frame_w_w' spec_simps typing_elims
      by auto
   qed simp+
next case u_sem_let
  note IH1  = this(2)
  and  IH2  = this(4)
  and  rest = this(1,3,5-)
  from rest show ?case
    apply (cases e, simp_all)
    apply (clarsimp elim!: typing_letE)
    apply (frule matches_ptrs_noalias)
    apply (frule(2) matches_ptrs_split, clarsimp)
    apply (frule(5) IH1, clarsimp)
    apply (frule(4) IH2 [rotated -1], clarsimp)
    apply (rule, force)
        apply (force intro: matches_ptrs_frame)
       apply (force dest: frame_noalias_matches_ptrs(1))
      apply (force dest!: frame_noalias_matches_ptrs(2))
     apply (blast)
    apply (fastforce intro: frame_let simp: Un_commute)
  done

next case u_sem_letbang
  note IH1  = this(2)
  and  IH2  = this(4)
  and  rest = this(1,3,5-)
  from rest show ?case
    apply (cases e, simp_all)
    apply (clarsimp elim!: typing_letbE)
    apply (frule matches_ptrs_noalias)
    apply (frule(2) matches_ptrs_split_bang, clarsimp)
    apply (frule(5) IH1, clarsimp)
    apply (frule(3) escapable_no_readers(1) [OF _ _ substitutivity(1)], clarsimp)
    apply (frule(4) IH2 [rotated -1], clarsimp)
     apply (rule, force)
        apply (force intro: matches_ptrs_frame)
       apply (rule frame_noalias_matches_ptrs(1), simp+, blast)
      apply (rule frame_noalias_matches_ptrs(2), simp+, blast)
     apply (simp)
    apply (clarsimp)
    apply (auto intro!: exI
                simp:   Un_assoc
                intro:  frame_let
                intro:  pointerset_helper_frame [OF _ _ refl])
  done
next case u_sem_unit      then show ?case by ( cases e, simp_all
                                             , auto elim!:  typing_unitE
                                                    intro!: exI
                                                    dest!:  matches_ptrs_proj_consumed
                                                    intro:  frame_id
                                                            uval_typing_uval_typing_record.intros)
next case u_sem_cast      then show ?case by ( cases e, simp_all
                                             , fastforce elim:   upcast_valid_cast_to
                                                         intro!: u_t_prim')
next case u_sem_tuple
  note IH1  = this(2)
  and  IH2  = this(4)
  and  rest = this(1,3,5-)
  from rest show ?case
    apply (cases e, simp_all)
    apply (clarsimp elim!: typing_tupleE)
    apply (frule matches_ptrs_noalias)
    apply (frule(2) matches_ptrs_split, clarsimp)
    apply (frule(5) IH1, clarsimp)
    apply (frule(2) matches_ptrs_frame, blast)
    apply (frule(5) IH2, clarsimp)
    apply (frule(1) frame_app)

    apply (frule(2) frame_noalias_matches_ptrs(2) [where u = "w \<union> w'" for w and w'])
    apply (frule(4) uval_typing_frame [rotated -1, OF _ _ frame_noalias_matches_ptrs(1)], blast)
    apply (frule(4) frame_noalias_2)
    apply (blast intro!: uval_typing_uval_typing_record.intros)
    done
next
  case (u_sem_esac \<xi> \<gamma> \<sigma> spec_a \<sigma>' tag v rs)
  then show ?case
  proof (cases e, simp_all)
    case (Esac a)

    have spec_simps: "spec_a = specialise \<epsilon> \<tau>s a"
      using Esac u_sem_esac.hyps
      by force

    obtain ts tag'
      where typing_elims:
        "\<Xi>, L, K, C, \<Gamma> \<turnstile> a : TSum ts"
        "[(tag', \<tau>, Unchecked)] = filter ((=) Unchecked \<circ> snd \<circ> snd) ts"
      using u_sem_esac.prems Esac
      by blast

    obtain r' w'
      where ih_results:
        "\<Xi>, \<sigma>' \<turnstile> USum tag v rs :u instantiate \<epsilon> \<tau>s (TSum ts) \<langle>r', w'\<rangle>"
        "r' \<subseteq> r"
        "frame \<sigma> w \<sigma>' w'"
      using u_sem_esac.hyps u_sem_esac.prems spec_simps typing_elims
      by blast
    then obtain instt
      where ih_elims:
        "\<Xi>, \<sigma>' \<turnstile> v :u instt \<langle>r', w'\<rangle>"
        "(tag, instt, Unchecked) \<in> (\<lambda>(c, t, b). (c, instantiate \<epsilon> \<tau>s t, b)) ` set ts"
      using u_t_sumE[OF ih_results(1)[simplified]]
      by auto
    moreover obtain us vs
      where
        "ts = us @ (tag', \<tau>, Unchecked) # vs"
        "\<forall>u\<in>set us. Unchecked \<noteq> snd (snd u)"
        "\<forall>u\<in>set vs. Unchecked \<noteq> snd (snd u)"
      using typing_elims
      by (force simp add: filter_eq_singleton_iff2)
    ultimately have "(tag, instt, Unchecked) = (tag', instantiate \<epsilon> \<tau>s \<tau>, Unchecked)"
      using typing_elims by auto
    then have "\<Xi>, \<sigma>' \<turnstile> v :u instantiate \<epsilon> \<tau>s \<tau> \<langle>r', w'\<rangle>"
      using spec_simps ih_elims by blast
    then show ?thesis
      using ih_results
      by fastforce
  qed
next
  case (u_sem_case_nm \<xi> \<gamma> \<sigma> x \<sigma>'' tag' va rs tag n m)
  then show ?case
  proof (cases e, simp_all)
    case (Case e' tag'' a b)
    have x_is: "x = specialise \<epsilon> \<tau>s e'"
      and tag''_is: "tag'' = tag"
      and m_is: "m = specialise \<epsilon> \<tau>s a"
      and n_is: "n = specialise \<epsilon> \<tau>s b"
      using Case u_sem_case_nm.hyps(6)
      by simp+

    obtain \<Gamma>1 \<Gamma>2 t ts
      where \<Gamma>_split: "L, K, C \<turnstile> \<Gamma> \<leadsto> \<Gamma>1 | \<Gamma>2"
        and e'_typing: "\<Xi>, L, K, C, \<Gamma>1 \<turnstile> e' : TSum ts"
        and tag''_in_ts: "(tag'', t, Unchecked) \<in> set ts"
        and "\<Xi>, L, K, C, Some t # \<Gamma>2 \<turnstile> a : \<tau>"
        and b_typing: "\<Xi>, L, K, C, Some (TSum (tagged_list_update tag'' (t, Checked) ts)) # \<Gamma>2 \<turnstile> b : \<tau>"
      using  u_sem_case_nm.prems(1) Case
      by (force elim!: typing_caseE)

    obtain r1 w1 r2 w2
      where r_as_un: "r = r1 \<union> r2"
        and w_as_un: "w = w1 \<union> w2"
        and w1_w2_disjoint: "w1 \<inter> w2 = {}"
        and matches_split1: "\<Xi>, \<sigma> \<turnstile> \<gamma> matches instantiate_ctx \<epsilon> \<tau>s \<Gamma>1 \<langle>r1, w1\<rangle>"
        and matches_split2: "\<Xi>, \<sigma> \<turnstile> \<gamma> matches instantiate_ctx \<epsilon> \<tau>s \<Gamma>2 \<langle>r2, w2\<rangle>"
      using matches_ptrs_split \<Gamma>_split u_sem_case_nm.prems
      by metis
    then have w2_r1_disjoint: "w2 \<inter> r1 = {}"
         and w1_r2_disjoint: "w1 \<inter> r2 = {}"
      using matches_ptrs_noalias u_sem_case_nm.prems
      by blast+

    obtain r1' w1'
      where "\<Xi>, \<sigma>'' \<turnstile> USum tag' va rs :u instantiate \<epsilon> \<tau>s (TSum ts) \<langle>r1', w1'\<rangle>"
        and sub1: "r1' \<subseteq> r1"
        and frame1: "frame \<sigma> w1 \<sigma>'' w1'"
      using u_sem_case_nm.hyps(2) x_is e'_typing u_sem_case_nm.prems matches_split1
      by blast
    then have usem_instantiate_under: "\<Xi>, \<sigma>'' \<turnstile> USum tag' va rs :u TSum (tagged_list_update tag (instantiate \<epsilon> \<tau>s t, Checked) (map (\<lambda>(c, t, b). (c, instantiate \<epsilon> \<tau>s t, b)) ts)) \<langle>r1', w1'\<rangle>"
      using u_sem_case_nm.hyps(3) tag''_in_ts tag''_is
      by (intro sum_downcast_u, (simp add: rev_image_eqI)+)

    have "\<Xi>, \<sigma>'' \<turnstile> USum tag' va rs :u instantiate \<epsilon> \<tau>s (TSum (tagged_list_update tag (t, Checked) ts)) \<langle>r1', w1'\<rangle>"
    proof -
      have f1: "(\<And>tag b'. (case (tag, b') of (c, t, b) \<Rightarrow> (c, instantiate \<epsilon> \<tau>s t, b)) = (tag, case b' of (t, b) \<Rightarrow> (instantiate \<epsilon> \<tau>s t, b)))"
        by force

      obtain i where "ts ! i = (tag, t, Unchecked)"
                 and "i < length ts"
        using tag''_in_ts tag''_is in_set_conv_nth
        by metis
      then have "tagged_list_update tag (instantiate \<epsilon> \<tau>s t, Checked) (map (\<lambda>(c, t, b). (c, instantiate \<epsilon> \<tau>s t, b)) ts)
            = map (\<lambda>(c, t, b). (c, instantiate \<epsilon> \<tau>s t, b)) (tagged_list_update tag (t, Checked) ts)"
        by (simp add: tagged_list_update_map_over2[where f="\<lambda>(c, t, b). (c, instantiate \<epsilon> \<tau>s t, b)"
                                                     and b'="(t, Checked)"
                                                     and g="\<lambda>(t,b). (instantiate \<epsilon> \<tau>s t, b)",
                                                   simplified f1, simplified])
      then show ?thesis
        using usem_instantiate_under
        by simp
    qed
    moreover have "\<Xi>, \<sigma>'' \<turnstile> \<gamma> matches instantiate_ctx \<epsilon> \<tau>s \<Gamma>2 \<langle>r2, w2\<rangle>"
      using matches_ptrs_frame matches_split2 frame1 w1_r2_disjoint w1_w2_disjoint
      by blast
    moreover have "w1' \<inter> r2 = {}"
      by (meson frame1 frame_noalias_matches_ptrs(2) matches_split2 w1_r2_disjoint)
    moreover have "w1' \<inter> w2 = {}"
      by (meson frame1 frame_noalias_matches_ptrs(1) matches_split2 w1_w2_disjoint)
    moreover have "w2 \<inter> r1' = {}"
      by (meson sub1 subset_eq subset_helper w2_r1_disjoint)
    ultimately have "\<Xi>, \<sigma>'' \<turnstile> USum tag' va rs # \<gamma> matches instantiate_ctx \<epsilon> \<tau>s (Some (TSum (tagged_list_update tag (t, Checked) ts)) # \<Gamma>2) \<langle>r2 \<union> r1', w2 \<union> w1'\<rangle>"
      by (metis Un_commute matches_ptrs_cons u_sem_case_nm.prems(2))
    then obtain r' w'
      where "\<Xi>, \<sigma>' \<turnstile> v :u instantiate \<epsilon> \<tau>s \<tau> \<langle>r', w'\<rangle>"
      and r'_sub: "r' \<subseteq> r2 \<union> r1'"
      and "frame \<sigma>'' (w2 \<union> w1') \<sigma>' w'"
      using u_sem_case_nm.hyps(5) n_is b_typing u_sem_case_nm.prems(2-3,5) tag''_is
      by blast
    moreover then have "frame \<sigma> w \<sigma>' w'"
      using frame_let frame1 w_as_un
      by simp
    moreover have "r' \<subseteq> r"
      using r_as_un sub1 r'_sub
      by blast
    ultimately show ?thesis
      by force
  qed
next case u_sem_case_m
  note IH1 = this(2)
  and  IH2 = this(4)
  and rest = this(1,3,5-)
  from rest show ?case
    apply (cases e, simp_all)
    apply (erule typing_caseE)
    apply (frule matches_ptrs_noalias)
    apply (frule(2) matches_ptrs_split, clarsimp)
    apply (frule(5) IH1, clarsimp)
    apply (frule(2) frame_noalias_matches_ptrs)
    apply (frule(1) frame_noalias_matches_ptrs(2), blast)
    apply (frule(2) matches_ptrs_frame, blast)
    apply (erule u_t_sumE, clarsimp)
     apply (drule(1) distinct_fst [rotated 1],simp,simp)
    apply (frule(4) IH2 [rotated -1])
     apply (force intro!: matches_ptrs_some)
    apply (clarsimp, force intro!: exI simp: Un_commute intro: frame_let)
  done
next case (u_sem_if _ _ _ _ _ b)
  note IH1 = this(2)
  and  IH2 = this(4)
  and rest = this(1,3,5-)
  from rest show ?case
    apply (cases e, simp_all)
    apply (frule matches_ptrs_noalias)
    apply (erule typing_ifE)
    apply (frule(2) matches_ptrs_split, clarsimp)
    apply (frule(5) IH1, clarsimp)
    apply (erule u_t_primE, clarsimp)
    \<comment>\<open>Instantiate the expression in the specialisation of @{thm IH2} with
      @{term \<open>if b then e2 else e3\<close>} for some term @{term e2} and @{term e3}.
      Instantiated using ''of'' instead of ''where'' since the naming is unstable.\<close>
    apply (frule(4) IH2 [ of _ "if b then e2 else e3" for e2 and e3
                        , rotated 2
                        , OF _ _ matches_ptrs_frame ])
        apply (blast, simp, cases b, simp, simp, cases b, simp, simp)
    apply (fastforce intro: frame_let)
  done
next case u_sem_struct    then show ?case by ( cases e, simp_all
                                             , fastforce intro!: uval_typing_uval_typing_record.intros
                                                         intro:  uval_typing_all_record
                                                                 [where ts = "map (instantiate \<epsilon> \<tau>s) ts"
                                                                    for ts, simplified])
next case u_sem_member
 then show ?case
   apply ( cases e
         , simp_all )
   apply ( clarsimp elim!: typing_memberE)
   apply ( frule(5) u_sem_member(2)
         , clarsimp )
   apply ( frule(1) shareable_not_writable
         , fastforce simp add: kinding_simps
                     intro!: substitutivity
         , clarsimp elim!: u_t_recE)
   apply ( auto dest!: uval_typing_record_nth
         , fastforce )
 done
next case u_sem_memb_b
 then show ?case
   apply ( cases e
         , simp_all )
   apply ( clarsimp elim!: typing_memberE)
   apply ( frule(5) u_sem_memb_b(2)
         , clarsimp )
   apply ( frule(1) shareable_not_writable
         , fastforce simp add: kinding_simps
                     intro!: substitutivity
         , clarsimp)
   apply ( erule u_t_p_recE)
   apply ( auto dest!: uval_typing_record_nth
         , fastforce )
 done
next


  case (u_sem_take \<xi> \<gamma> \<sigma> x_spec \<sigma>'' pa ra fs ptrl f ea_spec)
  then show ?case
  proof (cases e)
    case (Take x f' ea)

    have case_simps:
      "x_spec = specialise \<epsilon> \<tau>s x"
      "f = f'"
      "ea_spec = specialise \<epsilon> \<tau>s ea"
      using Take u_sem_take.hyps by auto

    obtain \<Gamma>1 \<Gamma>2 ts s t k taken n
      where typing_e_elim_lemmas:
        "L, K, C \<turnstile> \<Gamma> \<leadsto> \<Gamma>1 | \<Gamma>2"
        "\<Xi>, L, K, C, \<Gamma>1 \<turnstile> x : TRecord ts s"
        "\<And>l. s \<noteq> Boxed ReadOnly l"
        "f' < length ts"
        "ts ! f' = (n, t, Present)"
        "L, K, C \<turnstile> t :\<kappa> k"
        "S \<in> k \<or> taken = Taken"
        "\<Xi>, L, K, C, Some t # Some (TRecord (ts[f' := (n, t, taken)]) s) # \<Gamma>2 \<turnstile> ea : \<tau>"
      using Take u_sem_take.prems
      by fastforce

    obtain r1 w1 r2 w2
      where ptrs_split_lemmas:
        "r = r1 \<union> r2"
        "w = w1 \<union> w2"
        "w1 \<inter> w2 = {}"
        "\<Xi>, \<sigma> \<turnstile> \<gamma> matches instantiate_ctx \<epsilon> \<tau>s \<Gamma>1 \<langle>r1, w1\<rangle>"
        "\<Xi>, \<sigma> \<turnstile> \<gamma> matches instantiate_ctx \<epsilon> \<tau>s \<Gamma>2 \<langle>r2, w2\<rangle>"
        "(w1 \<union> w2) \<inter> (r1 \<union> r2) = {}"
      using u_sem_take.prems matches_ptrs_split matches_ptrs_noalias typing_e_elim_lemmas 
      by metis

    obtain r1' w1pa'
      where IH1_lemmas:
        "\<Xi>, \<sigma>'' \<turnstile> UPtr pa ra :u instantiate \<epsilon> \<tau>s (TRecord ts s) \<langle>r1', w1pa'\<rangle>"
        "r1' \<subseteq> r1"
        "frame \<sigma> w1 \<sigma>'' w1pa'"
      using u_sem_take.hyps(2) u_sem_take.prems ptrs_split_lemmas typing_e_elim_lemmas case_simps
      by blast

    obtain ptrla w1' 
      where IH1_uptr_elim_lemmas:
        "w1pa' = insert pa w1'"
        "\<Xi>, \<sigma>'' \<turnstile>* fs :ur map (\<lambda>(n, t, y). (n, instantiate \<epsilon> \<tau>s t, y)) ts \<langle>r1', w1'\<rangle>"
        "\<sigma>'' pa = Some (URecord fs ptrl)"
        "distinct (map fst ts)"
        "ra = RRecord (map (type_repr \<circ> fst \<circ> snd \<circ> (\<lambda>(n, t, b). (n, instantiate \<epsilon> \<tau>s t, b))) ts) ptrl"
        "s = Boxed Writable ptrla"
        "pa \<notin> w1'"
        "pa \<notin> r1'"
        "matches_type_sigil 0 {} (LRRecord (map (\<lambda>(n, t, _). (n, type_lrepr t)) ((map_field_type (instantiate \<epsilon> \<tau>s) ts)))) 
           (instantiate_sigil \<epsilon> s)"  
        "ptrl = (map_option (instantiate_lay \<epsilon>) ptrla)"
      using IH1_lemmas typing_e_elim_lemmas
by (force elim!: u_t_p_recE simp add: u_sem_take.hyps instantiate_sigil_boxed_invert)


    have pointer_noalias_lemmas1:
      "w1pa' \<inter> w2 = {}"
      "w1pa' \<inter> r1 = {}"
      "w1pa' \<inter> r2 = {}"
      using frame_noalias_matches_ptrs[OF IH1_lemmas(3)] ptrs_split_lemmas[simplified Int_Un_distrib Int_Un_distrib2 Un_empty]
      by meson+

    have inst_t_wellformed: "0, [], {} \<turnstile> instantiate \<epsilon> \<tau>s t wellformed"
      using substitutivity(1) typing_e_elim_lemmas u_sem_take.prems kinding_to_wellformedD
      by blast
    then obtain r1'' w1'' r1''' w1'''
      where utype_record_take_lemmas:
        "\<Xi>, \<sigma>'' \<turnstile> fst (fs ! f') :u instantiate \<epsilon> \<tau>s t \<langle>r1'', w1''\<rangle>"
        "\<Xi>, \<sigma>'' \<turnstile>* fs :ur (map (\<lambda>(n, t, y). (n, instantiate \<epsilon> \<tau>s t, y)) ts)[f' := (n, instantiate \<epsilon> \<tau>s t, Taken)] \<langle>r1''', w1'''\<rangle>"
        "r1' = r1'' \<union> r1'''"
        "w1' = w1'' \<union> w1'''"
        "w1'' \<inter> w1''' = {}"
      using typing_e_elim_lemmas IH1_uptr_elim_lemmas kinding_to_wellformedD
      by (force dest!: uval_typing_record_take[where f="f'" and \<tau>s="map (\<lambda>(n, t, y). (n, instantiate \<epsilon> \<tau>s t, y)) ts"])

    have pointers_disjoint: "({pa} \<union> w1'' \<union> w1''' \<union> w2) \<inter> (r1'' \<union> r1''' \<union> r2) = {}"
      using utype_record_take_lemmas(3,4) ptrs_split_lemmas(6) IH1_lemmas IH1_uptr_elim_lemmas
        pointer_noalias_lemmas1
      by (clarsimp simp add: Int_Un_distrib Int_commute,
          meson equalityE subset_helper)

    have \<sigma>''_matches2: "\<Xi>, \<sigma>'' \<turnstile> \<gamma> matches instantiate_ctx \<epsilon> \<tau>s \<Gamma>2 \<langle>r2, w2\<rangle>"
      using matches_ptrs_frame ptrs_split_lemmas IH1_lemmas
      by blast

    have "map ((type_repr \<circ> fst \<circ> snd) \<circ> (\<lambda>(n, t, y). (n, instantiate \<epsilon> \<tau>s t, y))) ts ! f' = type_repr (instantiate \<epsilon> \<tau>s t)"
      by (simp add: typing_e_elim_lemmas(4) typing_e_elim_lemmas(5))
    then have type_repr_inst_ts_taken_same:
      "map ((type_repr \<circ> fst \<circ> snd) \<circ> (\<lambda>(n, t, y). (n, instantiate \<epsilon> \<tau>s t, y))) (ts[f' := (n, t, taken)])
        = map ((type_repr \<circ> fst \<circ> snd) \<circ> (\<lambda>(n, t, y). (n, instantiate \<epsilon> \<tau>s t, y))) ts"
      by (simp add: map_update list_helper)

    show ?thesis
      
    proof (cases taken)

      case Taken      
      have "\<Xi>, \<sigma>'' \<turnstile> fst (fs ! f') # UPtr pa ra # \<gamma>
            matches Some (instantiate \<epsilon> \<tau>s t)
              # Some (TRecord ((map (\<lambda>(n, t, y). (n, instantiate \<epsilon> \<tau>s t, y)) ts)[f' := (n, instantiate \<epsilon> \<tau>s t, Taken)]) 
    (Boxed Writable (map_option (instantiate_lay \<epsilon>) ptrla)))
              # instantiate_ctx \<epsilon> \<tau>s \<Gamma>2

            \<langle>r1'' \<union> (r1''' \<union> r2), w1'' \<union> (insert pa w1''' \<union> w2)\<rangle>"
        using utype_record_take_lemmas u_sem_take.hyps(3) \<sigma>''_matches2
      proof (intro matches_ptrs_some[OF _ matches_ptrs_some[OF u_t_p_rec_w']])
        show "ra = RRecord (map (type_repr \<circ> fst \<circ> snd) ((map (\<lambda>(n, t, y). (n, instantiate \<epsilon> \<tau>s t, y)) ts)[f' := (n, instantiate \<epsilon> \<tau>s t, Taken)])) (map_option (instantiate_lay \<epsilon>) ptrla)"
          using type_repr_inst_ts_taken_same IH1_uptr_elim_lemmas
          by (simp add: map_update)
      next
        show "pa \<notin> w1''' \<union> r1'''"
          and "insert pa w1''' \<inter> w2 = {}"
          and "w1'' \<inter> (insert pa w1''' \<union> w2) = {}"
          using IH1_uptr_elim_lemmas utype_record_take_lemmas pointer_noalias_lemmas1
          by blast+

        show "insert pa w1''' \<inter> r2 = {}"
          and "w2 \<inter> r1''' = {}"
          and "w1'' \<inter> (r1''' \<union> r2) = {}"
          and "(insert pa w1''' \<union> w2) \<inter> r1'' = {}"
          using pointers_disjoint
          by blast+
      next
        show "distinct (map fst ((map (\<lambda>(n, t, y). (n, instantiate \<epsilon> \<tau>s t, y)) ts)[f' := (n, instantiate \<epsilon> \<tau>s t, Taken)]))"
          using IH1_uptr_elim_lemmas typing_e_elim_lemmas
          by (auto simp add: distinct_map map_update intro: distinct_list_update)
      next
        show "matches_type_sigil 0 {} (LRRecord (map (\<lambda>(n, t, _). (n, type_lrepr t)) ((map_field_type (instantiate \<epsilon> \<tau>s) ts)[f' := (n, instantiate \<epsilon> \<tau>s t, Taken)]))) (Boxed Writable 
(map_option (instantiate_lay \<epsilon>) ptrla))"
          using IH1_uptr_elim_lemmas typing_e_elim_lemmas
          by (fastforce simp add:map_nth_same)         
      qed (simp add:IH1_uptr_elim_lemmas)+
      then have "\<exists>r' w'. \<Xi>, \<sigma>' \<turnstile> v :u instantiate \<epsilon> \<tau>s \<tau> \<langle>r', w'\<rangle> \<and> r' \<subseteq> r1'' \<union> (r1''' \<union> r2) \<and> frame \<sigma>'' (insert pa (w1'' \<union> (w1''' \<union> w2))) \<sigma>' w'"
        using u_sem_take.hyps(5) typing_e_elim_lemmas(8) u_sem_take.prems Taken IH1_uptr_elim_lemmas case_simps
        by (simp add: map_update )
      then obtain r' w'
        where
          "\<Xi>, \<sigma>' \<turnstile> v :u instantiate \<epsilon> \<tau>s \<tau> \<langle>r', w'\<rangle>"
          "r' \<subseteq> r1'' \<union> r1''' \<union> r2"
          "frame \<sigma>'' (insert pa (w1'' \<union> w1''' \<union> w2)) \<sigma>' w'"
        by (force simp add: Un_assoc)
      moreover then have "r' \<subseteq> r"
        and "frame \<sigma>'' (w2 \<union> w1pa') \<sigma>' w'"
        using ptrs_split_lemmas(1) utype_record_take_lemmas(3) IH1_lemmas
         apply blast
        apply (metis IH1_uptr_elim_lemmas(1) Un_insert_right calculation(3) inf_sup_aci(5) utype_record_take_lemmas(4))
        done
      ultimately show ?thesis
        using frame_let ptrs_split_lemmas(2) IH1_lemmas(3)
        by blast
    next
      case Present
      then have w1''_empty: "w1'' = {}"
        using u_sem_take.prems typing_e_elim_lemmas inst_t_wellformed utype_record_take_lemmas(1)
        by (fast dest: substitutivity shareable_not_writable(1))
      then have w1'''_is: "w1''' = w1'"
        by (simp add: utype_record_take_lemmas(4))

      have "\<Xi>, \<sigma>'' \<turnstile> fst (fs ! f') # UPtr pa ra # \<gamma>
            matches Some (instantiate \<epsilon> \<tau>s t)
              # Some (TRecord (map (\<lambda>(n, t, y). (n, instantiate \<epsilon> \<tau>s t, y)) ts) (Boxed Writable 
   (map_option (instantiate_lay \<epsilon>) ptrla)))
              # instantiate_ctx \<epsilon> \<tau>s \<Gamma>2
            \<langle>r1'' \<union> (r1' \<union> r2), {} \<union> (insert pa w1' \<union> w2)\<rangle>"
        using utype_record_take_lemmas u_sem_take.hyps(3) \<sigma>''_matches2 w1''_empty IH1_uptr_elim_lemmas
      proof (intro matches_ptrs_some[OF _ matches_ptrs_some[OF u_t_p_rec_w']])
        show "pa \<notin> w1' \<union> r1'"
          and "insert pa w1' \<inter> w2 = {}"
          using IH1_uptr_elim_lemmas utype_record_take_lemmas pointer_noalias_lemmas1 
          by blast+

        show "w2 \<inter> r1' = {}"
          and "insert pa w1' \<inter> r2 = {}"
          and "(insert pa w1' \<union> w2) \<inter> r1'' = {}"
          using pointers_disjoint utype_record_take_lemmas(3) IH1_uptr_elim_lemmas(1)
            pointer_noalias_lemmas1(3) w1'''_is
          by blast+

        show "{} \<inter> (insert pa w1' \<union> w2) = {}"
          and "{} \<inter> (r1' \<union> r2) = {}"
          by simp+
      qed simp+
      moreover have "ts[f' := (n, t, Present)] = ts"
        by (metis list_update_id typing_e_elim_lemmas(5))
      ultimately have "\<exists>r' w'. \<Xi>, \<sigma>' \<turnstile> v :u instantiate \<epsilon> \<tau>s \<tau> \<langle>r', w'\<rangle> \<and> r' \<subseteq> r1'' \<union> (r1' \<union> r2) \<and> frame \<sigma>'' (insert pa (w1' \<union> w2)) \<sigma>' w'"
        using u_sem_take.hyps(5) typing_e_elim_lemmas(8) u_sem_take.prems Present IH1_uptr_elim_lemmas case_simps
        by (simp add: map_update)
      then obtain r' w'
        where "\<Xi>, \<sigma>' \<turnstile> v :u instantiate \<epsilon> \<tau>s \<tau> \<langle>r', w'\<rangle>"
          and "r' \<subseteq> r1'' \<union> (r1' \<union> r2)"
          and "frame \<sigma>'' (insert pa (w1' \<union> w2)) \<sigma>' w'"
        by blast
      moreover then have "r' \<subseteq> r"
        and "frame \<sigma> (w1 \<union> w2) \<sigma>' w'"
        using IH1_lemmas IH1_uptr_elim_lemmas ptrs_split_lemmas(1) utype_record_take_lemmas(3) 
        by (auto simp add: frame_let sup_commute)
      ultimately show ?thesis
        using ptrs_split_lemmas(2) by blast
    qed
  qed simp+
next
  case (u_sem_take_ub \<xi> \<gamma> \<sigma> x \<sigma>'' fs f ea)
  note IH1  = this(2)
  and  IH2  = this(4)
  and  rest = this(1,3,5-)
  have HELP: "\<forall> ts f \<tau> n. (f < length ts \<and> (ts ! f = (n, \<tau>, Present))
          \<longrightarrow> (map (\<lambda>(n, t, y). (n, instantiate \<epsilon> \<tau>s t, y)) ts ! f = (n, instantiate \<epsilon> \<tau>s \<tau>, Present)))"
    apply (rule allI, induct_tac ts, simp)
    apply (simp split: prod.split)
    apply (clarsimp)
    apply (case_tac f, simp, simp)
  done
  from rest show ?case
    apply (cases e, simp_all)
    apply (erule typing_takeE)
    apply (frule matches_ptrs_noalias)
    apply (frule(2) matches_ptrs_split,clarsimp)
    apply (frule(5) IH1, clarsimp)
    apply (erule u_t_recE, simp_all)
    apply (frule(2) frame_noalias_matches_ptrs)
    apply (frule(1) frame_noalias_matches_ptrs(2), blast)

    apply (clarsimp)
    apply (frule subst_wellformed_list_all2_kindingD)
    apply (frule list_all2_kinding_wellformedD)
    apply (frule kinding_to_wellformedD)
    apply (frule uval_typing_record_take [ where \<tau>s = "map (\<lambda>(n, t, y). (n, instantiate \<epsilon> \<tau>s t, y)) ts" for ts
          , simplified
          , OF _ HELP [rule_format],
of _ _ _ ts for ts
], force, force intro!: instantiate_wellformed, force)
    apply (elim exE conjE)
    apply (frule(2) matches_ptrs_frame, blast)
    apply (simp, erule disjE)
     apply (clarsimp)
     apply (frule(3) shareable_not_writable(1) [OF _ _ substitutivity(1)], clarsimp)
     apply (frule(4) IH2 [rotated -1], simp)
      apply (case_tac taken)
       apply (rule matches_ptrs_some [OF _ matches_ptrs_some])
               apply (simp)
              apply (force simp add: distinct_map map_update intro: u_t_struct distinct_list_update)
             apply (simp)
            apply (blast)
           apply (blast)
          apply (blast)
         apply (blast)
        apply (blast)
       apply (blast)
      apply (clarsimp)
      apply (rule pointerset_helper_matches_ptrs)
        apply (rule matches_ptrs_some [OF _ matches_ptrs_some])
                apply (simp)
               apply (force intro!: u_t_struct simp: list_helper)
              apply (simp)
             apply (blast)
            apply (blast)
           apply (blast)
          apply (blast)
         apply (blast)
        apply (blast)
       apply (blast)
      apply (blast)
     apply (clarsimp, intro exI conjI, simp, blast, force simp: Un_commute intro: frame_let)
    apply (clarsimp)
    apply (frule(4) IH2 [rotated -1], simp)
     apply (rule matches_ptrs_some [OF _ matches_ptrs_some])
             apply (simp)
            apply (force simp add: distinct_map map_update intro: u_t_struct distinct_list_update)
           apply (simp)
          apply (blast)
         apply auto[1]
        apply auto[1]
       apply blast
      apply fast
     apply fast
    apply (clarsimp, auto intro!: exI intro: frame_let pointerset_helper_frame)
    done
next case u_sem_put
  note IH1  = this(2)
    and  IH2  = this(5)
    and  rest = this(1,3-4,6-)
  have HELP: "\<forall> ts f \<tau> taken n. (f < length ts \<longrightarrow> (ts ! f = (n, \<tau>, taken)
              \<longrightarrow> (map (\<lambda>(n, t, y). (n, instantiate \<epsilon> \<tau>s t, y)) ts ! f = (n, instantiate \<epsilon> \<tau>s \<tau>, taken))))"
    apply (rule allI, induct_tac ts, simp)
    apply (simp split: prod.split)
    apply (clarsimp)
    apply (case_tac f, simp, simp)
    done
  have HELP2: "\<forall> \<tau>s. (type_repr \<circ> fst \<circ> snd \<circ> (\<lambda>(n, t, y). (n, instantiate \<epsilon> \<tau>s t, y)))
                   = (\<lambda>(n, t, y). type_repr (instantiate \<epsilon> \<tau>s t))"
    by (force split: prod.split)
  from rest show ?case
    apply (cases e, simp_all)
    apply (erule typing_putE)
    apply (frule matches_ptrs_noalias)
    apply (clarsimp)
    apply (frule(2) matches_ptrs_split,clarsimp)
    apply (frule(5) IH1, clarsimp)
    apply (frule(2) matches_ptrs_frame,blast )
    apply (frule(2) frame_noalias_matches_ptrs)
    apply (frule(1) frame_noalias_matches_ptrs(2), blast)
    apply (frule(5) IH2, clarsimp)
    apply (frule(1) frame_noalias_uval_typing, blast)
    apply (frule(1) frame_noalias_uval_typing(2), blast)
    apply (erule u_t_p_recE)
     apply(simp add:instantiate_sigil_boxed_invert)
     apply force

    apply clarsimp
    apply (drule(1) frame_app)
    apply (drule(2) uval_typing_frame(2) [rotated -1], blast)
    apply (drule(1) uval_typing_frame(1) [OF frame_single_update, simplified, rotated -1], blast)
    apply (drule(2) uval_typing_frame(2) [OF frame_single_update, simplified, rotated -1])

    apply (frule(5) uval_typing_record_put [ where ts = "map (\<lambda>(n, t, y). (n, instantiate \<epsilon> \<tau>s t, y)) ts" for ts
          , OF _ _ HELP [rule_format]
          , simplified
          ])
        apply auto[1]
       apply auto[1]
      apply blast
     apply (fastforce intro: substitutivity)
    apply (clarsimp, intro conjI exI, rule u_t_p_rec_w')
          apply (simp add: map_update)
         apply simp
        apply force
       apply (force intro!: list_helper[symmetric] simp: HELP2 map_update)
       apply (force simp add: distinct_map map_update intro: u_t_struct distinct_list_update)
      apply (auto simp : frame_def map_nth_same )
    done
next case u_sem_put_ub
  note IH1  = this(2)
  and  IH2  = this(4)
  and  rest = this(1,3,5-)
  have HELP: "\<forall> ts f \<tau> taken n. (f < length ts \<longrightarrow> (ts ! f = (n, \<tau>, taken)
              \<longrightarrow> (map (\<lambda>(n, t, y). (n, instantiate \<epsilon> \<tau>s t, y)) ts ! f = (n, instantiate \<epsilon> \<tau>s \<tau>, taken))))"
    apply (rule allI, induct_tac ts, simp)
    apply (simp split: prod.split)
    apply (clarsimp)
    apply (case_tac f, simp, simp)
  done
  from rest show ?case
    apply (cases e, simp_all)
    apply (erule typing_putE)
    apply (frule matches_ptrs_noalias)
    apply (clarsimp)
    apply (frule(2) matches_ptrs_split,clarsimp)
    apply (frule(5) IH1, clarsimp)
    apply (frule(2) matches_ptrs_frame,blast )
    apply (frule(2) frame_noalias_matches_ptrs)
    apply (frule(1) frame_noalias_matches_ptrs(2), blast)
    apply (frule(5) IH2, clarsimp)
    apply (frule(1) frame_noalias_uval_typing, blast)
    apply (frule(1) frame_noalias_uval_typing(2), blast)
    apply (erule u_t_recE, simp,clarsimp)
    apply (drule(1) frame_app)
    apply (drule(2) uval_typing_frame(2) [rotated -1], blast)

    apply (frule(5) uval_typing_record_put [ where ts = "map (\<lambda>(n, t, y). (n, instantiate \<epsilon> \<tau>s t, y)) ts" for ts
          , OF _ _ HELP [rule_format]
          , simplified
          ])
        apply blast
       apply auto[1]
      apply blast
     apply (fastforce intro: substitutivity)
    apply (clarsimp simp add: map_update)
    apply (intro conjI exI u_t_struct)
       apply blast
      apply (force simp add: distinct_map map_update intro: u_t_struct distinct_list_update)
     apply (auto simp add: frame_def)
    done
next case u_sem_split
  note IH1  = this(2)
  and  IH2  = this(4)
  and  rest = this(1,3,5-)
  from rest show ?case
    apply (cases e, simp_all)
    apply (erule typing_splitE)
    apply (frule matches_ptrs_noalias)
    apply (frule(2) matches_ptrs_split,clarsimp)
    apply (frule(5) IH1, clarsimp)
    apply (erule u_t_productE)
    apply (frule(2) frame_noalias_matches_ptrs)
    apply (frule(1) frame_noalias_matches_ptrs(2), blast)
    apply (frule(3) IH2)
      apply (simp)
      apply (rule matches_ptrs_some, simp, rule matches_ptrs_some, simp)
            apply (rule matches_ptrs_frame, simp, simp)
             apply fast
            apply fast
           apply auto[1]
          apply auto[1]
         apply blast
        apply auto[1]
       apply auto[1]
      apply blast
     apply blast
    apply (clarsimp, auto intro!: exI intro: frame_let pointerset_helper_frame)
    done
next
  case (u_sem_promote \<xi> \<gamma> \<sigma> specx)
  then show ?case
  proof (cases e)
  next
    case (Promote \<tau>a xa)
    moreover then obtain x \<tau>'
      where typing_elims:
        "\<tau>a = \<tau>"
        "xa = x"
        "e = Promote \<tau> x"
        "\<Xi>, L, K, C, \<Gamma> \<turnstile> x : \<tau>'"
        "L, K, C \<turnstile> \<tau>' \<sqsubseteq> \<tau>"
      using u_sem_promote.prems by blast
    moreover have specx_is: "specx = specialise \<epsilon> \<tau>s x"
      using typing_elims u_sem_promote.hyps
      by simp
    moreover have "0, [], {} \<turnstile> instantiate \<epsilon> \<tau>s \<tau>' \<sqsubseteq> instantiate \<epsilon> \<tau>s \<tau>"
      using
        u_sem_promote.prems specialisation_subtyping subtyping_wellformed_preservation
        typing_elims typing_to_wellformed
      by metis      
    moreover obtain r' w'
      where
        "\<Xi>, \<sigma>' \<turnstile> v :u instantiate \<epsilon> \<tau>s \<tau>' \<langle>r', w'\<rangle>"
        "r' \<subseteq> r"
        "frame \<sigma> w \<sigma>' w'"
      using u_sem_promote specx_is typing_elims
      by blast
    ultimately show ?thesis
      by (meson order.trans value_subtyping)
  qed force+
next case u_sem_all_empty then show ?case
    by ( cases es, simp_all, fastforce intro!: frame_id
                                               uval_typing_all.intros
                                       dest: matches_ptrs_empty_env(2))
next case u_sem_all_cons
  note IH1  = this(2)
  and  IH2  = this(4)
  and  rest = this(1,3,5-)
  from rest show ?case
    apply (cases es, simp_all)
    apply (erule typing_all_consE, clarsimp)
    apply (frule(2) matches_ptrs_split, clarsimp)
    apply (frule(5) IH1, clarsimp)
    apply (frule matches_ptrs_noalias)
    apply (frule(7) IH2 [OF _ _ _ _ matches_ptrs_frame, rotated -1], blast, clarsimp)
    apply (frule(1) frame_app)
    apply (frule(2) frame_noalias_matches_ptrs(2) [where u = "w \<union> w'" for w and w'])
    apply (frule(4) uval_typing_frame [rotated -1, OF _ _ frame_noalias_matches_ptrs(1)], blast)
    apply (frule(4) frame_noalias_2)
    apply (blast intro!: uval_typing_all.intros)
  done

qed
inductive_cases u_t_productE': "\<Xi>, \<sigma> \<turnstile> UProduct a b :u t \<langle>r,w\<rangle>"
inductive_cases u_t_sumE': "\<Xi>, \<sigma> \<turnstile> USum c p ts :u t \<langle>r,w\<rangle>"
inductive_cases u_t_absE: "\<Xi>, \<sigma> \<turnstile> UAbstract v :u t \<langle>r,w\<rangle>"
inductive_cases u_t_funE': "\<Xi>, \<sigma> \<turnstile> UFunction f ts ls :u t \<langle>r,w\<rangle>"
inductive_cases u_t_ptrE: "\<Xi>, \<sigma> \<turnstile> UPtr p rp :u t \<langle>r,w\<rangle>"

lemma type_repr_heap:
shows "\<lbrakk> \<Xi>, \<sigma> \<turnstile>  v  :u  t  \<langle>r, w\<rangle>; \<Xi>, \<sigma> \<turnstile>  v  :u  t'  \<langle>r', w'\<rangle> \<rbrakk> \<Longrightarrow> type_repr t = type_repr t'"
and   "\<lbrakk> \<Xi>, \<sigma> \<turnstile>* fs :ur ts \<langle>r, w\<rangle>
       ; \<Xi>, \<sigma> \<turnstile>* fs :ur ts' \<langle>r', w'\<rangle>
       \<rbrakk> \<Longrightarrow> (map (type_repr \<circ> fst \<circ> snd) ts) = (map (type_repr \<circ> fst \<circ> snd) ts')"
by (auto dest!: type_repr_uval_repr)

lemmas preservation_mono = preservation [OF subst_wellformed_nothing, simplified ]

(* Lemma bucket. *)
lemma matches_ptrs_some_some:
  "\<lbrakk>\<Xi>, \<sigma> \<turnstile> \<gamma> matches \<Gamma> \<langle>r'', w''\<rangle>;
   \<Xi>, \<sigma> \<turnstile> a :u ta \<langle>ra, wa\<rangle>;
   \<Xi>, \<sigma> \<turnstile> b :u tb \<langle>rb, wb\<rangle>;
    wb \<inter> w'' = {};
    wb \<inter> r'' = {};
    w'' \<inter> rb = {};
     wa \<inter> (wb \<union> w'') = {};
     wa \<inter> (rb \<union> r'') = {};
     (wb \<union> w'') \<inter> ra = {}\<rbrakk> \<Longrightarrow>
  \<Xi>, \<sigma> \<turnstile>
    (a # b # \<gamma>) matches
    (Some ta # Some tb # \<Gamma>)
    \<langle>ra \<union> (rb \<union> r''), wa \<union> (wb \<union> w'')\<rangle>"
  by (fastforce intro!: matches_ptrs_some)

lemma uval_typing_taken_field':
  assumes "\<Xi>, \<sigma> \<turnstile>* fs :ur \<tau>s \<langle>r, w\<rangle>"
  assumes "f < length \<tau>s"
  assumes "\<tau>s!f = (n, t, Present)"
  assumes "0, [], {} \<turnstile>  t :\<kappa>  k"
  shows "\<exists>r'. \<exists>w'. \<Xi>, \<sigma> \<turnstile>* fs :ur \<tau>s[f := (n, t, taken)] \<langle>r', w'\<rangle> \<and> r' \<subseteq> r \<and> w'\<subseteq> w"
  proof (cases taken)
   case Present show ?thesis
   by (rule_tac x="r" in exI,rule_tac x="w" in exI, simp)
      (metis(full_types) Present list_update_id assms(1,3))
  next
   case Taken thus ?thesis using assms
   proof (induct fs arbitrary: f r w \<tau>s)
    case Cons then show ?case
    proof (cases f)
      case 0  with Cons(2-) show ?thesis
        by (fastforce intro!: u_t_r_cons2 elim!: u_t_r_consE dest: kinding_to_wellformedD
            elim: type_repr_uval_repr type_repr_uval_repr_deep)
    next
     case Suc with Cons(2-) show ?thesis
     apply (elim u_t_r_consE)
      apply clarsimp
      apply (frule(4) Cons(1), simp)
      apply (blast intro!: u_t_r_cons1)
     apply clarsimp
     apply (frule(4) Cons(1), simp)
     by (fastforce intro!: u_t_r_cons2)
   qed
  qed fastforce
qed

lemma uval_typing_taken_field:
  assumes "\<Xi>, \<sigma> \<turnstile>* fs :ur \<tau>s \<langle>r, w\<rangle>"
  assumes "f < length \<tau>s"
  assumes "\<tau>s!f = (n, t, Present)"
  assumes "0, [], {} \<turnstile>  t :\<kappa>  k"
  shows "\<exists>r' \<subseteq> r. \<exists>w'\<subseteq> w. \<Xi>, \<sigma> \<turnstile>* fs :ur \<tau>s[f := (n, t, taken)] \<langle>r', w'\<rangle>"
  by (meson uval_typing_taken_field'[OF assms])

lemma uval_typing_record_nth':
  assumes "\<Xi>, \<sigma> \<turnstile>* fs :ur \<tau>s \<langle>r , w\<rangle>"
  assumes "\<tau>s ! f = (n, \<tau>, Present)"
  assumes "f < length \<tau>s"
  shows "\<exists> r'\<subseteq>r. \<exists>w'\<subseteq>w. \<Xi>, \<sigma> \<turnstile>  fst (fs!f)  :u  \<tau>  \<langle>r' , w'\<rangle>"
using assms proof (induct fs arbitrary: f r w \<tau>s)
     case Nil  then show ?case by force
next case Cons then show ?case
  proof (cases f)
       case 0   with Cons(2-) show ?thesis  by (fastforce elim!: u_t_r_consE)
  next case Suc with Cons(2-) show ?thesis
    apply (elim u_t_r_consE)
     apply (drule Cons(1), simp, simp, clarsimp)
     apply (rename_tac r'' w'')
      apply (rule_tac x=r'' in exI)
      apply (rule conjI)
       apply blast
      apply (rule_tac x=w'' in exI)
      apply blast
    by (drule Cons(1), auto)
  qed
qed

end

end<|MERGE_RESOLUTION|>--- conflicted
+++ resolved
@@ -168,22 +168,13 @@
 locale update_sem =
   fixes abs_typing :: "'a \<Rightarrow> name \<Rightarrow> type list \<Rightarrow> sigil \<Rightarrow> 'l set \<Rightarrow> 'l set \<Rightarrow> ('f, 'a, 'l) store \<Rightarrow> bool"
   and   abs_repr   :: "'a \<Rightarrow> name \<times> repr list"
-<<<<<<< HEAD
-  assumes abs_typing_bang : "abs_typing av n \<tau>s s r w \<Longrightarrow> abs_typing av n (map bang \<tau>s) (bang_sigil s) (r \<union> w) {}"
-  and     abs_typing_noalias : "abs_typing av n \<tau>s s r w \<Longrightarrow> r \<inter> w = {}"
-  and     abs_typing_readonly : "sigil_perm s \<noteq> Some Writable \<Longrightarrow> abs_typing av n \<tau>s s r w \<Longrightarrow> w = {}"
-  and     abs_typing_escape   : "sigil_perm s \<noteq> Some ReadOnly \<Longrightarrow> 0, [], {} \<turnstile>* \<tau>s :\<kappa> k \<Longrightarrow> E \<in> k \<Longrightarrow> abs_typing av n \<tau>s s r w \<Longrightarrow> r = {}"
-  and     abs_typing_valid : "abs_typing av n \<tau>s s r w \<Longrightarrow> p \<in> r \<union> w \<Longrightarrow> \<sigma> p \<noteq> None"
-  and     abs_typing_unique_repr   : "abs_typing av n \<tau>s s r w \<Longrightarrow> abs_typing av n' \<tau>s' s' r' w'
-=======
   assumes abs_typing_bang : "abs_typing av n \<tau>s s r w \<sigma> \<Longrightarrow> abs_typing av n (map bang \<tau>s) (bang_sigil s) (r \<union> w) {} \<sigma>"
   and     abs_typing_noalias : "abs_typing av n \<tau>s s r w \<sigma> \<Longrightarrow> r \<inter> w = {}"
   and     abs_typing_readonly : "sigil_perm s \<noteq> Some Writable \<Longrightarrow> abs_typing av n \<tau>s s r w \<sigma> \<Longrightarrow> w = {}"
-  and     abs_typing_escape   : "sigil_perm s \<noteq> Some ReadOnly \<Longrightarrow> [] \<turnstile>* \<tau>s :\<kappa> k \<Longrightarrow> E \<in> k
+  and     abs_typing_escape   : "sigil_perm s \<noteq> Some ReadOnly \<Longrightarrow> 0, [], {} \<turnstile>* \<tau>s :\<kappa> k \<Longrightarrow> E \<in> k
                                   \<Longrightarrow> abs_typing av n \<tau>s s r w \<sigma> \<Longrightarrow> r = {}"
   and     abs_typing_valid : "abs_typing av n \<tau>s s r w \<sigma> \<Longrightarrow> p \<in> r \<union> w \<Longrightarrow> \<sigma> p \<noteq> None"
   and     abs_typing_unique_repr   : "abs_typing av n \<tau>s s r w \<sigma> \<Longrightarrow> abs_typing av n' \<tau>s' s' r' w' \<sigma>
->>>>>>> b30c2b21
                                     \<Longrightarrow> type_repr (TCon n \<tau>s s) = type_repr (TCon n' \<tau>s' s')"
   and     abs_typing_repr : "abs_typing av n \<tau>s s r w \<sigma> \<Longrightarrow> abs_repr av = (n, map type_repr \<tau>s)"
   and     abs_typing_frame: "frame \<sigma> u \<sigma>' u' \<Longrightarrow> abs_typing av n \<tau>s s r w \<sigma> \<Longrightarrow> r \<inter> u = {}
@@ -249,13 +240,8 @@
                   ; distinct (map fst ts)
                   \<rbrakk> \<Longrightarrow> \<Xi>, \<sigma> \<turnstile> URecord fs None :u TRecord ts Unboxed \<langle>r, w\<rangle>"
 
-<<<<<<< HEAD
-| u_t_abstract : "\<lbrakk> abs_typing a n ts Unboxed r w
+| u_t_abstract : "\<lbrakk> abs_typing a n ts Unboxed r w \<sigma>
                   ; 0, [], {} \<turnstile>* ts wellformed
-=======
-| u_t_abstract : "\<lbrakk> abs_typing a n ts Unboxed r w \<sigma>
-                  ; [] \<turnstile>* ts wellformed
->>>>>>> b30c2b21
                   \<rbrakk> \<Longrightarrow> \<Xi>, \<sigma> \<turnstile> UAbstract a :u TCon n ts Unboxed \<langle>r, w\<rangle>"
 
 | u_t_afun     : "\<lbrakk> \<Xi> f = (nl, ks, cs, a, b)
@@ -288,24 +274,14 @@
                   \<rbrakk> \<Longrightarrow> \<Xi>, \<sigma> \<turnstile> UPtr l (RRecord (map (type_repr \<circ> fst \<circ> snd) ts) ptrl) :u TRecord ts (Boxed Writable ptrl) \<langle>r, insert l w\<rangle>"
 
 | u_t_p_abs_ro : "\<lbrakk> s = Boxed ReadOnly ptrl
-<<<<<<< HEAD
-                  ; abs_typing a n ts s r {}
+                  ; abs_typing a n ts s r {} \<sigma>
                   ; 0, [], {} \<turnstile>* ts wellformed
-=======
-                  ; abs_typing a n ts s r {} \<sigma>
-                  ; [] \<turnstile>* ts wellformed
->>>>>>> b30c2b21
                   ; \<sigma> l = Some (UAbstract a)
                   \<rbrakk> \<Longrightarrow> \<Xi>, \<sigma> \<turnstile> UPtr l (RCon n (map type_repr ts)) :u TCon n ts s \<langle>insert l r, {}\<rangle>"
 
 | u_t_p_abs_w  : "\<lbrakk> s = Boxed Writable ptrl
-<<<<<<< HEAD
-                  ; abs_typing a n ts s r w
+                  ; abs_typing a n ts s r w \<sigma>
                   ; 0, [], {} \<turnstile>* ts wellformed
-=======
-                  ; abs_typing a n ts s r w \<sigma>
-                  ; [] \<turnstile>* ts wellformed
->>>>>>> b30c2b21
                   ; \<sigma> l = Some (UAbstract a)
                   ; l \<notin> (w \<union> r)
                   \<rbrakk> \<Longrightarrow> \<Xi>, \<sigma> \<turnstile> UPtr l (RCon n (map type_repr ts)) :u TCon n ts s \<langle>r, insert l w\<rangle>"
@@ -2383,7 +2359,7 @@
     \<comment>\<open>Instantiate the expression in the specialisation of @{thm IH2} with
       @{term \<open>if b then e2 else e3\<close>} for some term @{term e2} and @{term e3}.
       Instantiated using ''of'' instead of ''where'' since the naming is unstable.\<close>
-    apply (frule(4) IH2 [ of _ "if b then e2 else e3" for e2 and e3
+    apply (frule(4) IH2 [ of _ _ "if b then e2 else e3" for e2 and e3
                         , rotated 2
                         , OF _ _ matches_ptrs_frame ])
         apply (blast, simp, cases b, simp, simp, cases b, simp, simp)
