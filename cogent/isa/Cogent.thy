(*
 * Copyright 2018, Data61
 * Commonwealth Scientific and Industrial Research Organisation (CSIRO)
 * ABN 41 687 119 230.
 *
 * This software may be distributed and modified according to the terms of
 * the BSD 2-Clause license. Note that NO WARRANTY is provided.
 * See "LICENSE_BSD2.txt" for details.
 *
 * @TAG(DATA61_BSD)
 *)

theory Cogent 
  imports Util
begin

type_synonym name = string

type_synonym index = nat

type_synonym field = nat

section {* Prim Ops  *}

datatype num_type = U8 | U16 | U32 | U64

datatype prim_type = Num num_type | Bool | String

datatype prim_op
  = Plus num_type
  | Minus num_type
  | Times num_type
  | Divide num_type
  | Mod num_type
  | Not | And | Or
  | Gt num_type
  | Lt num_type
  | Le num_type
  | Ge num_type
  | Eq prim_type
  | NEq prim_type
  | BitAnd num_type
  | BitOr num_type
  | BitXor num_type
  | LShift num_type
  | RShift num_type
  | Complement num_type


section {* Types *}

<<<<<<< HEAD
(*
(* Datalayout information is not needed for the proof
of correspondence (see commit which removes 
all of the datalayout indications)
*)

datatype custom_ptr_layout =
(* [PtrBits n1 n2] : n1 bits at n2 *)
    PtrBits int int 
(* [PtrVariant n1 n2 [("name", n, l), ..]] :
n1 bits at bit n2, 
The constructor with tag "name" corresponds to value n *)
  | PtrVariant int int "(name \<times> int \<times> custom_ptr_layout) list"
         (* one layout per field *)
  | PtrRecord "(name \<times> custom_ptr_layout) list"

datatype ptr_layout = CustomLayout custom_ptr_layout | DefaultLayout
*)
=======
type_synonym BitRange = "nat * nat" (* size and offset *)

(* size of a pointer, in bits *)
definition size_ptr :: nat where "size_ptr = 32"

fun size_prim_layout :: "prim_type \<Rightarrow> nat" where
  "size_prim_layout Bool = 1"
| "size_prim_layout (Num U8) = 8"
| "size_prim_layout (Num U16) = 16"
| "size_prim_layout (Num U32) = 32"
| "size_prim_layout (Num U64) = 64"
| "size_prim_layout String = undefined"

datatype ptr_layout = LayBitRange BitRange 
  | LayVar index nat (* offset *)
  | LayProduct ptr_layout ptr_layout
  | LayVariant BitRange (* size and offset of the tag  *) "(name \<times> nat \<times> ptr_layout) list"
  | LayRecord "(name \<times> ptr_layout) list"

fun bitrange_offset :: "nat \<Rightarrow> BitRange \<Rightarrow> BitRange" where
 "bitrange_offset n (s, off) = (s, off + n)"

fun layout_offset :: "nat \<Rightarrow> ptr_layout \<Rightarrow> ptr_layout" where
    "layout_offset n (LayVar v off) = LayVar v (off + n)"
  | "layout_offset n (LayProduct p1 p2) = LayProduct (layout_offset n p1) (layout_offset n p2)"
  | "layout_offset n (LayBitRange b) = LayBitRange (bitrange_offset n b)"
  | "layout_offset n (LayVariant b l) = LayVariant (bitrange_offset n b) 
                        (map (\<lambda>(name, i, p). (name, i, layout_offset n p)) l)"
  | "layout_offset n (LayRecord l) = LayRecord  
                        (map (\<lambda>(name, p). (name, layout_offset n p)) l)"

fun bitrange_taken_bit_list :: "BitRange \<Rightarrow> nat list" where
 "bitrange_taken_bit_list (s, off) = [off..<off+s]"

fun bitrange_taken_bits :: "BitRange \<Rightarrow> nat \<Rightarrow> bool" where
  "bitrange_taken_bits (s, off) n = (n \<ge> off \<and> n < off + s)"


fun layout_taken_bits :: "ptr_layout \<Rightarrow> nat \<Rightarrow> bool" where
  "layout_taken_bits (LayVar _ _) _ = False"
| "layout_taken_bits (LayVariant b ls) n = 
       (bitrange_taken_bits b n \<or> 
         list_ex (\<lambda> (_, _, l) \<Rightarrow>
                   layout_taken_bits l n) ls)"
| "layout_taken_bits (LayRecord ls) n =
   list_ex (\<lambda> (_, l) \<Rightarrow> layout_taken_bits l n) ls"
| "layout_taken_bits (LayProduct p1 p2) n =
   (layout_taken_bits p1 n \<or>
   layout_taken_bits p2 n )"

fun layout_taken_bit_list :: "ptr_layout \<Rightarrow> nat list" where
  "layout_taken_bit_list (LayVar _ _) = []"
| "layout_taken_bit_list (LayVariant b ls) = 
      (bitrange_taken_bit_list b @ 
        concat (map (\<lambda> (_, _, l) .
                   layout_taken_bit_list l) ls)) "
| "layout_taken_bit_list (LayRecord ls) =
      concat (map (\<lambda> (_, l) \<Rightarrow> layout_taken_bit_list l) ls)"
| "layout_taken_bit_list (LayProduct p1 p2) =
      (layout_taken_bit_list p1 @
         layout_taken_bit_list p2 )"
| "layout_taken_bit_list (LayBitRange b) =
            bitrange_taken_bit_list b "


definition at_most_one :: "('a \<Rightarrow> bool) \<Rightarrow> 'a list \<Rightarrow> bool"
  where "at_most_one f l =
  (length (filter f l) \<le> 1)"


fun layout_wellformed :: "nat \<Rightarrow> ptr_layout \<Rightarrow> bool" where
  "layout_wellformed n (LayVar i _) = (i < n)"
| "layout_wellformed _ (LayBitRange _) = True"
| "layout_wellformed m (LayVariant b ls) = 
    (list_all (\<lambda> (_, _, l) . layout_wellformed m l) ls
  \<and> (list_all   
       (\<lambda> n. list_all (\<lambda> (_, idx, l) . n \<notin> set (layout_taken_bit_list l) ) ls)
       (bitrange_taken_bit_list b)
    )
  \<and> list_all (\<lambda> (_, idx, l) . idx < 2 ^ fst b) ls
  \<and> distinct (map (\<lambda>(_, idx, _). idx) ls))"
| "layout_wellformed m (LayRecord ls) =
    (list_all (\<lambda> (_, l) . layout_wellformed m l) ls
  \<and> (list_all
       (\<lambda>n . length (filter (\<lambda> (_, l). n \<in> set (layout_taken_bit_list l)) ls) = 1))
       (concat (map (layout_taken_bit_list o snd) ls)))"

| "layout_wellformed m (LayProduct p1 p2) = 
     (layout_wellformed m p1 \<and> layout_wellformed m p2
   \<and> (set (layout_taken_bit_list p1) \<inter> set (layout_taken_bit_list p2)) = {})
"  
>>>>>>> e9de146c

datatype access_perm = ReadOnly | Writable

(* Sigils represent where the memory that makes up the datatype is, and its access permissions.
 *
 * Data is either boxed (on the heap), or unboxed (on the stack). If data is on the heap, we keep
 * track of how it is represented, and what access permissions it requires.
 *)
<<<<<<< HEAD
datatype sigil = Boxed access_perm (* ptr_layout *)
=======
datatype sigil = Boxed access_perm "ptr_layout option"
>>>>>>> e9de146c
               | Unboxed

lemma sigil_cases:
  obtains (SBoxRo) "x = Boxed ReadOnly"
  | (SBoxWr) "x = Boxed Writable"
  | (SUnbox) "x = Unboxed"
proof (cases x)
  case (Boxed p)
  moreover assume "( x = Boxed ReadOnly \<Longrightarrow> thesis)"
    and "( x = Boxed Writable  \<Longrightarrow> thesis)"
  ultimately show ?thesis
    by (cases p, simp+)
qed simp

primrec sigil_perm :: "sigil \<Rightarrow> access_perm option" where
  "sigil_perm (Boxed p) = Some p"
| "sigil_perm Unboxed     = None"


subsection {* Types *}

(* the states of elements in variants/records *)
datatype variant_state = Checked | Unchecked
datatype record_state = Taken | Present

(* variant and record states are boolean algebras.
   This should match up with the subtyping lattice ops. *)

instantiation variant_state :: "{boolean_algebra, linorder}"
begin

fun uminus_variant_state :: "variant_state \<Rightarrow> variant_state" where
  "uminus_variant_state Checked   = Unchecked"
| "uminus_variant_state Unchecked = Checked"

definition top_variant_state :: variant_state where
  "top_variant_state \<equiv> Unchecked"
declare top_variant_state_def[simp]

definition bot_variant_state :: variant_state where
  "bot_variant_state \<equiv> Checked"
declare bot_variant_state_def[simp]

fun inf_variant_state :: "variant_state \<Rightarrow> variant_state \<Rightarrow> variant_state" where
  "inf_variant_state Checked   _         = Checked"
| "inf_variant_state Unchecked Checked   = Checked"
| "inf_variant_state Unchecked Unchecked = Unchecked"

fun sup_variant_state :: "variant_state \<Rightarrow> variant_state \<Rightarrow> variant_state" where
  "sup_variant_state Unchecked _         = Unchecked"
| "sup_variant_state Checked   Unchecked = Unchecked"
| "sup_variant_state Checked   Checked   = Checked"

fun less_eq_variant_state :: "variant_state \<Rightarrow> variant_state \<Rightarrow> bool" where
  "less_eq_variant_state _         Unchecked = True"
| "less_eq_variant_state Checked   Checked   = True"
| "less_eq_variant_state Unchecked Checked   = False"

fun less_variant_state :: "variant_state \<Rightarrow> variant_state \<Rightarrow> bool" where
  "less_variant_state _         Checked   = False"
| "less_variant_state Unchecked Unchecked = False"
| "less_variant_state Checked   Unchecked = True"

definition minus_variant_state :: "variant_state \<Rightarrow> variant_state \<Rightarrow> variant_state" where
  "minus_variant_state x y \<equiv> inf x (- y)"
declare minus_variant_state_def[simp]

instance proof
  fix x y z :: variant_state

  show "(x < y) = (x \<le> y \<and> \<not> y \<le> x)"
    by (cases x; cases y; clarsimp)
  show "x \<le> x"
    by (cases x; clarsimp)
  show "x \<le> y \<Longrightarrow> y \<le> z \<Longrightarrow> x \<le> z"
    by (cases x; cases y; cases z; clarsimp)
  show "x \<le> y \<Longrightarrow> y \<le> x \<Longrightarrow> x = y"
    by (cases x; cases y; clarsimp)
  show "inf x y \<le> x" "inf x y \<le> y"
    by (cases x; cases y; clarsimp)+
  show "x \<le> y \<Longrightarrow> x \<le> z \<Longrightarrow> x \<le> inf y z"
    by (cases x; cases y; cases z; clarsimp)
  show "x \<le> sup x y"
    by (cases x; cases y; clarsimp)
  show "y \<le> sup x y"
    by (cases x; cases y; clarsimp)
  show "y \<le> x \<Longrightarrow> z \<le> x \<Longrightarrow> sup y z \<le> x"
    by (cases x; cases y; cases z; clarsimp)
  show "bot \<le> x" "x \<le> top"
    by (cases x; simp)+
  show "sup x (inf y z) = inf (sup x y) (sup x z)"
    by (cases x; cases y; cases z; simp)
  show
    "inf x (- x) = bot"
    "sup x (- x) = top"
    by (cases x; simp)+
  show "x - y = inf x (- y)"
    by simp
  show "x \<le> y \<or> y \<le> x"
    by (cases x; cases y; simp)
qed
end

instantiation record_state :: "{boolean_algebra, linorder}"
begin

fun uminus_record_state :: "record_state \<Rightarrow> record_state" where
  "uminus_record_state Taken   = Present"
| "uminus_record_state Present = Taken"

definition top_record_state :: record_state where
  "top_record_state \<equiv> Taken"
declare top_record_state_def[simp]

definition bot_record_state :: record_state where
  "bot_record_state \<equiv> Present"
declare bot_record_state_def[simp]

fun inf_record_state :: "record_state \<Rightarrow> record_state \<Rightarrow> record_state" where
  "inf_record_state Present _       = Present"
| "inf_record_state Taken   Present = Present"
| "inf_record_state Taken   Taken   = Taken"

fun sup_record_state :: "record_state \<Rightarrow> record_state \<Rightarrow> record_state" where
  "sup_record_state Taken   _       = Taken"
| "sup_record_state Present Taken   = Taken"
| "sup_record_state Present Present = Present"

fun less_eq_record_state :: "record_state \<Rightarrow> record_state \<Rightarrow> bool" where
  "less_eq_record_state _       Taken   = True"
| "less_eq_record_state Present Present = True"
| "less_eq_record_state Taken   Present = False"

fun less_record_state :: "record_state \<Rightarrow> record_state \<Rightarrow> bool" where
  "less_record_state _       Present = False"
| "less_record_state Taken   Taken   = False"
| "less_record_state Present Taken   = True"

definition minus_record_state :: "record_state \<Rightarrow> record_state \<Rightarrow> record_state" where
  "minus_record_state x y \<equiv> inf x (- y)"
declare minus_record_state_def[simp]

instance proof
  fix x y z :: record_state

  show "(x < y) = (x \<le> y \<and> \<not> y \<le> x)"
    by (cases x; cases y; clarsimp)
  show "x \<le> x"
    by (cases x; clarsimp)
  show "x \<le> y \<Longrightarrow> y \<le> z \<Longrightarrow> x \<le> z"
    by (cases x; cases y; cases z; clarsimp)
  show "x \<le> y \<Longrightarrow> y \<le> x \<Longrightarrow> x = y"
    by (cases x; cases y; clarsimp)
  show "inf x y \<le> x" "inf x y \<le> y"
    by (cases x; cases y; clarsimp)+
  show "x \<le> y \<Longrightarrow> x \<le> z \<Longrightarrow> x \<le> inf y z"
    by (cases x; cases y; cases z; clarsimp)
  show "x \<le> sup x y"
    by (cases x; cases y; clarsimp)
  show "y \<le> sup x y"
    by (cases x; cases y; clarsimp)
  show "y \<le> x \<Longrightarrow> z \<le> x \<Longrightarrow> sup y z \<le> x"
    by (cases x; cases y; cases z; clarsimp)
  show "bot \<le> x" "x \<le> top"
    by (cases x; simp)+
  show "sup x (inf y z) = inf (sup x y) (sup x z)"
    by (cases x; cases y; cases z; simp)
  show
    "inf x (- x) = bot"
    "sup x (- x) = top"
    by (cases x; simp)+
  show "x - y = inf x (- y)"
    by simp
  show "x \<le> y \<or> y \<le> x"
    by (cases x; cases y; simp)
qed
end


subsection {* variants *}

fun variant_un_step :: "(['t, 't] \<Rightarrow> 't) \<Rightarrow> ([bool, bool] \<Rightarrow> bool) \<Rightarrow> ('a \<times> 't \<times> bool) \<Rightarrow> ('a \<times> 't \<times> bool) list \<Rightarrow> ('a \<times> 't \<times> bool) option" where
  "variant_un_step f g (tag, t, b) ys = (case find (\<lambda>p. fst p = tag) ys of
                                          Some (tag', t', b') \<Rightarrow> Some (tag, f t t', g b b')
                                        | None \<Rightarrow> None)"

(* precondition: \<open>fst ` set xs = fst ` set ys\<close> *)
definition variant_un :: "(['t, 't] \<Rightarrow> 't) \<Rightarrow> ([bool, bool] \<Rightarrow> bool) \<Rightarrow> ('a \<times> 't \<times> bool) list \<Rightarrow> ('a \<times> 't \<times> bool) list \<Rightarrow> ('a \<times> 't \<times> bool) list" where
  "variant_un f g xs ys = fold (\<lambda>x acc. case variant_un_step f g x ys of
                                          Some xy \<Rightarrow> xy # acc
                                        | None \<Rightarrow> acc) xs []"


fun variant_un_tailrec :: "(['t, 't] \<Rightarrow> 't) \<Rightarrow> ([bool, bool] \<Rightarrow> bool) \<Rightarrow> ('a \<times> 't \<times> bool) list \<Rightarrow> ('a \<times> 't \<times> bool) list \<Rightarrow> ('a \<times> 't \<times> bool) list \<Rightarrow> ('a \<times> 't \<times> bool) list" where
  "variant_un_tailrec f g [] ys acc = acc"
| "variant_un_tailrec f g (x # xs) ys acc = (case find (\<lambda>p. fst p = fst x) ys of
                                          Some p \<Rightarrow> (fst x, f (fst (snd x)) (fst (snd p)), g (snd (snd x)) (snd (snd p))) # acc
                                        | None \<Rightarrow> acc)"

lemma variant_un_bound_generalised:
  shows "length (fold (\<lambda>x acc. case variant_un_step f g x ys of
                                 Some xy \<Rightarrow> xy # acc
                               | None \<Rightarrow> acc) xs init) \<le> length init + length xs + length ys"
proof (induct xs arbitrary: init)
  case (Cons x xs)
  then show ?case
  proof (cases "variant_un_step f g x ys")
    case (Some a)
    then show ?thesis
      using Cons
      by (simp, metis (no_types, lifting) add_Suc length_Cons)
  qed (simp add: le_Suc_eq)
qed simp

lemma variant_un_bound: "length (variant_un f g xs ys) \<le> length xs + length ys"
  using variant_un_bound_generalised[where init="[]"]
  by (simp add: variant_un_def)


subsection {* types *}

datatype type = TVar index
              | TVarBang index
              | TCon name "type list" sigil
              | TFun type type
              | TPrim prim_type
              | TSum "(name \<times> type \<times> variant_state) list"
              | TProduct type type
              | TRecord "(name \<times> type \<times> record_state) list" sigil
              | TUnit

datatype lit = LBool bool
             | LU8 "8 word"
             | LU16 "16 word"
             | LU32 "32 word"
             | LU64 "64 word"
             (* etc *)

fun cast_to :: "num_type \<Rightarrow> lit \<Rightarrow> lit option" where
  "cast_to U8  (LU8  x) = Some (LU8 x)"
| "cast_to U16 (LU8  x) = Some (LU16 (ucast x))"
| "cast_to U16 (LU16 x) = Some (LU16 x)"
| "cast_to U32 (LU8  x) = Some (LU32 (ucast x))"
| "cast_to U32 (LU16 x) = Some (LU32 (ucast x))"
| "cast_to U32 (LU32 x) = Some (LU32 x)"
| "cast_to U64 (LU8  x) = Some (LU64 (ucast x))"
| "cast_to U64 (LU16 x) = Some (LU64 (ucast x))"
| "cast_to U64 (LU32 x) = Some (LU64 (ucast x))"
| "cast_to U64 (LU64 x) = Some (LU64 x)"

section {* Expressions *}

datatype 'f expr = Var index
                 (* TODO: polymorphic layouts for abstract functions *)
                 | AFun 'f  "type list" "ptr_layout list"
                 | Fun "'f expr" "type list" "ptr_layout list"
                 | Prim prim_op "'f expr list"
                 | App "'f expr" "'f expr"
                 | Con "(name \<times> type \<times> variant_state) list" name "'f expr"
                 | Struct "type list" "'f expr list"
                 | Member "'f expr" field
                 | Unit
                 | Lit lit
                 | SLit string
                 | Cast num_type "'f expr"
                 | Tuple "'f expr" "'f expr"
                 | Put "'f expr" field "'f expr"
                 | Let "'f expr" "'f expr"
                 | LetBang "index set" "'f expr" "'f expr"
                 | Case "'f expr" name "'f expr" "'f expr"
                 | Esac "'f expr" name
                 | If "'f expr" "'f expr" "'f expr"
                 | Take "'f expr" field "'f expr"
                 | Split "'f expr" "'f expr"
                 | Promote type "'f expr"

section {* Bang *}

fun bang_sigil :: "sigil \<Rightarrow> sigil" where
  "bang_sigil (Boxed ReadOnly r) = Boxed ReadOnly r"
| "bang_sigil (Boxed Writable r) = Boxed ReadOnly r"
| "bang_sigil Unboxed            = Unboxed"

fun bang :: "type \<Rightarrow> type" where
  "bang (TVar i)       = TVarBang i"
| "bang (TVarBang i)   = TVarBang i"
| "bang (TCon n ts s)  = TCon n (map bang ts) (bang_sigil s)"
| "bang (TFun a b)     = TFun a b"
| "bang (TPrim p)      = TPrim p"
| "bang (TSum ps)      = TSum (map (\<lambda> (c, (t, b)). (c, (bang t, b))) ps)"
| "bang (TProduct t u) = TProduct (bang t) (bang u)"
| "bang (TRecord ts s) = TRecord (map (\<lambda>(n, t, b). (n, bang t, b)) ts) (bang_sigil s)"
| "bang (TUnit)        = TUnit"

section {* Representation Types (for use in C-refinement) *}


datatype repr = RPtr repr
              | RCon name "repr list"
              | RFun
              | RPrim prim_type
              | RSum "(name \<times> repr) list"
              | RProduct "repr" "repr"
              | RRecord "repr list"
              | RUnit

fun type_repr :: "type \<Rightarrow> repr" where
  "type_repr (TFun t t')          = RFun"
| "type_repr (TPrim t)            = RPrim t"
| "type_repr (TSum ts)            = RSum (map (\<lambda>(a,b,_).(a, type_repr b)) ts)"
| "type_repr (TProduct a b)       = RProduct (type_repr a) (type_repr b)"
| "type_repr (TCon n ts Unboxed)  = RCon n (map type_repr ts)"
| "type_repr (TCon n ts _)        = RPtr (RCon n (map type_repr ts))"
| "type_repr (TRecord ts Unboxed) = RRecord (map (\<lambda>(_,b,_). type_repr b) ts)"
| "type_repr (TRecord ts _)       = RPtr (RRecord (map (\<lambda>(_,b,_). type_repr b) ts))"
| "type_repr (TUnit)              = RUnit"

section {* Representation Types (for use in layout) *}


datatype lrepr = LRPtr
              | LRCon name "lrepr list"
              | LRFun
              | LRPrim prim_type
              | LRSum "(name \<times> lrepr) list"
              | LRProduct "lrepr" "lrepr"
              | LRRecord "(name \<times> lrepr) list"
              | LRUnit
              | LRVar nat

fun type_lrepr :: "type \<Rightarrow> lrepr" where
  "type_lrepr (TFun t t')          = LRFun"
| "type_lrepr (TPrim t)            = LRPrim t"
| "type_lrepr (TSum ts)            = LRSum (map (\<lambda>(a,b,_).(a, type_lrepr b)) ts)"
| "type_lrepr (TProduct a b)       = LRProduct (type_lrepr a) (type_lrepr b)"
| "type_lrepr (TCon n ts Unboxed)  = LRCon n (map type_lrepr ts)"
| "type_lrepr (TCon n ts _)        = LRPtr "
| "type_lrepr (TRecord ts Unboxed) = LRRecord (map (\<lambda>(a,b,_). (a, type_lrepr b)) ts)"
| "type_lrepr (TRecord ts _)       = LRPtr"
| "type_lrepr (TUnit)              = LRUnit"
| "type_lrepr (TVar v) = LRVar v"
| "type_lrepr (TVarBang v) = LRVar v"

fun lrepr_wellformed :: "nat \<Rightarrow> lrepr \<Rightarrow> bool" where
  "lrepr_wellformed n LRFun                = True"
| "lrepr_wellformed n (LRPrim _)           = True"
| "lrepr_wellformed n LRUnit               = True"
| "lrepr_wellformed n LRPtr                = True"
| "lrepr_wellformed n (LRSum ts)           = list_all (\<lambda>(_,b). lrepr_wellformed n b) ts"
| "lrepr_wellformed n (LRProduct a b)      = (lrepr_wellformed n a \<and> lrepr_wellformed n b)"
| "lrepr_wellformed n (LRCon _ ts)         = list_all (lrepr_wellformed n) ts"
| "lrepr_wellformed n (LRRecord ts)        = list_all (\<lambda>(_,b). lrepr_wellformed n b) ts"
| "lrepr_wellformed n (LRVar v) = (v < n)"


section {* Kinds *}

datatype kind_comp
  = D (* Drop *)
  | S (* Share *)
  | E (* Escape *)

type_synonym kind = "kind_comp set"

(* number of layout variables *)
type_synonym lay_env = nat
(* in practice, lrepr is a record *)
type_synonym lay_constraints = "(ptr_layout \<times> lrepr) set"

type_synonym poly_type = "lay_env \<times> kind list \<times> lay_constraints  
                        \<times> type \<times> type"

type_synonym 'v env  = "'v list"

type_synonym 'a substitution = "'a list"

fun sigil_kind :: "sigil \<Rightarrow> kind" where
  "sigil_kind (Boxed ReadOnly) = {D,S}"
| "sigil_kind (Boxed Writable) = {E}"
| "sigil_kind Unboxed            = {D,S,E}"


inductive match_repr_layout :: "lrepr \<Rightarrow> ptr_layout \<Rightarrow> bool"
  where
  match_lrvar :  "match_repr_layout (LRVar i) l"
| match_lrprim : "(s = size_prim_layout t) \<Longrightarrow> match_repr_layout (LRPrim t) (LayBitRange (s, x))"
| match_lrsum : "\<lbrakk> (map fst ts :: name list) = map fst ls
   ; list_all2 match_repr_layout (map snd ts) (map (snd \<circ> snd) ls)
   \<rbrakk> \<Longrightarrow> match_repr_layout (LRSum ts) (LayVariant x ls)"
| match_lrproduct : "\<lbrakk> match_repr_layout t1 p1
   ; match_repr_layout t2 p2
   \<rbrakk> \<Longrightarrow> match_repr_layout (LRProduct t1 t2) (LayProduct p1 p2)"
| match_lrptr : "(s = size_ptr) \<Longrightarrow> match_repr_layout LRPtr (LayBitRange (s, n))"
| match_lrrecord : "\<lbrakk> (map fst ts :: name list) = map fst ls
   \<comment> \<open>; match_repr_layout_all (map snd ts) (map snd ls)\<close>
; list_all2 match_repr_layout (map snd ts) (map snd ls)
   \<rbrakk> \<Longrightarrow> match_repr_layout (LRRecord ts) (LayRecord ls)"
| match_lrunit : "s = 0 \<Longrightarrow> match_repr_layout LRUnit (LayBitRange (s, n))"


lemma match_repr_layout_simps:
  "\<And> l i. match_repr_layout (LRVar i) l"
  
  "\<And>t p. match_repr_layout (LRPrim t) (LayBitRange p) \<longleftrightarrow> fst p = size_prim_layout t"
  "\<And>ts ls x. match_repr_layout (LRSum ts) (LayVariant x ls) \<longleftrightarrow>
      map fst ts = map fst ls \<and> list_all2 match_repr_layout (map snd ts) (map (snd \<circ> snd) ls)"
  "\<And>t1 t2 p1 p2. match_repr_layout (LRProduct t1 t2) (LayProduct p1 p2) \<longleftrightarrow>
      match_repr_layout t1 p1 \<and> match_repr_layout t2 p2"
  "\<And>ts x0 x1 p. match_repr_layout LRPtr (LayBitRange p) \<longleftrightarrow> fst p = size_ptr"
  "\<And>ts ls. match_repr_layout (LRRecord ts ) (LayRecord ls) \<longleftrightarrow>
      map fst ts = map fst ls \<and> list_all2 match_repr_layout (map snd ts) (map snd ls)"
  "\<And>p. match_repr_layout LRUnit (LayBitRange p) \<longleftrightarrow> fst p = 0"
  by (force intro: match_repr_layout.intros
      elim: match_repr_layout.cases)+


type_synonym field_types = "(char list \<times> Cogent.type \<times> record_state) list"
(*  (fst t, f (fst (snd t)), snd (snd t) *)
abbreviation map_field_type where
  "map_field_type f \<equiv> map (\<lambda> (n, t, b).(n, f t, b))"



definition match_constraint :: "lay_constraints \<Rightarrow> ptr_layout \<Rightarrow> lrepr \<Rightarrow> bool"

where "match_constraint C ptr_layout rep \<equiv> 
\<comment> \<open>TODO: No need to keep track of the constraint: if the type and the layout do not contain
any variable, then we know that any substitution of them will remain valid\<close>
(layout_wellformed 0 ptr_layout \<and> lrepr_wellformed 0 rep) 
   \<or> (ptr_layout, rep) \<in> C"



definition matches_fields_layout where
 "matches_fields_layout nl C rep ptr_layout \<equiv>
   match_repr_layout rep ptr_layout \<and>
   layout_wellformed nl ptr_layout \<and>
match_constraint C ptr_layout rep
"    

fun matches_type_sigil :: "lay_env \<Rightarrow> lay_constraints \<Rightarrow> lrepr
              \<Rightarrow> sigil \<Rightarrow> bool"
  where
  "matches_type_sigil nl C t Unboxed = True"
| "matches_type_sigil nl C t (Boxed _ (Some ptr_layout)) =
     matches_fields_layout nl C t ptr_layout"
| "matches_type_sigil nl C t (Boxed _ None) = True"

lemma matches_type_sigil_boxed : 
  "matches_type_sigil L C \<tau> (Boxed Writable s) =
matches_type_sigil L C \<tau> (Boxed ReadOnly s)"  
  by(cases s) simp+

lemma sigil_lay_cases[case_names BoxedLay BoxedNoLay Unboxed]:
  assumes "\<And> p ptrl. P (Boxed p (Some ptrl))"
          "\<And> p. P (Boxed p None)"
          "P Unboxed" 
  shows "P s"
  apply (cases s)
   apply(rename_tac p ptrl)
   apply (case_tac ptrl)  
  using assms 
  by simp_all



fun type_wellformed :: "lay_env \<Rightarrow> nat \<Rightarrow> lay_constraints \<Rightarrow> type \<Rightarrow> bool" where
  "type_wellformed nl n C (TVar i) = (i < n)"
| "type_wellformed nl n C (TVarBang i) = (i < n)"
| "type_wellformed nl n C (TCon _ ts _) = list_all (\<lambda>x. type_wellformed nl n C x) ts"
| "type_wellformed nl n C (TFun t1 t2) = (type_wellformed nl n C t1 \<and> type_wellformed nl n C t2)"
| "type_wellformed nl n C (TPrim _) = True"
| "type_wellformed nl n C (TSum ts) = (distinct (map fst ts) \<and> (list_all (\<lambda>x. type_wellformed nl n C (fst (snd x))) ts))"
| "type_wellformed nl n C (TProduct t1 t2) = (type_wellformed nl n C t1 \<and> type_wellformed nl n C t2)"
| "type_wellformed nl n C (TRecord ts perm) = 
  ( distinct (map fst ts) \<and> (list_all (\<lambda>x. type_wellformed nl n C (fst (snd x))) ts)
   \<and> matches_type_sigil nl C 
   (LRRecord (map (\<lambda>(n,t,_). (n, type_lrepr t)) ts)) perm )"
| "type_wellformed nl n C TUnit = True"


definition type_wellformed_pretty :: " lay_env \<Rightarrow> kind env \<Rightarrow> lay_constraints \<Rightarrow> type \<Rightarrow> bool" ("_, _, _ \<turnstile> _ wellformed" [30,30,20] 60) where
  "L, K, C \<turnstile> t wellformed \<equiv> type_wellformed L (length K) C t"
declare type_wellformed_pretty_def[simp]

lemma type_wellformed_intros:
  "\<And>nl n C i. i < n \<Longrightarrow> type_wellformed nl n C (TVar i)"
  "\<And>nl n C i. i < n \<Longrightarrow> type_wellformed nl n C (TVarBang i)"
  "\<And>nl n C name ts s. list_all (\<lambda>x. type_wellformed nl n C x) ts \<Longrightarrow> type_wellformed nl n C (TCon name ts s)"
  "\<And>nl n C t1 t2. \<lbrakk> type_wellformed nl n C t1 ; type_wellformed nl n C t2 \<rbrakk> \<Longrightarrow> type_wellformed nl n C (TFun t1 t2)"
  "\<And>nl n C p. type_wellformed nl n C (TPrim p)"
  "\<And>nl n C ts. \<lbrakk> distinct (map fst ts) ; list_all (\<lambda>x. type_wellformed nl n C (fst (snd x))) ts \<rbrakk> \<Longrightarrow> type_wellformed nl n C (TSum ts)"
  "\<And>nl n C t1 t2. \<lbrakk> type_wellformed nl n C t1 ; type_wellformed nl n C t2 \<rbrakk> \<Longrightarrow> type_wellformed nl n C (TProduct t1 t2)"
  "\<And>nl n C ts s. \<lbrakk> distinct (map fst ts) ; list_all (\<lambda>x. type_wellformed nl n C (fst (snd x))) ts ;
     matches_type_sigil nl C (LRRecord (map (\<lambda>(n,t,_). (n, type_lrepr t)) ts)) s \<rbrakk> \<Longrightarrow> type_wellformed nl n C (TRecord ts s)"
  "\<And>nl n C. type_wellformed nl n C TUnit"
  by (simp add: list_all_iff)+

lemma type_wellformed_pretty_intros:
  "\<And>nl K C i. i < length K \<Longrightarrow> type_wellformed_pretty nl K C (TVar i)"
  "\<And>nl K C i. i < length K \<Longrightarrow> type_wellformed_pretty nl K C (TVarBang i)"
  "\<And>nl K C name ts s. list_all (\<lambda>x. type_wellformed_pretty nl K C x) ts \<Longrightarrow> type_wellformed_pretty nl K C (TCon name ts s)"
  "\<And>nl K C t1 t2. \<lbrakk> type_wellformed_pretty nl K C t1 ; type_wellformed_pretty nl K C t2 \<rbrakk> \<Longrightarrow> type_wellformed_pretty nl K C (TFun t1 t2)"
  "\<And>nl K C p. type_wellformed_pretty nl K C (TPrim p)"
  "\<And>nl K C ts. \<lbrakk> distinct (map fst ts) ; list_all (\<lambda>x. type_wellformed_pretty nl K C (fst (snd x))) ts \<rbrakk> \<Longrightarrow> type_wellformed_pretty nl K C (TSum ts)"
  "\<And>nl K C t1 t2. \<lbrakk> type_wellformed_pretty nl K C t1 ; type_wellformed_pretty nl K C t2 \<rbrakk> \<Longrightarrow> type_wellformed_pretty nl K C (TProduct t1 t2)"
  "\<And>nl K C ts s. \<lbrakk> distinct (map fst ts) ; list_all (\<lambda>x. type_wellformed_pretty nl K C (fst (snd x))) ts
    ; matches_type_sigil nl C (LRRecord (map (\<lambda>(n,t,_). (n, type_lrepr t)) ts)) s \<rbrakk> \<Longrightarrow> type_wellformed_pretty nl K C (TRecord ts s)"
  "\<And>nl K C. type_wellformed_pretty nl K C TUnit"
  by (simp add: list_all_iff)+

definition type_wellformed_all_pretty :: "lay_env \<Rightarrow> kind env \<Rightarrow> lay_constraints \<Rightarrow> type list \<Rightarrow> bool" ("_, _, _ \<turnstile>* _ wellformed" [30, 0, 0,20] 60) where
  "L, K, C \<turnstile>* ts wellformed \<equiv> (\<forall>t\<in>set ts. type_wellformed L (length K) C t)"
declare type_wellformed_all_pretty_def[simp]

definition proc_ctx_wellformed :: "('f \<Rightarrow> poly_type) \<Rightarrow> bool" where
  "proc_ctx_wellformed \<Xi> = (\<forall> f. let (L, K, C, \<tau>i, \<tau>o) = \<Xi> f in L, K, C \<turnstile> TFun \<tau>i \<tau>o wellformed)"


fun kinding_fn :: "kind env \<Rightarrow> type \<Rightarrow> kind" where
  "kinding_fn K (TVar i)         = (if i < length K then K ! i else undefined)"
| "kinding_fn K (TVarBang i)     = {D,S}"
| "kinding_fn K (TCon n ts s)    = Inter (set (map (kinding_fn K) ts)) \<inter> (sigil_kind s)"
| "kinding_fn K (TFun ta tb)     = UNIV"
| "kinding_fn K (TPrim p)        = UNIV"
| "kinding_fn K (TSum ts)        = Inter (set (map (\<lambda>(_,t,b). case b of Unchecked \<Rightarrow> kinding_fn K t | Checked \<Rightarrow> UNIV) ts))"
| "kinding_fn K (TProduct ta tb) = kinding_fn K ta \<inter> kinding_fn K tb"
| "kinding_fn K (TRecord ts s)   = Inter (set (map (\<lambda>(_,t,b). case b of Present \<Rightarrow> kinding_fn K t | Taken \<Rightarrow> UNIV) ts)) \<inter> (sigil_kind s)"
| "kinding_fn K TUnit            = UNIV"

lemmas kinding_fn_induct = kinding_fn.induct[case_names kind_tvar kind_tvarb kind_tcon kind_tfun kind_tprim kind_tsum kind_tprod kind_trec kind_tunit]


definition kinding :: "lay_env \<Rightarrow> kind env \<Rightarrow> lay_constraints \<Rightarrow> type \<Rightarrow> kind \<Rightarrow> bool" ("_, _, _ \<turnstile> _ :\<kappa> _" [30,0,0,0,30] 60) where
  "L, K, C \<turnstile> t :\<kappa> k \<equiv> L, K, C \<turnstile> t wellformed \<and> k \<subseteq> kinding_fn K t"

lemma kindingI:
  "L, K, C \<turnstile> t wellformed \<Longrightarrow> k \<subseteq> kinding_fn K t \<Longrightarrow> L, K, C \<turnstile> t :\<kappa> k"
  by (simp add: kinding_def)

definition kinding_all :: "lay_env \<Rightarrow> kind env \<Rightarrow> lay_constraints \<Rightarrow> type list \<Rightarrow> kind \<Rightarrow> bool" ("_, _, _ \<turnstile>* _ :\<kappa> _" [30,0,0,0,30] 60) where
  "L, K, C \<turnstile>* ts :\<kappa> k \<equiv> (\<forall>t\<in>set ts. L, K, C \<turnstile> t wellformed) \<and> k \<subseteq> (\<Inter>t\<in>set ts. kinding_fn K t)"

definition kinding_variant :: "lay_env \<Rightarrow> kind env \<Rightarrow> lay_constraints \<Rightarrow> (name \<times> type \<times> variant_state) list \<Rightarrow> kind \<Rightarrow> bool" ("_, _, _ \<turnstile>* _ :\<kappa>v _" [30,0,0,0,60] 60) where
  "L, K, C \<turnstile>* ts :\<kappa>v k \<equiv> (\<forall>(_,t,_)\<in>set ts. L, K, C \<turnstile> t wellformed) \<and> k \<subseteq> (\<Inter>(_,t,b)\<in>set ts. (case b of Checked \<Rightarrow> UNIV | Unchecked \<Rightarrow> kinding_fn K t))"

definition kinding_record  :: "lay_env \<Rightarrow> kind env \<Rightarrow> lay_constraints \<Rightarrow> (name \<times> type \<times> record_state) list \<Rightarrow> kind \<Rightarrow> bool" ("_, _, _ \<turnstile>* _ :\<kappa>r _" [30,0,0,0,30] 60) where
  "L, K, C \<turnstile>* ts :\<kappa>r k \<equiv> (\<forall>(_,t,_)\<in>set ts. L, K, C \<turnstile> t wellformed) \<and> k \<subseteq> (\<Inter>(_,t,b)\<in>set ts. (case b of Taken \<Rightarrow> UNIV | Present \<Rightarrow> kinding_fn K t))"

lemmas kinding_defs = kinding_def kinding_all_def kinding_variant_def kinding_record_def


section {* Observation and type instantiation *}

<<<<<<< HEAD
fun bang_sigil :: "sigil \<Rightarrow> sigil" where
  "bang_sigil (Boxed ReadOnly) = Boxed ReadOnly"
| "bang_sigil (Boxed Writable) = Boxed ReadOnly"
| "bang_sigil Unboxed            = Unboxed"

fun bang :: "type \<Rightarrow> type" where
  "bang (TVar i)       = TVarBang i"
| "bang (TVarBang i)   = TVarBang i"
| "bang (TCon n ts s)  = TCon n (map bang ts) (bang_sigil s)"
| "bang (TFun a b)     = TFun a b"
| "bang (TPrim p)      = TPrim p"
| "bang (TSum ps)      = TSum (map (\<lambda> (c, (t, b)). (c, (bang t, b))) ps)"
| "bang (TProduct t u) = TProduct (bang t) (bang u)"
| "bang (TRecord ts s) = TRecord (map (\<lambda>(n, t, b). (n, bang t, b)) ts) (bang_sigil s)"
| "bang (TUnit)        = TUnit"
=======
fun instantiate_lrepr :: "lrepr substitution \<Rightarrow> lrepr \<Rightarrow> lrepr" where
  "instantiate_lrepr \<delta> (LRVar i) = (if i < length \<delta> then \<delta> ! i else LRVar i)"
| "instantiate_lrepr _ LRPtr = LRPtr"
| "instantiate_lrepr \<delta> (LRCon n ts) = LRCon n (map (instantiate_lrepr \<delta>) ts)"
| "instantiate_lrepr _ LRFun = LRFun"
| "instantiate_lrepr _ LRUnit = LRUnit"
| "instantiate_lrepr _ (LRPrim t) = LRPrim t "
| "instantiate_lrepr \<delta> (LRSum ts) = LRSum (map (\<lambda>(n, t). (n, instantiate_lrepr \<delta> t)) ts) "
| "instantiate_lrepr \<delta> (LRProduct t1 t2) = LRProduct (instantiate_lrepr \<delta> t1)  (instantiate_lrepr \<delta> t2)"
| "instantiate_lrepr \<delta> (LRRecord ts) = LRRecord (map (\<lambda>(n, t). (n, instantiate_lrepr \<delta> t)) ts) "

(* layout instantiation *)
fun instantiate_lay :: "ptr_layout substitution \<Rightarrow> ptr_layout \<Rightarrow> ptr_layout"
  where
(* TODO: use an environment to keep track of the constraints of the layout variables, as
in the dargent write-up *)
  "instantiate_lay \<delta> (LayVar i offset) = (if i < length \<delta> then layout_offset offset (\<delta> ! i) else LayVar i offset)"
| "instantiate_lay \<delta> (LayProduct l1 l2) = LayProduct (instantiate_lay \<delta> l1) (instantiate_lay \<delta> l2)"
| "instantiate_lay \<delta> (LayVariant b ls) = LayVariant b (map (\<lambda>(n, tag, l). (n, tag, instantiate_lay \<delta> l)) ls)"
| "instantiate_lay \<delta> (LayRecord ls) = LayRecord (map (\<lambda>(n, l). (n, instantiate_lay \<delta> l)) ls)"
| "instantiate_lay _ (LayBitRange v) = LayBitRange v"

fun instantiate_sigil :: "ptr_layout substitution \<Rightarrow> sigil \<Rightarrow> sigil"
  where
  "instantiate_sigil \<delta> (Boxed perm ptrl) = Boxed perm (map_option (instantiate_lay \<delta>) ptrl)"
| "instantiate_sigil \<delta> s = s"

lemma sigil_perm_instantiate_sigil[simp] : "sigil_perm (instantiate_sigil \<epsilon> s) = sigil_perm s"
proof(induct s rule:sigil_lay_cases)
case (BoxedLay p ptrl)
  then show ?case 
    by (cases p) (simp)+
next
  case (BoxedNoLay p)
  then show ?case 
     by (cases p) (simp)+
qed simp
>>>>>>> e9de146c

fun instantiate :: "ptr_layout substitution \<Rightarrow> type substitution \<Rightarrow> type \<Rightarrow> type" where
  "instantiate \<epsilon> \<delta> (TVar i)       = (if i < length \<delta> then \<delta> ! i else TVar i)"
| "instantiate \<epsilon> \<delta> (TVarBang i)   = (if i < length \<delta> then bang (\<delta> ! i) else TVarBang i)"
| "instantiate \<epsilon> \<delta> (TCon n ts s)  = TCon n (map (instantiate \<epsilon> \<delta>) ts) s"
| "instantiate \<epsilon> \<delta> (TFun a b)     = TFun (instantiate \<epsilon> \<delta> a) (instantiate \<epsilon> \<delta> b)"
| "instantiate \<epsilon> \<delta> (TPrim p)      = TPrim p"
| "instantiate \<epsilon> \<delta> (TSum ps)      = TSum (map (\<lambda> (c, t, b). (c, instantiate \<epsilon> \<delta> t, b)) ps)"
| "instantiate \<epsilon> \<delta> (TProduct t u) = TProduct (instantiate \<epsilon> \<delta> t) (instantiate \<epsilon> \<delta> u)"
| "instantiate \<epsilon> \<delta> (TRecord ts s) = TRecord (map (\<lambda> (n, t, b). (n, instantiate \<epsilon> \<delta> t, b)) ts) 
             (instantiate_sigil \<epsilon> s)"
| "instantiate \<epsilon> \<delta> (TUnit)        = TUnit"

fun specialise :: "ptr_layout substitution \<Rightarrow> type substitution \<Rightarrow> 'f expr \<Rightarrow> 'f expr" where
  "specialise \<epsilon> \<delta> (Var i)           = Var i"
| "specialise \<epsilon> \<delta> (Fun f ts ls)     = Fun f (map (instantiate \<epsilon> \<delta>) ts) (map (instantiate_lay \<epsilon>) ls)"
| "specialise \<epsilon> \<delta> (AFun f ts ls)    = AFun f (map (instantiate \<epsilon> \<delta>) ts) (map (instantiate_lay \<epsilon>) ls)"
| "specialise \<epsilon> \<delta> (Prim p es)       = Prim p (map (specialise \<epsilon> \<delta>) es)"
| "specialise \<epsilon> \<delta> (App a b)         = App (specialise \<epsilon> \<delta> a) (specialise \<epsilon> \<delta> b)"
| "specialise \<epsilon> \<delta> (Con as t e)      = Con (map (\<lambda> (c,t,b). (c, instantiate \<epsilon> \<delta> t, b)) as) t (specialise \<epsilon> \<delta> e)"
| "specialise \<epsilon> \<delta> (Struct ts vs)    = Struct (map (instantiate \<epsilon> \<delta>) ts) (map (specialise \<epsilon> \<delta>) vs)"
| "specialise \<epsilon> \<delta> (Member v f)      = Member (specialise \<epsilon> \<delta> v) f"
| "specialise \<epsilon> \<delta> (Unit)            = Unit"
| "specialise \<epsilon> \<delta> (Cast t e)        = Cast t (specialise \<epsilon> \<delta> e)"
| "specialise \<epsilon> \<delta> (Lit v)           = Lit v"
| "specialise \<epsilon> \<delta> (SLit s)          = SLit s"
| "specialise \<epsilon> \<delta> (Tuple a b)       = Tuple (specialise \<epsilon> \<delta> a) (specialise \<epsilon> \<delta> b)"
| "specialise \<epsilon> \<delta> (Put e f e')      = Put (specialise \<epsilon> \<delta> e) f (specialise \<epsilon> \<delta> e')"
| "specialise \<epsilon> \<delta> (Let e e')        = Let (specialise \<epsilon> \<delta> e) (specialise \<epsilon> \<delta> e')"
| "specialise \<epsilon> \<delta> (LetBang vs e e') = LetBang vs (specialise \<epsilon> \<delta> e) (specialise \<epsilon> \<delta> e')"
| "specialise \<epsilon> \<delta> (Case e t a b)    = Case (specialise \<epsilon> \<delta> e) t (specialise \<epsilon> \<delta> a) (specialise \<epsilon> \<delta> b)"
| "specialise \<epsilon> \<delta> (Esac e t)        = Esac (specialise \<epsilon> \<delta> e) t"
| "specialise \<epsilon> \<delta> (If c t e)        = If (specialise \<epsilon> \<delta> c) (specialise \<epsilon> \<delta> t) (specialise \<epsilon> \<delta> e)"
| "specialise \<epsilon> \<delta> (Take e f e')     = Take (specialise \<epsilon> \<delta> e) f (specialise \<epsilon> \<delta> e')"
| "specialise \<epsilon> \<delta> (Split v va)      = Split (specialise \<epsilon> \<delta> v) (specialise \<epsilon> \<delta> va)"
| "specialise \<epsilon> \<delta> (Promote t x)     = Promote (instantiate \<epsilon> \<delta> t) (specialise \<epsilon> \<delta> x)"

section {* Subtyping *}

abbreviation record_kind_subty :: "lay_env \<Rightarrow> kind_comp set list \<Rightarrow> lay_constraints \<Rightarrow> name \<times> Cogent.type \<times> record_state \<Rightarrow> name \<times> Cogent.type \<times> record_state \<Rightarrow> bool" where
  "record_kind_subty L K C p1 p2 \<equiv> snd (snd p1) = snd (snd p2) \<or> ((L, K, C \<turnstile> (fst (snd p1)) :\<kappa> {D}) \<and> snd (snd p1) < snd (snd p2))"

abbreviation variant_kind_subty :: "name \<times> Cogent.type \<times> variant_state \<Rightarrow> name \<times> Cogent.type \<times> variant_state \<Rightarrow> bool" where
  "variant_kind_subty p1 p2 \<equiv> snd (snd p1) \<le> snd (snd p2)"

inductive subtyping :: "lay_env \<Rightarrow> kind env \<Rightarrow> lay_constraints \<Rightarrow> type \<Rightarrow> type \<Rightarrow> bool" ("_, _, _ \<turnstile> _ \<sqsubseteq> _" [40,0,0,0,40] 60) where
  subty_tvar   : "n1 = n2 \<Longrightarrow> L, K, C \<turnstile> TVar n1 \<sqsubseteq> TVar n2"
| subty_tvarb  : "n1 = n2 \<Longrightarrow> L, K, C \<turnstile> TVarBang n1 \<sqsubseteq> TVarBang n2"
| subty_tcon   : "\<lbrakk> n1 = n2 ; s1 = s2 ; ts1 = ts2
                  \<rbrakk> \<Longrightarrow> L, K, C \<turnstile> TCon n1 ts1 s1 \<sqsubseteq> TCon n2 ts2 s2"
| subty_tfun   : "\<lbrakk> L, K, C \<turnstile> t2 \<sqsubseteq> t1
                  ; L, K, C \<turnstile> u1 \<sqsubseteq> u2
                  \<rbrakk> \<Longrightarrow> L, K, C \<turnstile> TFun t1 u1 \<sqsubseteq> TFun t2 u2"
| subty_tprim  : "\<lbrakk> p1 = p2
                  \<rbrakk> \<Longrightarrow> L, K, C \<turnstile> TPrim p1 \<sqsubseteq> TPrim p2"
(* TODO: adapt with dargent *)
| subty_trecord: "\<lbrakk> list_all2 (\<lambda>p1 p2. subtyping L K C (fst (snd p1)) (fst (snd p2))) ts1 ts2
                  ; map fst ts1 = map fst ts2
                  ; list_all2 (record_kind_subty L K C) ts1 ts2
                  ; s1 = s2
                  \<rbrakk> \<Longrightarrow> L, K, C \<turnstile> TRecord ts1 s1 \<sqsubseteq> TRecord ts2 s2"
| subty_tprod  : "\<lbrakk> L, K, C \<turnstile> t1 \<sqsubseteq> t2
                  ; L, K, C \<turnstile> u1 \<sqsubseteq> u2
                  \<rbrakk> \<Longrightarrow> L, K, C \<turnstile> TProduct t1 u1 \<sqsubseteq> TProduct t2 u2"
| subty_tsum   : "\<lbrakk> list_all2 (\<lambda>p1 p2. subtyping L K C (fst (snd p1)) (fst (snd p2))) ts1 ts2
                  ; map fst ts1 = map fst ts2
                  ; list_all2 variant_kind_subty ts1 ts2
                  \<rbrakk> \<Longrightarrow> L, K, C \<turnstile> TSum ts1 \<sqsubseteq> TSum ts2"
| subty_tunit  : "L, K, C \<turnstile> TUnit \<sqsubseteq> TUnit"

section {* Contexts *}

type_synonym ctx = "type option env"

definition empty :: "nat \<Rightarrow> ctx" where
  "empty \<equiv> (\<lambda> x. replicate x None)"

definition singleton :: "nat \<Rightarrow> index \<Rightarrow> type \<Rightarrow> ctx" where
  "singleton n i t \<equiv> (empty n)[i := Some t]"

declare singleton_def [simp]

definition instantiate_ctx :: "ptr_layout substitution \<Rightarrow> type substitution \<Rightarrow> ctx \<Rightarrow> ctx" where
  "instantiate_ctx \<epsilon> \<delta> \<Gamma> \<equiv> map (map_option (instantiate \<epsilon> \<delta>)) \<Gamma>"

inductive split_comp :: "lay_env \<Rightarrow> kind env \<Rightarrow> lay_constraints \<Rightarrow> type option \<Rightarrow> type option \<Rightarrow> type option \<Rightarrow> bool"
          ("_, _, _ \<turnstile> _ \<leadsto> _ \<parallel> _" [30,0,0,0,0,20] 60) where
  none  : "L, K, C \<turnstile> None \<leadsto> None \<parallel> None"
| left  : "\<lbrakk> L, K, C \<turnstile> t wellformed \<rbrakk> \<Longrightarrow> L, K, C \<turnstile> Some t \<leadsto> Some t \<parallel> None"
| right : "\<lbrakk> L, K, C \<turnstile> t wellformed \<rbrakk> \<Longrightarrow> L, K, C \<turnstile> Some t \<leadsto> None   \<parallel> Some t"
| share : "\<lbrakk> L, K, C \<turnstile> t :\<kappa> k; S \<in> k \<rbrakk> \<Longrightarrow> L, K, C \<turnstile> Some t \<leadsto> Some t \<parallel> Some t"

definition split :: "lay_env \<Rightarrow> kind env \<Rightarrow> lay_constraints \<Rightarrow> ctx \<Rightarrow> ctx \<Rightarrow> ctx \<Rightarrow> bool" ("_, _, _ \<turnstile> _ \<leadsto> _ | _" [30,0,0,0,0,20] 60) where
  "split L K C \<equiv> list_all3 (split_comp L K C)"

lemmas split_induct[consumes 1, case_names split_empty split_cons, induct set: list_all3]
 = list_all3_induct[where P="split_comp L K C" for L K C, simplified split_def[symmetric]]

lemmas split_empty = all3Nil[where P="split_comp L K C" for L K C, simplified split_def[symmetric]]
lemmas split_cons = all3Cons[where P="split_comp L K C" for L K C, simplified split_def[symmetric]]

lemmas split_Cons = list_all3_Cons[where P="split_comp L K C" for L K C, simplified split_def[symmetric]]
lemmas split_Cons1 = list_all3_Cons1[where P="split_comp L K C" for L K C, simplified split_def[symmetric]]
lemmas split_Cons2 = list_all3_Cons2[where P="split_comp L K C" for L K C, simplified split_def[symmetric]]
lemmas split_Cons3 = list_all3_Cons3[where P="split_comp L K C" for L K C, simplified split_def[symmetric]]

lemmas split_conv_all_nth = list_all3_conv_all_nth[where P="split_comp L K C" for L K C, simplified split_def[symmetric]]

definition pred :: "nat \<Rightarrow> nat" where
  "pred n \<equiv> (case n of Suc n' \<Rightarrow> n')"

inductive split_bang_comp :: "lay_env \<Rightarrow> kind env \<Rightarrow> lay_constraints \<Rightarrow> bool \<Rightarrow> type option \<Rightarrow> type option \<Rightarrow> type option \<Rightarrow> bool" ("_, _ , _ , _ \<turnstile> _ \<leadsto>b _ \<parallel> _" [55,0,0,0,0,0,55] 60) where
  none   : "L, K, C \<turnstile> x \<leadsto> a \<parallel> b \<Longrightarrow> L, K, C , False \<turnstile> x \<leadsto>b a \<parallel> b"
| dobang : "L, K, C \<turnstile> x wellformed \<Longrightarrow> L, K, C , True \<turnstile> Some x \<leadsto>b Some (bang x) \<parallel> Some x"

inductive split_bang :: "lay_env \<Rightarrow> kind env \<Rightarrow> lay_constraints \<Rightarrow> index set \<Rightarrow> ctx \<Rightarrow> ctx \<Rightarrow> ctx \<Rightarrow> bool"  ("_, _ , _ , _ \<turnstile> _ \<leadsto>b _ | _" [55,0,0,0,0,0,55] 60) where
  split_bang_empty : "L, K, C , is \<turnstile> [] \<leadsto>b [] | []"
| split_bang_cons  : "\<lbrakk> L, K, C , (pred ` Set.remove (0 :: index) is) \<turnstile> xs \<leadsto>b as | bs
                      ; L, K, C, (0 \<in> is) \<turnstile> x \<leadsto>b a \<parallel> b
                      \<rbrakk> \<Longrightarrow> L, K, C , is \<turnstile> x # xs \<leadsto>b a # as | b # bs"

lemma split_bang_Cons:
  "L, K, C , is \<turnstile> x # xs \<leadsto>b a # as | b # bs \<longleftrightarrow> (L, K, C, (0 \<in> is) \<turnstile> x \<leadsto>b a \<parallel> b \<and> L, K, C , (pred ` Set.remove (0 :: index) is) \<turnstile> xs \<leadsto>b as | bs)"
  by (auto elim: split_bang.cases intro: split_bang.intros)

inductive weakening_comp :: "lay_env \<Rightarrow> kind env \<Rightarrow> lay_constraints \<Rightarrow> type option \<Rightarrow> type option \<Rightarrow> bool" where
  none : "weakening_comp L K C None None"
| keep : "\<lbrakk> L, K, C \<turnstile> t wellformed \<rbrakk> \<Longrightarrow> weakening_comp L K C (Some t) (Some t)"
| drop : "\<lbrakk> L, K, C \<turnstile> t :\<kappa> k; D \<in> k \<rbrakk> \<Longrightarrow> weakening_comp L K C (Some t) None"

definition weakening :: "lay_env \<Rightarrow> kind env \<Rightarrow> lay_constraints \<Rightarrow> ctx \<Rightarrow> ctx \<Rightarrow> bool" ("_, _, _ \<turnstile> _ \<leadsto>w _" [30,0,0,0,20] 60) where
  "weakening L K C \<equiv> list_all2 (weakening_comp L K C)"

lemmas weakening_induct[consumes 1, case_names weakening_empty weakening_cons, induct set: list_all2]
 = list_all2_induct[where P="weakening_comp L K C" for L K C, simplified weakening_def[symmetric]]

lemmas weakening_nil = List.list.rel_intros(1)[where R="weakening_comp L K C" for L K C, simplified weakening_def[symmetric]]
lemmas weakening_cons =  List.list.rel_intros(2)[where R="weakening_comp L K C" for L K C, simplified weakening_def[symmetric]]

lemmas weakening_Cons = list_all2_Cons[where P="weakening_comp L K C" for L K C, simplified weakening_def[symmetric]]

lemmas weakening_conv_all_nth = list_all2_conv_all_nth[where P="weakening_comp L K C" for L K C, simplified weakening_def[symmetric]]


definition is_consumed :: "lay_env \<Rightarrow> kind env \<Rightarrow> lay_constraints \<Rightarrow> ctx \<Rightarrow> bool" ("_, _, _ \<turnstile> _ consumed" [30,0,0,20] 60 ) where
  "L, K, C \<turnstile> \<Gamma> consumed \<equiv> L, K, C \<turnstile> \<Gamma> \<leadsto>w empty (length \<Gamma>)"

declare is_consumed_def [simp]

section {* Built-in types *}

primrec prim_op_type :: "prim_op \<Rightarrow> prim_type list \<times> prim_type" where
  "prim_op_type (Plus t)   = ([Num t, Num t], Num t)"
| "prim_op_type (Times t)  = ([Num t, Num t], Num t)"
| "prim_op_type (Minus t)  = ([Num t, Num t], Num t)"
| "prim_op_type (Divide t) = ([Num t, Num t], Num t)"
| "prim_op_type (Mod t)    = ([Num t, Num t], Num t)"
| "prim_op_type (BitAnd t) = ([Num t, Num t], Num t)"
| "prim_op_type (BitOr t)  = ([Num t, Num t], Num t)"
| "prim_op_type (BitXor t) = ([Num t, Num t], Num t)"
| "prim_op_type (LShift t) = ([Num t, Num t], Num t)"
| "prim_op_type (RShift t) = ([Num t, Num t], Num t)"
| "prim_op_type (Complement t) = ([Num t], Num t)"
| "prim_op_type (Gt t)     = ([Num t, Num t], Bool )"
| "prim_op_type (Lt t)     = ([Num t, Num t], Bool )"
| "prim_op_type (Le t)     = ([Num t, Num t], Bool )"
| "prim_op_type (Ge t)     = ([Num t, Num t], Bool )"
| "prim_op_type (Eq t)     = ([t    , t    ], Bool )"
| "prim_op_type (NEq t)    = ([t    , t    ], Bool )"
| "prim_op_type (And)      = ([Bool , Bool ], Bool )"
| "prim_op_type (Or)       = ([Bool , Bool ], Bool )"
| "prim_op_type (Not)      = ([Bool],         Bool )"

primrec lit_type :: "lit \<Rightarrow> prim_type" where
  "lit_type (LBool _) = Bool"
| "lit_type (LU8  _)  = Num U8"
| "lit_type (LU16 _)  = Num U16"
| "lit_type (LU32 _)  = Num U32"
| "lit_type (LU64 _)  = Num U64"

fun upcast_valid :: "num_type \<Rightarrow> num_type \<Rightarrow> bool" where
  "upcast_valid U8  U8  = True"
| "upcast_valid U8  U16 = True"
| "upcast_valid U8  U32 = True"
| "upcast_valid U8  U64 = True"
| "upcast_valid U16 U16 = True"
| "upcast_valid U16 U32 = True"
| "upcast_valid U16 U64 = True"
| "upcast_valid U32 U32 = True"
| "upcast_valid U32 U64 = True"
| "upcast_valid U64 U64 = True"
| "upcast_valid _   _   = False"

primrec prim_lbool where
  "prim_lbool (LBool b) = b"
| "prim_lbool (LU8 w) = False"
| "prim_lbool (LU16 w) = False"
| "prim_lbool (LU32 w) = False"
| "prim_lbool (LU64 w) = False"

definition prim_word_op
  where prim_word_op_def[simp]:
  "prim_word_op f8 f16 f32 f64 xs = (case (take 2 xs) of
      [LU8 x, LU8 y] \<Rightarrow> LU8 (f8 x y)
    | [LU16 x, LU16 y] \<Rightarrow> LU16 (f16 x y)
    | [LU32 x, LU32 y] \<Rightarrow> LU32 (f32 x y)
    | [LU64 x, LU64 y] \<Rightarrow> LU64 (f64 x y)
    | _ \<Rightarrow> LBool False)"

definition prim_word_comp
  where prim_word_comp_def[simp]:
  "prim_word_comp f8 f16 f32 f64 xs = (case (take 2 xs) of
      [LU8 x, LU8 y] \<Rightarrow> LBool (f8 x y)
    | [LU16 x, LU16 y] \<Rightarrow> LBool (f16 x y)
    | [LU32 x, LU32 y] \<Rightarrow> LBool (f32 x y)
    | [LU64 x, LU64 y] \<Rightarrow> LBool (f64 x y)
    | _ \<Rightarrow> LBool False)"

primrec eval_prim_op :: "prim_op \<Rightarrow> lit list \<Rightarrow> lit"
where
    "eval_prim_op Not xs = LBool (\<not> prim_lbool (hd xs))"
  | "eval_prim_op And xs = LBool (prim_lbool (hd xs) \<and> prim_lbool (xs ! 1))"
  | "eval_prim_op Or xs = LBool (prim_lbool (hd xs) \<or> prim_lbool (xs ! 1))"
  | "eval_prim_op (Eq _) xs = LBool (hd xs = xs ! 1)"
  | "eval_prim_op (NEq _) xs = LBool (hd xs \<noteq> xs ! 1)"
  | "eval_prim_op (Plus _) xs = prim_word_op (+) (+) (+) (+) xs"
  | "eval_prim_op (Minus _) xs = prim_word_op (-) (-) (-) (-) xs"
  | "eval_prim_op (Times _) xs = prim_word_op (*) (*) (*) (*) xs"
  | "eval_prim_op (Divide _) xs = prim_word_op checked_div checked_div checked_div checked_div  xs"
  | "eval_prim_op (Mod _) xs = prim_word_op checked_mod checked_mod checked_mod checked_mod xs"
  | "eval_prim_op (Gt _) xs = prim_word_comp greater greater greater greater xs"
  | "eval_prim_op (Lt _) xs = prim_word_comp less less less less xs"
  | "eval_prim_op (Le _) xs = prim_word_comp less_eq less_eq less_eq less_eq xs"
  | "eval_prim_op (Ge _) xs = prim_word_comp greater_eq greater_eq greater_eq greater_eq xs"
  | "eval_prim_op (BitAnd _) xs = prim_word_op bitAND bitAND bitAND bitAND xs"
  | "eval_prim_op (BitOr _) xs = prim_word_op bitOR bitOR bitOR bitOR xs"
  | "eval_prim_op (BitXor _) xs = prim_word_op bitXOR bitXOR bitXOR bitXOR xs"
  | "eval_prim_op (LShift _) xs = prim_word_op (checked_shift shiftl) (checked_shift shiftl)
        (checked_shift shiftl) (checked_shift shiftl) xs"
  | "eval_prim_op (RShift _) xs = prim_word_op (checked_shift shiftr) (checked_shift shiftr)
        (checked_shift shiftr) (checked_shift shiftr) xs"
  | "eval_prim_op (Complement _) xs = prim_word_op (\<lambda>x y. bitNOT x) (\<lambda>x y. bitNOT x)
        (\<lambda>x y. bitNOT x) (\<lambda>x y. bitNOT x) [hd xs, hd xs]"

lemma eval_prim_op_lit_type:
  "prim_op_type pop = (\<tau>s, \<tau>) \<Longrightarrow> map lit_type xs = \<tau>s
    \<Longrightarrow> lit_type (eval_prim_op pop xs) = \<tau>"
  by (cases pop, auto split: lit.split)


definition subst_wellformed :: 
 "
 lay_env \<Rightarrow> kind env \<Rightarrow> lay_constraints
 \<Rightarrow> ptr_layout substitution \<Rightarrow>
 type substitution \<Rightarrow> 
 lay_env \<Rightarrow> kind env \<Rightarrow> lay_constraints \<Rightarrow>
 bool" ("_, _, _ \<turnstile> _, _ :s _, _, _" [30,0,0,0,0,0,0,20] 60) where
"L', K', C' \<turnstile> \<epsilon>, \<delta> :s L, K, C \<equiv> list_all2 (kinding L' K' C') \<delta> K \<and>
 (
length \<epsilon> = L \<and>
  (\<forall>(l,t) \<in> C. 
\<comment> \<open>I need theses hypotheses to prove that
the composite of two wellformed substitutions
is wellformed. With this hypothesis, I can then use
associativity of instantiate_lrepr and instantiate_lay\<close>
layout_wellformed L l \<longrightarrow>
lrepr_wellformed (length K) t \<longrightarrow>
matches_fields_layout L' C' 
 (instantiate_lrepr (map type_lrepr \<delta>) t) (instantiate_lay \<epsilon> l)
)
)"

section {* Typing rules *}

inductive typing :: "('f \<Rightarrow> poly_type) \<Rightarrow> lay_env \<Rightarrow> kind env \<Rightarrow> lay_constraints \<Rightarrow> ctx \<Rightarrow> 'f expr \<Rightarrow> type \<Rightarrow> bool"
          ("_, _, _, _, _ \<turnstile> _ : _" [30,0,0,0,0,0,20] 60)
      and typing_all :: "('f \<Rightarrow> poly_type) \<Rightarrow> lay_env \<Rightarrow> kind env \<Rightarrow> lay_constraints \<Rightarrow> ctx \<Rightarrow> 'f expr list \<Rightarrow> type list \<Rightarrow> bool"
          ("_, _, _, _, _ \<turnstile>* _ : _" [30,0,0,0,0,0,20] 60) where

typing_var    : "\<lbrakk> L, K, C \<turnstile> \<Gamma> \<leadsto>w singleton (length \<Gamma>) i t
                   ; i < length \<Gamma>
                   \<rbrakk> \<Longrightarrow> \<Xi>, L, K, C, \<Gamma> \<turnstile> Var i : t"

| typing_afun   : "\<lbrakk> \<Xi> f = (L', K', C', t, u)
                   ; t' = instantiate ls ts t
                   ; u' = instantiate ls ts u
                   ; L, K, C \<turnstile> \<Gamma> consumed
                   ; L', K', C' \<turnstile> TFun t u wellformed
                   ; L, K, C \<turnstile> ls, ts :s L', K', C'
                   \<rbrakk> \<Longrightarrow> \<Xi>, L, K, C, \<Gamma> \<turnstile> AFun f ts ls : TFun t' u'"

| typing_fun    : "\<lbrakk> \<Xi>, L', K', C', [Some t] \<turnstile> f : u                 
                   ; t' = instantiate \<epsilon> \<delta> t
                   ; u' = instantiate \<epsilon> \<delta> u
                   ; L, K, C \<turnstile> \<Gamma> consumed
\<comment> \<open>why don't we ask for TFun t u to be well formed as
for abstract functions? Because we know that typing implies
wellformedness\<close>
                   ; L', K', C' \<turnstile> t wellformed
                   ; L, K, C \<turnstile> \<epsilon>, \<delta> :s L', K', C'
                   \<comment> \<open>These two additional requirements ensure that the layouts are good\<close>
                   \<comment> \<open>but then, do we still need K' \<turnstile> t wellformed ?\<close>
                 \<comment> \<open>  ; L, K, C \<turnstile> t' wellformed
                   ; L, K, C \<turnstile> u' wellformed\<close>
                   \<rbrakk> \<Longrightarrow> \<Xi>, L, K, C, \<Gamma> \<turnstile> Fun f \<delta> \<epsilon> : TFun t' u'"
(* The original one *)
(*
| typing_fun_orig    : "\<lbrakk> \<Xi>, L, K, C', [Some t] \<turnstile> f : u                 
                   ; t' = instantiate ts t
                   ; u' = instantiate ts u
                   ; L, K, C \<turnstile> \<Gamma> consumed
                   ; K' \<turnstile> t wellformed
                   ; list_all2 (kinding L K C) ts K'
                   \<rbrakk> \<Longrightarrow> \<Xi>, L, K, C, \<Gamma> \<turnstile> Fun f ts ls : TFun t' u'"
*)
(* | typing_fun_alt : "\<lbrakk> \<Xi>, L, K, C, [Some t] \<turnstile> f : u                 
                    ; L, K, C \<turnstile> \<Gamma> consumed                  
                    \<rbrakk> \<Longrightarrow> \<Xi>, L, K, C, \<Gamma> \<turnstile> Fun f ts : TFun t u"
*)

| typing_app    : "\<lbrakk> L, K, C \<turnstile> \<Gamma> \<leadsto> \<Gamma>1 | \<Gamma>2
                   ; \<Xi>, L, K, C, \<Gamma>1 \<turnstile> a : TFun x y
                   ; \<Xi>, L, K, C, \<Gamma>2 \<turnstile> b : x
                   \<rbrakk> \<Longrightarrow> \<Xi>, L, K, C, \<Gamma> \<turnstile> App a b : y"

| typing_cast   : "\<lbrakk> \<Xi>, L, K, C, \<Gamma> \<turnstile> e : TPrim (Num \<tau>)
                   ; upcast_valid \<tau> \<tau>'
                   \<rbrakk> \<Longrightarrow> \<Xi>, L, K, C, \<Gamma> \<turnstile> Cast \<tau>' e : TPrim (Num \<tau>')"

| typing_tuple  : "\<lbrakk> L, K, C \<turnstile> \<Gamma> \<leadsto> \<Gamma>1 | \<Gamma>2
                   ; \<Xi>, L, K, C, \<Gamma>1 \<turnstile> t : T
                   ; \<Xi>, L, K, C, \<Gamma>2 \<turnstile> u : U
                   \<rbrakk> \<Longrightarrow> \<Xi>, L, K, C, \<Gamma> \<turnstile> Tuple t u : TProduct T U"

| typing_split  : "\<lbrakk> L, K, C \<turnstile> \<Gamma> \<leadsto> \<Gamma>1 | \<Gamma>2
                   ; \<Xi>, L, K, C, \<Gamma>1 \<turnstile> x : TProduct t u
                   ; \<Xi>, L, K, C, (Some t)#(Some u)#\<Gamma>2 \<turnstile> y : t'
                   \<rbrakk> \<Longrightarrow> \<Xi>, L, K, C, \<Gamma> \<turnstile> Split x y : t'"

| typing_let    : "\<lbrakk> L, K, C \<turnstile> \<Gamma> \<leadsto> \<Gamma>1 | \<Gamma>2
                   ; \<Xi>, L, K, C, \<Gamma>1 \<turnstile> x : t
                   ; \<Xi>, L, K, C, (Some t # \<Gamma>2) \<turnstile> y : u
                   \<rbrakk> \<Longrightarrow> \<Xi>, L, K, C, \<Gamma> \<turnstile> Let x y : u"

| typing_letb   : "\<lbrakk> L, K, C, is \<turnstile> \<Gamma> \<leadsto>b \<Gamma>1 | \<Gamma>2
                   ; \<Xi>, L, K, C, \<Gamma>1 \<turnstile> x : t
                   ; \<Xi>, L, K, C, (Some t # \<Gamma>2) \<turnstile> y : u
                   ; L, K, C \<turnstile> t :\<kappa> k
                   ; E \<in> k
                   \<rbrakk> \<Longrightarrow> \<Xi>, L, K, C, \<Gamma> \<turnstile> LetBang is x y : u"

| typing_con    : "\<lbrakk> \<Xi>, L, K, C, \<Gamma> \<turnstile> x : t
                   ; (tag, t, Unchecked) \<in> set ts
                   ; L, K, C \<turnstile> TSum ts wellformed
                   ; ts = ts'
                   \<rbrakk> \<Longrightarrow> \<Xi>, L, K, C, \<Gamma> \<turnstile> Con ts tag x : TSum ts'"

| typing_case   : "\<lbrakk> L, K, C \<turnstile> \<Gamma> \<leadsto> \<Gamma>1 | \<Gamma>2
                   ; \<Xi>, L, K, C, \<Gamma>1 \<turnstile> x : TSum ts
                   ; (tag, t, Unchecked) \<in> set ts
                   ; \<Xi>, L, K, C, (Some t # \<Gamma>2) \<turnstile> a : u
                   ; \<Xi>, L, K, C, (Some (TSum (tagged_list_update tag (t, Checked) ts)) # \<Gamma>2) \<turnstile> b : u
                   \<rbrakk> \<Longrightarrow> \<Xi>, L, K, C, \<Gamma> \<turnstile> Case x tag a b : u"

| typing_esac   : "\<lbrakk> \<Xi>, L, K, C, \<Gamma> \<turnstile> x : TSum ts
                   ; [(n, t, Unchecked)] = filter ((=) Unchecked \<circ> snd \<circ> snd) ts
                   \<rbrakk> \<Longrightarrow> \<Xi>, L, K, C, \<Gamma> \<turnstile> Esac x n : t"

| typing_if     : "\<lbrakk> L, K, C \<turnstile> \<Gamma> \<leadsto> \<Gamma>1 | \<Gamma>2
                   ; \<Xi>, L, K, C, \<Gamma>1 \<turnstile> x : TPrim Bool
                   ; \<Xi>, L, K, C, \<Gamma>2 \<turnstile> a : t
                   ; \<Xi>, L, K, C, \<Gamma>2 \<turnstile> b : t
                   \<rbrakk> \<Longrightarrow> \<Xi>, L, K, C, \<Gamma> \<turnstile> If x a b : t"

| typing_prim   : "\<lbrakk> \<Xi>, L, K, C, \<Gamma> \<turnstile>* args : map TPrim ts
                   ; prim_op_type oper = (ts,t)
                   \<rbrakk> \<Longrightarrow> \<Xi>, L, K, C, \<Gamma> \<turnstile> Prim oper args : TPrim t"

| typing_lit    : "\<lbrakk> L, K, C \<turnstile> \<Gamma> consumed
                   \<rbrakk> \<Longrightarrow> \<Xi>, L, K, C, \<Gamma> \<turnstile> Lit l : TPrim (lit_type l)"

| typing_slit   : "\<lbrakk> L, K, C \<turnstile> \<Gamma> consumed
                   \<rbrakk> \<Longrightarrow> \<Xi>, L, K, C, \<Gamma> \<turnstile> SLit s : TPrim String"

| typing_unit   : "\<lbrakk> L, K, C \<turnstile> \<Gamma> consumed
                   \<rbrakk> \<Longrightarrow> \<Xi>, L, K, C, \<Gamma> \<turnstile> Unit : TUnit"

| typing_struct : "\<lbrakk> \<Xi>, L, K, C, \<Gamma> \<turnstile>* es : ts
                   ; distinct ns
                   ; length ns = length ts
                   ; ts' = zip ns (zip ts (replicate (length ts) Present))
                   \<rbrakk> \<Longrightarrow> \<Xi>, L, K, C, \<Gamma> \<turnstile> Struct ts es : TRecord ts' Unboxed"

| typing_member : "\<lbrakk> \<Xi>, L, K, C, \<Gamma> \<turnstile> e : TRecord ts s
                   ; L, K, C \<turnstile> TRecord ts s :\<kappa> k
                   ; S \<in> k
                   ; f < length ts
                   ; ts ! f = (n, t, Present)
                   \<rbrakk> \<Longrightarrow> \<Xi>, L, K, C, \<Gamma> \<turnstile> Member e f : t"

| typing_take   : "\<lbrakk> L, K, C \<turnstile> \<Gamma> \<leadsto> \<Gamma>1 | \<Gamma>2
                   ; \<Xi>, L, K, C, \<Gamma>1 \<turnstile> e : TRecord ts s
                   ; sigil_perm s \<noteq> Some ReadOnly
                   ; f < length ts
                   ; ts ! f = (n, t, Present)
                   ; L, K, C \<turnstile> t :\<kappa> k
                   ; S \<in> k \<or> taken = Taken
                   ; \<Xi>, L, K, C, (Some t # Some (TRecord (ts [f := (n,t,taken)]) s) # \<Gamma>2) \<turnstile> e' : u
                   \<rbrakk> \<Longrightarrow> \<Xi>, L, K, C, \<Gamma> \<turnstile> Take e f e' : u"

| typing_put    : "\<lbrakk> L, K, C \<turnstile> \<Gamma> \<leadsto> \<Gamma>1 | \<Gamma>2
                   ; \<Xi>, L, K, C, \<Gamma>1 \<turnstile> e : TRecord ts s
                   ; sigil_perm s \<noteq> Some ReadOnly
                   ; f < length ts
                   ; ts ! f = (n, t, taken)
                   ; L, K, C \<turnstile> t :\<kappa> k
                   ; D \<in> k \<or> taken = Taken
                   ; \<Xi>, L, K, C, \<Gamma>2 \<turnstile> e' : t
                   \<rbrakk> \<Longrightarrow> \<Xi>, L, K, C, \<Gamma> \<turnstile> Put e f e' : TRecord (ts [f := (n,t,Present)]) s"

| typing_promote: "\<lbrakk> \<Xi>, L, K, C, \<Gamma> \<turnstile> x : t' ; L, K, C \<turnstile> t' \<sqsubseteq> t \<rbrakk> \<Longrightarrow> \<Xi>, L, K, C, \<Gamma> \<turnstile> Promote t x : t"

| typing_all_empty : "\<Gamma> = empty n \<Longrightarrow> \<Xi>, L, K, C, \<Gamma> \<turnstile>* [] : []"

| typing_all_cons  : "\<lbrakk> L, K, C \<turnstile> \<Gamma> \<leadsto> \<Gamma>1 | \<Gamma>2
                      ; \<Xi>, L, K, C, \<Gamma>1 \<turnstile>  e  : t
                      ; \<Xi>, L, K, C, \<Gamma>2 \<turnstile>* es : ts
                      \<rbrakk> \<Longrightarrow> \<Xi>, L, K, C, \<Gamma> \<turnstile>* (e # es) : (t # ts)"


inductive_cases typing_num     [elim]: "\<Xi>, L, K, C, \<Gamma> \<turnstile> e : TPrim (Num \<tau>)"
inductive_cases typing_bool    [elim]: "\<Xi>, L, K, C, \<Gamma> \<turnstile> e : TPrim Bool"
inductive_cases typing_varE    [elim]: "\<Xi>, L, K, C, \<Gamma> \<turnstile> Var i : \<tau>"
inductive_cases typing_appE    [elim]: "\<Xi>, L, K, C, \<Gamma> \<turnstile> App x y : \<tau>"
inductive_cases typing_litE    [elim]: "\<Xi>, L, K, C, \<Gamma> \<turnstile> Lit l : \<tau>"
inductive_cases typing_slitE   [elim]: "\<Xi>, L, K, C, \<Gamma> \<turnstile> SLit l : \<tau>"
inductive_cases typing_funE    [elim]: "\<Xi>, L, K, C, \<Gamma> \<turnstile> Fun f ts ls : \<tau>"
inductive_cases typing_afunE   [elim]: "\<Xi>, L, K, C, \<Gamma> \<turnstile> AFun f ts ls : \<tau>"
inductive_cases typing_ifE     [elim]: "\<Xi>, L, K, C, \<Gamma> \<turnstile> If c t e : \<tau>"
inductive_cases typing_conE    [elim]: "\<Xi>, L, K, C, \<Gamma> \<turnstile> Con ts t e : \<tau>"
inductive_cases typing_unitE   [elim]: "\<Xi>, L, K, C, \<Gamma> \<turnstile> Unit : \<tau>"
inductive_cases typing_primE   [elim]: "\<Xi>, L, K, C, \<Gamma> \<turnstile> Prim p es : \<tau>"
inductive_cases typing_memberE [elim]: "\<Xi>, L, K, C, \<Gamma> \<turnstile> Member e f : \<tau>"
inductive_cases typing_tupleE  [elim]: "\<Xi>, L, K, C, \<Gamma> \<turnstile> Tuple a b : \<tau>"
inductive_cases typing_caseE   [elim]: "\<Xi>, L, K, C, \<Gamma> \<turnstile> Case x t m n : \<tau>"
inductive_cases typing_esacE   [elim]: "\<Xi>, L, K, C, \<Gamma> \<turnstile> Esac e t : \<tau>"
inductive_cases typing_castE   [elim]: "\<Xi>, L, K, C, \<Gamma> \<turnstile> Cast t e : \<tau>"
inductive_cases typing_letE    [elim]: "\<Xi>, L, K, C, \<Gamma> \<turnstile> Let a b : \<tau>"
inductive_cases typing_structE [elim]: "\<Xi>, L, K, C, \<Gamma> \<turnstile> Struct ts es : \<tau>"
inductive_cases typing_letbE   [elim]: "\<Xi>, L, K, C, \<Gamma> \<turnstile> LetBang vs a b : \<tau>"
inductive_cases typing_takeE   [elim]: "\<Xi>, L, K, C, \<Gamma> \<turnstile> Take x f e : \<tau>"
inductive_cases typing_putE    [elim]: "\<Xi>, L, K, C, \<Gamma> \<turnstile> Put x f e : \<tau>"
inductive_cases typing_splitE  [elim]: "\<Xi>, L, K, C, \<Gamma> \<turnstile> Split x e : \<tau>"
inductive_cases typing_promoteE[elim]: "\<Xi>, L, K, C, \<Gamma> \<turnstile> Promote \<tau>' x : \<tau>"
inductive_cases typing_all_emptyE [elim]: "\<Xi>, L, K, C, \<Gamma> \<turnstile>* []       : \<tau>s"
inductive_cases typing_all_consE  [elim]: "\<Xi>, L, K, C, \<Gamma> \<turnstile>* (x # xs) : \<tau>s"

section {* Syntax structural judgements *}

subsection {* A-normal form *}

inductive atom ::"'f expr \<Rightarrow> bool" where
  "atom (Var x)"
| "atom (Fun f ts ls)"
| "atom (AFun f ts ls)"
| "atom (Prim p (map Var is))"
| "atom (Con ts n (Var x))"
| "atom (Struct ts (map Var is))"
| "atom (Cast t (Var x))"
| "atom (Member (Var x) f)"
| "atom Unit"
| "atom (Lit l)"
| "atom (SLit l)"
| "atom (Tuple (Var x) (Var y))"
| "atom (Esac (Var x) t)"
| "atom (App (Var a) (Var b))"
| "atom (App (Fun f ts ls) (Var b))"
| "atom (App (AFun f ts ls) (Var b))"
| "atom (Put (Var x) f (Var y))"

inductive a_normal :: "'f expr \<Rightarrow> bool" where
  "\<lbrakk> atom x \<rbrakk> \<Longrightarrow> a_normal x"
| "\<lbrakk> atom x ; a_normal y \<rbrakk> \<Longrightarrow> a_normal (Let x y)"
| "\<lbrakk> a_normal x ; a_normal y \<rbrakk> \<Longrightarrow> a_normal (LetBang is x y)"
| "\<lbrakk> a_normal m ; a_normal n \<rbrakk> \<Longrightarrow> a_normal (Case (Var x) t m n)"
| "\<lbrakk> a_normal t ; a_normal e \<rbrakk> \<Longrightarrow> a_normal (If (Var x) t e)"
| "\<lbrakk> a_normal y \<rbrakk> \<Longrightarrow> a_normal (Split (Var x) y)"
| "\<lbrakk> a_normal y \<rbrakk> \<Longrightarrow> a_normal (Take (Var x) f y)"

inductive_cases a_normal_E:  "a_normal x"
inductive_cases a_normal_LetE:  "a_normal (Let x y)"
inductive_cases a_normal_LetBangE: "a_normal (LetBang is x y)"
inductive_cases a_normal_CaseE: "a_normal (Case x t m n)"
inductive_cases a_normal_IfE: "a_normal (If x t e)"
inductive_cases a_normal_Split: "a_normal (Split x y)"
inductive_cases a_normal_TakeE:  "a_normal (Take x f e)"

<<<<<<< HEAD
section {* Representation Types (for use in C-refinement) *}



(* TODO: update to contain mininimal layout information *)
(*  [repr] is a cleared version of [type].
minimal representation of types for C-refinement.
Equal [repr] should match the same C-type, contrary to 
[type]
 *)
datatype repr = RPtr repr
              | RCon name "repr list"
              | RFun
              | RPrim prim_type
              | RSum "(name \<times> repr) list"
              | RProduct "repr" "repr"
              | RRecord "repr list"
              (* | RArray *)
              | RUnit

fun type_repr :: "type \<Rightarrow> repr" where
  "type_repr (TFun t t')          = RFun"
| "type_repr (TPrim t)            = RPrim t"
| "type_repr (TSum ts)            = RSum (map (\<lambda>(a,b,_).(a, type_repr b)) ts)"
| "type_repr (TProduct a b)       = RProduct (type_repr a) (type_repr b)"
| "type_repr (TCon n ts Unboxed)  = RCon n (map type_repr ts)"
| "type_repr (TCon n ts (Boxed _))        = RPtr (RCon n (map type_repr ts))"
| "type_repr (TRecord ts Unboxed) = RRecord (map (\<lambda>(_,b,_). type_repr b) ts)"
(* Here, the layout is droped, but it should play an important role *)
| "type_repr (TRecord ts (Boxed _))       = RPtr (RRecord (map (\<lambda>(_,b,_). type_repr b) ts))"
| "type_repr (TUnit)              = RUnit"
=======
>>>>>>> e9de146c


section {* Wellformed lemmas *}

lemma wellformed_record_wellformed_elem:
  assumes "L, K, C \<turnstile> TRecord ts s wellformed"
    and "(name, t, taken) \<in> set ts"
  shows "L, K, C \<turnstile> t wellformed"
  by (metis assms fst_conv in_set_conv_nth list_all_length snd_conv type_wellformed.simps(8) type_wellformed_pretty_def)

lemma wellformed_sum_wellformed_elem:
  assumes "L, K, C \<turnstile> TSum ts wellformed"
    and "(name, t, taken) \<in> set ts"
  shows "L, K, C \<turnstile> t wellformed"
  by (metis assms fst_conv in_set_conv_nth list_all_length snd_conv type_wellformed.simps(6) type_wellformed_pretty_def)


lemma type_lrepr_wellformed : "type_wellformed L n C t \<Longrightarrow> 
  lrepr_wellformed n (type_lrepr t)"
  by(induct t rule:type_lrepr.induct) (fastforce simp add:list_all_iff)+

 (*
lemma lrepr_wellformed_mono :
  "lrepr_wellformed n t \<Longrightarrow>
 n \<le> n'  \<Longrightarrow>
lrepr_wellformed n'  t"
  by (induct t)(fastforce simp add:list_all_iff)+
*)
lemma layout_wellformed_mono :
  "layout_wellformed n t \<Longrightarrow>
 n \<le> n'  \<Longrightarrow>
layout_wellformed n'  t"
  by (induct t)(fastforce simp add:list_all_iff)+


lemma type_wellformed_mono :
  "type_wellformed L n C t \<Longrightarrow>
L \<le> L' \<Longrightarrow> n \<le> n' \<Longrightarrow> C \<subseteq> C' \<Longrightarrow>
 type_wellformed L' n' C' t"
proof(induct t)
  case (TRecord perm s)
  then show ?case 
  proof(induct s rule:sigil_lay_cases)
    case (BoxedLay p ptrl)
    then show ?case 
      by (fastforce intro:layout_wellformed_mono simp add:list_all_iff matches_fields_layout_def match_constraint_def)                
  qed (fastforce simp add:list_all_iff)+
qed (fastforce simp add:list_all_iff)+


lemma match_type_sigil_empty_constraint:
"matches_type_sigil 0 C t s \<Longrightarrow>
lrepr_wellformed 0 t 
\<Longrightarrow>
matches_type_sigil 0 {} t s"
proof(induct s rule:sigil_lay_cases)
  case (BoxedLay p ptrl)
  then show ?case 
    by(simp add:matches_fields_layout_def match_constraint_def)
qed simp+

lemma wellformed_empty_constraint :
  "0, [], C \<turnstile> t wellformed \<Longrightarrow> 0, [], {} \<turnstile> t wellformed"
proof(induct t)
  case (TRecord perm s)
  then show ?case 

    
    by (fastforce intro: match_type_sigil_empty_constraint simp add:list_all_iff prod.case_distrib type_lrepr_wellformed) 
qed (fastforce simp add:list_all_iff)+



section {* Kinding lemmas *}

(* kinding in terms of the higher level kinding judgements *)
lemma kinding_simps:
  "\<And>L K C i k.      L, K, C \<turnstile> (TVar i) :\<kappa> k         \<longleftrightarrow> i < length K \<and> k \<subseteq> K ! i"
  "\<And>L K C i k.      L, K, C \<turnstile> (TVarBang i) :\<kappa> k     \<longleftrightarrow> i < length K \<and> k \<subseteq> {D,S}"
  "\<And>L K C n ts s k. L, K, C \<turnstile> (TCon n ts s) :\<kappa> k    \<longleftrightarrow> (L, K, C \<turnstile>* ts :\<kappa> k) \<and> k \<subseteq> sigil_kind s"
  "\<And>L K C ta tb k.  L, K, C \<turnstile> (TFun ta tb) :\<kappa> k     \<longleftrightarrow> k \<subseteq> UNIV \<and> (L, K, C \<turnstile> ta wellformed) \<and> (L, K, C \<turnstile> tb wellformed)"
  "\<And>L K C p k.      L, K, C \<turnstile> (TPrim p) :\<kappa> k        \<longleftrightarrow> k \<subseteq> UNIV"
  "\<And>L K C ts k.     L, K, C \<turnstile> (TSum ts) :\<kappa> k        \<longleftrightarrow> (L, K, C \<turnstile>* ts :\<kappa>v k) \<and> distinct (map fst ts)"
  "\<And>L K C ta tb k.  L, K, C \<turnstile> (TProduct ta tb) :\<kappa> k \<longleftrightarrow> (L, K, C \<turnstile> ta :\<kappa> k) \<and> (L, K, C \<turnstile> tb :\<kappa> k)"
  "\<And>L K C ts s k.   L, K, C \<turnstile> (TRecord ts s) :\<kappa> k   \<longleftrightarrow> (L, K, C \<turnstile>* ts :\<kappa>r k) \<and> k \<subseteq> sigil_kind s \<and> distinct (map fst ts)
                                                   \<and> matches_type_sigil L C (LRRecord (map (\<lambda>(n,t,_). (n, type_lrepr t)) ts)) s"
  "\<And>L K C k.        L, K, C \<turnstile> TUnit :\<kappa> k            \<longleftrightarrow> k \<subseteq> UNIV"
  by (auto simp add: kinding_defs list_all_iff)

lemma kinding_all_simps:
  "\<And>L K C k.        L, K, C \<turnstile>* [] :\<kappa> k       \<longleftrightarrow> True"
  "\<And>L K C t ts k.   L, K, C \<turnstile>* (t # ts) :\<kappa> k \<longleftrightarrow> (L, K, C \<turnstile> t :\<kappa> k) \<and> (L, K, C \<turnstile>* ts :\<kappa> k)"
  by (auto simp add: kinding_defs list_all_iff)

lemma kinding_variant_simps:
  "\<And>L K C k.        L, K, C \<turnstile>* [] :\<kappa>v k                     \<longleftrightarrow> True"
  "\<And>L K C n t ts k. L, K, C \<turnstile>* ((n,t,Unchecked) # ts) :\<kappa>v k \<longleftrightarrow> (L, K, C \<turnstile> t :\<kappa> k) \<and> (L, K, C \<turnstile>* ts :\<kappa>v k)"
  "\<And>L K C n t ts k. L, K, C \<turnstile>* ((n,t,Checked) # ts) :\<kappa>v k   \<longleftrightarrow> (L, K, C \<turnstile> t wellformed) \<and> (L, K, C \<turnstile>* ts :\<kappa>v k)"
  by (auto simp add: kinding_defs list_all_iff)

lemma kinding_record_simps:
  "\<And>L K C k.        L, K, C \<turnstile>* [] :\<kappa>r k                   \<longleftrightarrow> True"
  "\<And>L K C n t ts k. L, K, C \<turnstile>* ((n,t,Present) # ts) :\<kappa>r k \<longleftrightarrow> (L, K, C \<turnstile> t :\<kappa> k) \<and> (L, K, C \<turnstile>* ts :\<kappa>r k)"
  "\<And>L K C n t ts k. L, K, C \<turnstile>* ((n,t,Taken) # ts) :\<kappa>r k   \<longleftrightarrow> (L, K, C \<turnstile> t wellformed) \<and> (L, K, C \<turnstile>* ts :\<kappa>r k)"
  by (auto simp add: kinding_defs list_all_iff)

lemma kinding_imp_wellformed:
  "L, K, C \<turnstile> t :\<kappa> k \<Longrightarrow> L, K, C \<turnstile> t wellformed"
  by (simp add: kinding_def)

lemma kinding_iff_wellformed:
  shows
    "(\<exists>k. L, K, C \<turnstile> t :\<kappa> k) \<longleftrightarrow> L, K, C \<turnstile> t wellformed"
    "(\<exists>k. L, K, C \<turnstile>* ts :\<kappa> k) \<longleftrightarrow> L, K, C \<turnstile>* ts wellformed"
    "(\<exists>k. L, K, C \<turnstile>* tvs :\<kappa>v k) \<longleftrightarrow> L, K, C \<turnstile>* map (fst \<circ> snd) tvs wellformed"
    "(\<exists>k. L, K, C \<turnstile>* trs :\<kappa>r k) \<longleftrightarrow> L, K, C \<turnstile>* map (fst \<circ> snd) trs wellformed"
  by (auto simp add: kinding_defs)

lemma kinding_to_wellformedD:
  shows
    "L, K, C \<turnstile> t :\<kappa> k \<Longrightarrow> L, K, C \<turnstile> t wellformed"
    "L, K, C \<turnstile>* ts :\<kappa> k \<Longrightarrow> L, K, C \<turnstile>* ts wellformed"
    "L, K, C \<turnstile>* tvs :\<kappa>v k \<Longrightarrow> L, K, C \<turnstile>* map (fst \<circ> snd) tvs wellformed"
    "L, K, C \<turnstile>* trs :\<kappa>r k \<Longrightarrow> L, K, C \<turnstile>* map (fst \<circ> snd) trs wellformed"
  by (auto simp add: kinding_defs)

lemma subst_wellformed_list_all2_kindingD:
  "L, K, C \<turnstile>  ls, ts :s L', K', C' \<Longrightarrow> list_all2 (kinding L K C) ts K'"
  by (simp add: subst_wellformed_def)


lemma list_all2_kinding_wellformedD:
  "list_all2 (kinding L K C) ts K' \<Longrightarrow> list_all (type_wellformed L (length K) C) ts \<and> length ts = length K'"
  by (simp add: kinding_def list_all2_conv_all_nth list_all_length)

lemma supersumption:
fixes k' :: kind
assumes k_is_superset : "k' \<subseteq> k"
shows "L, K, C \<turnstile>  t  :\<kappa> k  \<Longrightarrow> L, K, C \<turnstile>  t  :\<kappa> k'"
and   "L, K, C \<turnstile>* ts :\<kappa> k  \<Longrightarrow> L, K, C \<turnstile>* ts :\<kappa> k'"
and   "L, K, C \<turnstile>* xs :\<kappa>v k \<Longrightarrow> L, K, C \<turnstile>* xs :\<kappa>v k'"
and   "L, K, C \<turnstile>* fs :\<kappa>r k \<Longrightarrow> L, K, C \<turnstile>* fs :\<kappa>r k'"
  using k_is_superset
  by (fastforce simp add: kinding_defs)+

lemma kind_top:
shows "k \<subseteq> {D, S, E}"
by (force intro: kind_comp.exhaust)

lemma kinding_all_nth:
fixes n :: nat
assumes "L, K, C \<turnstile>* ts :\<kappa> k"
and     "n < length ts"
shows   "L, K, C \<turnstile> (ts ! n) :\<kappa> k"
using assms proof (induct ts arbitrary: n)
     case Nil  then show ?case by auto
next case Cons then show ?case by (case_tac n, auto simp add: kinding_defs)
qed

lemma kinding_all_set:
  shows "(L, K, C \<turnstile>* ts :\<kappa> k) = (\<forall>t\<in>set ts. L, K, C \<turnstile> t :\<kappa> k)"
  by (auto simp add: kinding_defs)

lemma kinding_all_subset:
assumes "L, K, C \<turnstile>* ts :\<kappa> k"
and     "set us \<subseteq> set ts"
shows   "L, K, C \<turnstile>* us :\<kappa> k"
using assms by (auto simp add: kinding_all_set)

lemma kinding_all_list_all:
  shows "(L, K, C \<turnstile>* ts :\<kappa> k) = list_all (\<lambda>t. L, K, C \<turnstile> t :\<kappa> k) ts"
  by (induct ts; fastforce simp add: kinding_defs)

lemma kinding_typelist_wellformed_elem:
  assumes "L, K, C \<turnstile>* ts :\<kappa> k"
    and "t \<in> set ts"
  shows "L, K, C \<turnstile> t wellformed"
  using assms kinding_all_set kinding_def by auto

lemma kinding_in_kind_helper:
  assumes
    "x \<in> k"
    "L, K, C \<turnstile> t :\<kappa> k"
  shows "L, K, C \<turnstile> t :\<kappa> {x}"
  using assms
  unfolding kinding_def
  by blast

lemma kinding_variant_cons:
  shows "(L, K, C \<turnstile>* t # ts :\<kappa>v k) \<longleftrightarrow> (case snd (snd t) of Checked \<Rightarrow> L, K, C \<turnstile> fst (snd t) wellformed | Unchecked \<Rightarrow> L, K, C \<turnstile> fst (snd t) :\<kappa> k) \<and> (L, K, C \<turnstile>* ts :\<kappa>v k)"
  by (cases t, case_tac c; force simp add: kinding_defs)

lemma kinding_variant_conv_all_nth:
  shows "(L, K, C \<turnstile>* ts :\<kappa>v k) \<longleftrightarrow> (\<forall>i < length ts. case snd (snd (ts ! i)) of
                                                Checked \<Rightarrow> L, K, C \<turnstile> fst (snd (ts ! i)) wellformed
                                              | Unchecked \<Rightarrow> L, K, C \<turnstile> fst (snd (ts ! i)) :\<kappa> k)"
proof (induct ts)
  case (Cons a ts)
  then show ?case
    by (cases "snd (snd a)";
        clarsimp simp add: kinding_variant_cons All_less_Suc2,
        metis nth_Cons_Suc)
qed (simp add: kinding_defs)

lemma kinding_variant_set:
  shows "(L, K, C \<turnstile>* ts :\<kappa>v k) = (\<forall>(n,t,b)\<in>set ts. case b of Checked \<Rightarrow> L, K, C \<turnstile> t wellformed | Unchecked \<Rightarrow> L, K, C \<turnstile> t :\<kappa> k)"
proof (induct ts)
  case (Cons a ts)
  then show ?case
    by (cases a; case_tac c; clarsimp simp add: kinding_variant_cons)
qed (simp add: kinding_defs)

lemma kinding_variant_wellformed_elem:
  assumes "L, K, C \<turnstile>* ts :\<kappa>v k"
    and "(n,t,b) \<in> set ts"
  shows "L, K, C \<turnstile> t wellformed"
  using assms
  by (induct ts; force simp add: kinding_defs)

lemma kinding_variant_all_wellformed:
  assumes
    "L, K, C \<turnstile>* ts :\<kappa>v k"
    "(n,t,b) \<in> set ts"
  shows   "L, K, C \<turnstile> t wellformed"
  using assms
  by (case_tac b; force simp add: kinding_variant_set kinding_defs)

lemma kinding_all_variant':
  assumes "L, K, C \<turnstile>* map (fst \<circ> snd) ts :\<kappa> k"
  shows   "L, K, C \<turnstile>* ts :\<kappa>v k"
  using assms
proof (induct ts)
  case (Cons a ts)
  then show ?case
    by (case_tac a; case_tac c; simp add: kinding_defs)
qed (force simp add: kinding_defs)

lemma variant_tagged_list_update_wellformedI:
  assumes
    "n \<in> fst ` set ts"
    "distinct (map fst ts)"
    "L, K, C \<turnstile> t wellformed"
    "L, K, C \<turnstile>* map (fst \<circ> snd) ts wellformed"
  shows "L, K, C \<turnstile> TSum (tagged_list_update n (t, b) ts) wellformed"
  using assms
  by (induct ts arbitrary: n t b; fastforce simp add: list_all_iff)

lemma variant_tagged_list_update_kinding:
  assumes "n \<in> fst ` set ts"
  shows
    "L, K, C \<turnstile>* (tagged_list_update n (\<tau>, Checked) ts) :\<kappa>v k \<Longrightarrow> L, K, C \<turnstile> \<tau> wellformed"
    "L, K, C \<turnstile>* (tagged_list_update n (\<tau>, Unchecked) ts) :\<kappa>v k \<Longrightarrow> L, K, C \<turnstile> \<tau> :\<kappa> k"
  using assms tagged_list_update_success_contains_updated_elem
  by (fastforce dest: bspec[where x="(n,\<tau>,Checked)"] simp add: kinding_variant_set)+

lemma kinding_variant_downcast:
  assumes
    "L, K, C \<turnstile>* ts :\<kappa>v k"
    "distinct (map fst ts)"
    "(tag, t, Unchecked) \<in> set ts"
  shows
    "L, K, C \<turnstile>* tagged_list_update tag (t, Checked) ts :\<kappa>v k"
proof -
  obtain i
    where tag_elem_at:
      "ts ! i = (tag, t, Unchecked)"
      "i < length ts"
    using assms by (meson in_set_conv_nth)
  then have
    "L, K, C \<turnstile> t :\<kappa> k"
    "\<forall>(n, t, b) \<in> set ts. case b of Checked \<Rightarrow> L, K, C \<turnstile> t wellformed | Unchecked \<Rightarrow> L, K, C \<turnstile> t :\<kappa> k"
    using assms kinding_variant_conv_all_nth kinding_variant_set by auto
  then have "\<forall>(n, t, b) \<in> insert (tag, t, Checked) (set ts). case b of Checked \<Rightarrow> L, K, C \<turnstile> t wellformed | Unchecked \<Rightarrow> L, K, C \<turnstile> t :\<kappa> k"
    by (clarsimp simp add: Ball_def kinding_def split: variant_state.splits)
  then have "\<forall>(n, t, b) \<in> set (ts[i := (tag, t, Checked)]). case b of Checked \<Rightarrow> L, K, C \<turnstile> t wellformed | Unchecked \<Rightarrow> L, K, C \<turnstile> t :\<kappa> k"
    by (metis (no_types, lifting) set_update_subset_insert subsetCE)
  then show ?thesis
    using tag_elem_at assms
    by (simp add: kinding_variant_set tagged_list_update_distinct)
qed


lemma kinding_record_cons:
  shows "(L, K, C \<turnstile>* t # ts :\<kappa>r k) \<longleftrightarrow> (case snd (snd t) of Taken \<Rightarrow> L, K, C \<turnstile> fst (snd t) wellformed | Present \<Rightarrow> L, K, C \<turnstile> fst (snd t) :\<kappa> k) \<and> (L, K, C \<turnstile>* ts :\<kappa>r k)"
  by (cases t; case_tac c; force simp add: kinding_defs)

lemma kinding_record_conv_all_nth:
  shows "(L, K, C \<turnstile>* ts :\<kappa>r k) \<longleftrightarrow> (\<forall>i < length ts. case snd (snd (ts ! i)) of
                                                Taken \<Rightarrow> L, K, C \<turnstile> fst (snd (ts ! i)) wellformed
                                              | Present \<Rightarrow> L, K, C \<turnstile> fst (snd (ts ! i)) :\<kappa> k)"
proof (induct ts)
  case (Cons a ts)
  then show ?case
    apply (clarsimp simp add: kinding_record_cons All_less_Suc2)
    apply (metis nth_Cons_0 nth_Cons_Suc)
    done
qed (simp add: kinding_defs)

lemma kinding_record_set:
  shows "(L, K, C \<turnstile>* ts :\<kappa>r k) = (\<forall>(n,t,b)\<in>set ts. case b of Taken \<Rightarrow> L, K, C \<turnstile> t wellformed | Present \<Rightarrow> L, K, C \<turnstile> t :\<kappa> k)"
proof (induct ts)
  case (Cons a ts)
  then show ?case
    by (cases a; case_tac c; clarsimp simp add: kinding_record_cons)
qed (simp add: kinding_defs)

lemma kinding_record_wellformed_elem:
  assumes "L, K, C \<turnstile>* ts :\<kappa>r k"
    and "(name,t,taken) \<in> set ts"
  shows "L, K, C \<turnstile> t wellformed"
  using assms
  by (induct ts; force simp add: kinding_defs)

lemma kinding_record_wellformed_nth:
assumes "L, K, C \<turnstile>* ts :\<kappa>r k"
and     "ts ! n = (name,t,taken)"
and     "n < length ts"
shows   "L, K, C \<turnstile> t wellformed"
using assms(1)
  and assms(2) [THEN sym]
  and assms(3) by (force intro: kinding_record_wellformed_elem[simplified]
                         simp:  set_conv_nth)

lemma kinding_all_record:
  assumes
    "L, K, C \<turnstile>* ts :\<kappa> k"
    "length ns = length ts"
  shows
    "L, K, C \<turnstile>* zip ns (zip ts (replicate (length ts) Present)) :\<kappa>r k"
  using assms
proof (induct ts arbitrary: ns)
  case (Cons a ts)
  moreover then obtain n ns' where "ns = n # ns'"
    by (metis Suc_length_conv length_Cons)
  ultimately show ?case
    by (fastforce simp add: length_Cons kinding_defs)
qed (force simp add: kinding_defs)

lemma kinding_all_record':
  assumes "L, K, C \<turnstile>* map (fst \<circ> snd) ts :\<kappa> k"
  shows   "L, K, C \<turnstile>* ts :\<kappa>r k"
  using assms
proof (induct ts)
  case (Cons a ts)
  then show ?case
    by (case_tac a; case_tac c; auto simp add: kinding_defs)
qed (force simp add: kinding_defs)

lemma kinding_record_update:
  assumes "L, K, C \<turnstile>* ts :\<kappa>r k"
    and "ts ! n = (name, a, b)"
    and "L, K, C \<turnstile> a :\<kappa> k'"
  shows "L, K, C \<turnstile>* (ts[ n := (name, a, Present)]) :\<kappa>r (k \<inter> k')"
  using assms
proof (induct ts arbitrary: n)
  case (Cons a ts)
  then show ?case
    by (force intro!: Cons.hyps simp add: nth_Cons kinding_defs split: nat.splits)
qed (force simp add: kinding_defs)

lemma sigil_kind_writable:
  assumes "sigil_perm s = Some Writable"
    and " k \<subseteq> sigil_kind (Boxed Writable)"
  shows "k \<subseteq> sigil_kind s"
  using assms
  by (case_tac s rule: sigil_cases, auto)


section {* Bang lemmas *}

lemma bang_sigil_idempotent:
shows "bang_sigil (bang_sigil s) = bang_sigil s"
  by (cases s rule: bang_sigil.cases, simp+)

lemma bang_idempotent:
shows "bang (bang \<tau>) = bang \<tau>"
by (force intro: bang.induct [where P = "\<lambda> \<tau> . bang (bang \<tau>) = bang \<tau>"]
          simp:  bang_sigil_idempotent)

lemma bang_sigil_kind:
shows "{D , S} \<subseteq> sigil_kind (bang_sigil s)"
  by (case_tac s rule: bang_sigil.cases, auto)


lemma bang_sigil_boxed : " bang_sigil (Boxed r ptrl) = 
Boxed ReadOnly ptrl"
  by(cases r;simp)


lemma bang_matches_type_sigil:
  "
matches_type_sigil L C t (bang_sigil s) =
matches_type_sigil L C t s 
   "
  by(induct s rule:sigil_lay_cases)  (simp add:bang_sigil_boxed)+
 
  
lemma bang_lrepr : "type_lrepr (bang t) = type_lrepr t"
  by (induct t rule:type_lrepr.induct;clarsimp simp add:bang_sigil_boxed )
(*
lemma bang_lrepr_trecord : "type_lrepr (TRecord (map_field_type bang ts) (bang_sigil s)) = 
   type_lrepr (TRecord ts s)"
  by (rule bang_lrepr[of "TRecord ts s", simplified])
  *)
  

lemma bang_wellformed:
  "type_wellformed L C n t \<Longrightarrow> type_wellformed L C n (bang t)"
  apply(induct t rule: type_wellformed.induct)           
          apply   (clarsimp simp add: list.pred_map list_all_iff  bang_matches_type_sigil)+
   apply(clarsimp simp add:prod.case_distrib comp_def bang_lrepr)+
  done
  

lemma bang_kinding_fn:
  shows "{D,S} \<subseteq> kinding_fn K (bang t)"
proof (induct K t rule: kinding_fn_induct)
  case (kind_tcon K n ts s)
  then show ?case
    using bang_sigil_kind by (simp add: list_all_iff)
next
  case (kind_tsum K ts)
  then show ?case
    by (fastforce simp add: list_all_iff simp del: insert_subset split: variant_state.split)
next
  case (kind_trec K ts s)
  then show ?case
    using bang_sigil_kind
    by (fastforce simp add: list_all_iff simp del: insert_subset split: record_state.split)
qed auto

lemma bang_kind:
shows "L, K, C \<turnstile>  t  wellformed \<Longrightarrow> k \<subseteq> {D, S} \<Longrightarrow> L, K, C \<turnstile> bang t :\<kappa> k"
and   "L, K, C \<turnstile>* ts wellformed \<Longrightarrow> k \<subseteq> {D, S} \<Longrightarrow> L, K, C \<turnstile>* map bang ts :\<kappa> k"
and   "L, K, C \<turnstile>* map (fst \<circ> snd) xs wellformed \<Longrightarrow> k \<subseteq> {D, S} \<Longrightarrow> L, K, C \<turnstile>* map (\<lambda>(n,t,b). (n, bang t, b)) xs :\<kappa>v k"
and   "L, K, C \<turnstile>* map (fst \<circ> snd) fs wellformed \<Longrightarrow> k \<subseteq> {D, S} \<Longrightarrow> L, K, C \<turnstile>* map (\<lambda>(n,t,b). (n, bang t, b)) fs :\<kappa>r k"
  using bang_wellformed bang_kinding_fn
  by (fastforce simp add: kinding_defs INT_subset_iff simp del: insert_subset
      split: variant_state.split record_state.split)+

section {* Subtyping lemmas *}

lemma subtyping_simps:
  shows
  "\<And>n1 n2. L, K, C \<turnstile> TVar n1 \<sqsubseteq> TVar n2 \<longleftrightarrow> n1 = n2"
  "\<And>n1 n2. L, K, C \<turnstile> TVarBang n1 \<sqsubseteq> TVarBang n2 \<longleftrightarrow> n1 = n2"
  "\<And>n1 ts1 s1 n2 ts2 s2. L, K, C \<turnstile> TCon n1 ts1 s1 \<sqsubseteq> TCon n2 ts2 s2 \<longleftrightarrow> n1 = n2 \<and> s1 = s2 \<and> ts1 = ts2"
  "\<And>t1 u1 t2 u2. L, K, C \<turnstile> TFun t1 u1 \<sqsubseteq> TFun t2 u2 \<longleftrightarrow> L, K, C \<turnstile> t2 \<sqsubseteq> t1 \<and> L, K, C \<turnstile> u1 \<sqsubseteq> u2"
  "\<And>p1 p2. L, K, C \<turnstile> TPrim p1 \<sqsubseteq> TPrim p2 \<longleftrightarrow> p1 = p2"
  "\<And>ts1 s1 ts2 s2. L, K, C \<turnstile> TRecord ts1 s1 \<sqsubseteq> TRecord ts2 s2
                    \<longleftrightarrow> list_all2 (\<lambda>p1 p2. subtyping L K C (fst (snd p1)) (fst (snd p2))) ts1 ts2
                    \<and> list_all2 (record_kind_subty L K C) ts1 ts2
                    \<and> map fst ts1 = map fst ts2
                    \<and> s1 = s2"
  "\<And>t1 u1 t2 u2. L, K, C \<turnstile> TProduct t1 u1 \<sqsubseteq> TProduct t2 u2 \<longleftrightarrow> L, K, C \<turnstile> t1 \<sqsubseteq> t2 \<and> L, K, C \<turnstile> u1 \<sqsubseteq> u2"
  "\<And>ts1 ts2. L, K, C \<turnstile> TSum ts1 \<sqsubseteq> TSum ts2
                    \<longleftrightarrow> list_all2 (\<lambda>p1 p2. subtyping L K C (fst (snd p1)) (fst (snd p2))) ts1 ts2
                    \<and> list_all2 (variant_kind_subty) ts1 ts2
                    \<and> map fst ts1 = map fst ts2"
  "L, K, C \<turnstile> TUnit \<sqsubseteq> TUnit"
  by (auto simp: subtyping.intros intro!: subtyping.intros elim!: subtyping.cases)

lemma subtyping_bang_preservation:
  assumes
    "L, K, C \<turnstile> t1 \<sqsubseteq> t2"
    "L, K, C \<turnstile> t1 wellformed"
  shows "L, K, C \<turnstile> bang t1 \<sqsubseteq> bang t2"
  using assms
proof (induct rule: subtyping.induct)
  case subty_tcon then show ?case
    by (force simp add: list_all2_conv_all_nth intro: subtyping.intros)
next
  case (subty_trecord L K C ts1 ts2 s1 s2)
  moreover then have "\<And>i k. i < length ts2 \<Longrightarrow> L, K, C \<turnstile> bang (fst (snd (ts1 ! i))) :\<kappa> {D}"
    by (auto simp add: list_all_length intro!: bang_kind, metis length_map)
  moreover have "\<And>i. i < length ts2 \<Longrightarrow> snd (snd (ts1 ! i)) \<le> snd (snd (ts2 ! i))"
    using subty_trecord.hyps
    by (force simp add: list_all2_conv_all_nth if_bool_eq_conj le_less)
  ultimately show ?case
    by (slowsimp simp add: subtyping_simps list_all2_conv_all_nth list_all_length le_less split: prod.splits)
next
  case subty_tsum then show ?case
    by (slowsimp intro!: subtyping.intros simp add: list_all2_conv_all_nth list_all_length split: prod.splits)
qed (simp add: subtyping_simps)+

lemma subtyping_lrepr : "L, K, C \<turnstile> t1 \<sqsubseteq> t2 \<Longrightarrow> type_lrepr t1 = type_lrepr t2"
proof(induct rule:subtyping.induct)
  case (subty_trecord L K C ts1 ts2 s1 s2)
  then show ?case
    by (cases s2)
     ( simp add: case_prod_beta' map_eq_iff_nth_eq list_all2_conv_all_nth  )+
next
  case (subty_tsum L K C ts1 ts2)
  then show ?case
    by (simp add: case_prod_beta' map_eq_iff_nth_eq list_all2_conv_all_nth  )+
    
qed (simp+)

lemma subtyping_refl: "L, K, C \<turnstile> t \<sqsubseteq> t"
proof (induct t)
  case (TSum ts)
  moreover then have "\<And>i. i < length ts \<Longrightarrow> L, K, C \<turnstile> fst (snd (ts ! i)) \<sqsubseteq> fst (snd (ts ! i))"
    using fsts.intros snds.intros nth_mem by blast
  ultimately show ?case
    by (fastforce intro!: subtyping.intros simp add: list_all2_conv_all_nth list_all_length)
next
  case (TRecord ts s)
  moreover then have "\<And>i. i < length ts \<Longrightarrow> L, K, C \<turnstile> fst (snd (ts ! i)) \<sqsubseteq> fst (snd (ts ! i))"
    using fsts.intros snds.intros nth_mem by blast
  ultimately show ?case
    by (fastforce intro!: subtyping.intros simp add: list_all2_conv_all_nth list_all_length)
qed (auto intro!: subtyping.intros simp add: list.rel_refl_strong list_all_iff)

lemma subtyping_wellformed_preservation:
  assumes
    "L, K, C \<turnstile> t1 \<sqsubseteq> t2"
  shows
    "L, K, C \<turnstile> t1 wellformed \<Longrightarrow> L, K, C \<turnstile> t2 wellformed"
    "L, K, C \<turnstile> t2 wellformed \<Longrightarrow> L, K, C \<turnstile> t1 wellformed"
  using assms
proof (induct rule: subtyping.inducts)
  fix L K C 
  case (subty_tcon n1 n2 s1 s2 ts1 ts2)
  then show
    "L, K, C \<turnstile> TCon n1 ts1 s1 wellformed \<Longrightarrow> L, K, C \<turnstile> TCon n2 ts2 s2 wellformed"
    "L, K, C \<turnstile> TCon n2 ts2 s2 wellformed \<Longrightarrow> L, K, C \<turnstile> TCon n1 ts1 s1 wellformed"
    by (fastforce simp add: list_all2_conv_all_nth Ball_def in_set_conv_nth list_all_iff)+
next
  case (subty_trecord L K C ts1 ts2 s1 s2)
  moreover then have aux :
    "list_all (\<lambda>p1. L, K, C \<turnstile> fst (snd p1) wellformed) ts1 \<longleftrightarrow> list_all (\<lambda>p2. L, K, C \<turnstile> fst (snd p2) wellformed) ts2"
    by (clarsimp simp add: list_all2_mono iff_conv_conj_imp list_all2_conv_all_nth list_all_length)
  moreover then have 
  "map (\<lambda>(n, t, _). (n, type_lrepr t)) ts1 = 
   map (\<lambda>(n, t, _). (n, type_lrepr t)) ts2"   

    using subty_trecord
    
    
    
    by(fastforce dest:subtyping_lrepr split:prod.split simp add:
 list_all2_conv_all_nth map_eq_iff_nth_eq)
    

  ultimately show
    "L, K, C \<turnstile> TRecord ts1 s1 wellformed \<Longrightarrow> L, K, C \<turnstile> TRecord ts2 s2 wellformed"
    "L, K, C \<turnstile> TRecord ts2 s2 wellformed \<Longrightarrow> L, K, C \<turnstile> TRecord ts1 s1 wellformed"   
    by simp+
next
  case (subty_tsum L K C ts1 ts2)
  moreover then have
    "list_all (\<lambda>p1. L, K, C \<turnstile> fst (snd p1) wellformed) ts1 \<longleftrightarrow> list_all (\<lambda>p2. L, K, C \<turnstile> fst (snd p2) wellformed) ts2"
    by (clarsimp simp add: list_all2_mono iff_conv_conj_imp list_all2_conv_all_nth list_all_length)
  ultimately show
    "L, K, C \<turnstile> TSum ts1 wellformed \<Longrightarrow> L, K, C \<turnstile> TSum ts2 wellformed"
    "L, K, C \<turnstile> TSum ts2 wellformed \<Longrightarrow> L, K, C \<turnstile> TSum ts1 wellformed"
    by simp+
qed simp+




lemma subtyping_kinding_fn_drop_super_impl_drop_sub:
  assumes "L, K, C \<turnstile> p \<sqsubseteq> q"
  and "D \<in> kinding_fn K q"
  shows "D \<in> kinding_fn K p"
  using assms
proof (induct rule: subtyping.inducts)
  case (subty_trecord L K C pts qts ps qs)
  moreover have kind_pts:
    "\<And>n pt pb. (n, pt, pb) \<in> set pts \<Longrightarrow> D \<in> (case pb of Taken \<Rightarrow> UNIV | Present \<Rightarrow> kinding_fn K pt)"
  proof -
    fix n tp bp
    assume elem_pts: "(n, tp, bp) \<in> set pts"
    then obtain i tq bq
      where elems_at_i:
        "i < length qts"
        "pts ! i = (n, tp, bp)"
        "qts ! i = (n, tq, bq)"
      using \<open>map fst pts = map fst qts\<close>
      by (simp add: in_set_conv_nth map_eq_iff_nth_eq, metis fst_conv surj_pair)
    moreover have ih_elim:
      "D \<in> kinding_fn K tq \<longrightarrow> D \<in> kinding_fn K tp"
      "bp = bq \<or> ((L, K, C \<turnstile> tp :\<kappa> {D}) \<and> bp < bq)"
      using subty_trecord.hyps elems_at_i
      by (auto simp add: list_all2_conv_all_nth map_eq_iff_nth_eq le_less)
    ultimately show "D \<in> (case bp of Taken \<Rightarrow> UNIV | Present \<Rightarrow> kinding_fn K tp)"
      using subty_trecord.prems
      by (force simp add: kinding_def all_set_conv_all_nth split: record_state.splits)
  qed
  ultimately show ?case
    by clarsimp
next
  case (subty_tsum L K C pts qts)
  moreover have kind_pts: "\<And>n pt pb. (n, pt, pb) \<in> set pts \<Longrightarrow> D \<in> (case pb of Checked \<Rightarrow> UNIV | Unchecked \<Rightarrow> kinding_fn K pt)"
  proof -
    fix n tp bp
    assume elem_pts: "(n, tp, bp) \<in> set pts"
    then obtain i tq bq
      where elems_at_i:
        "i < length qts"
        "pts ! i = (n, tp, bp)"
        "qts ! i = (n, tq, bq)"
      using \<open>map fst pts = map fst qts\<close>
      by (simp add: in_set_conv_nth map_eq_iff_nth_eq, metis fst_conv surj_pair)

    have
      "D \<in> kinding_fn K tq \<longrightarrow> D \<in> kinding_fn K tp"
      "bp \<le> bq"
      using subty_tsum.hyps elems_at_i
      by (auto simp add: list_all2_conv_all_nth map_eq_iff_nth_eq)
    moreover have "bq = Unchecked \<longrightarrow> D \<in> kinding_fn K tq"
      using subty_tsum.prems elems_at_i
      by (fastforce simp add: all_set_conv_all_nth split: prod.splits)
    ultimately show "D \<in> (case bp of Checked \<Rightarrow> UNIV | Unchecked \<Rightarrow> kinding_fn K tp)"
      using less_eq_variant_state.elims
      by (auto split: variant_state.splits)
  qed
  ultimately show ?case by auto
qed auto


lemma subtyping_drop_super_impl_drop_sub:
  assumes "L, K, C \<turnstile> p \<sqsubseteq> q"
  and "L, K, C \<turnstile> q :\<kappa> {D}"
  shows "L, K, C \<turnstile> p :\<kappa> {D}"
  using assms kinding_def subtyping_kinding_fn_drop_super_impl_drop_sub subtyping_wellformed_preservation(2) by auto

lemma subtyping_trans:
  assumes "L, K, C \<turnstile> p \<sqsubseteq> q"
  and     "L, K, C \<turnstile> q \<sqsubseteq> r"
  shows   "L, K, C \<turnstile> p \<sqsubseteq> r"
  using assms
proof (induct q arbitrary: p r rule: type.induct)
next
  case (TFun qt ut)
  show ?case
    using TFun.prems
    apply -
    apply (erule subtyping.cases; clarsimp)
    apply (erule subtyping.cases; clarsimp)
    apply (fast dest: TFun.hyps intro: subtyping.intros)
    done
next
  case (TSum qts)
  moreover obtain pts where p_elims:
    "p = TSum pts"
    "map fst pts = map fst qts"
    "list_all2 (\<lambda>p1 p2. subtyping L K C (fst (snd p1)) (fst (snd p2))) pts qts"
    "list_all2 variant_kind_subty pts qts"
    using TSum.prems by (auto elim: subtyping.cases)
  moreover obtain rts where r_elims:
    "r = TSum rts"
    "map fst qts = map fst rts"
    "list_all2 (\<lambda>p1 p2. subtyping L K C (fst (snd p1)) (fst (snd p2))) qts rts"
    "list_all2 (\<lambda>p1 p2. snd (snd p1) \<le> snd (snd p2)) qts rts"
    using TSum.prems by (auto elim: subtyping.cases)
  moreover have IH:
    "(\<And>i tp tq tr. i < length qts \<Longrightarrow>
      L, K, C \<turnstile> fst (snd (pts ! i)) \<sqsubseteq> fst (snd (qts ! i)) \<Longrightarrow>
      L, K, C \<turnstile> fst (snd (qts ! i)) \<sqsubseteq> fst (snd (rts ! i)) \<Longrightarrow>
      L, K, C \<turnstile> fst (snd (pts ! i)) \<sqsubseteq> fst (snd (rts ! i)))"
    using TSum.hyps fsts.intros nth_mem snds.intros by blast
  moreover have "list_all2 (\<lambda>p1 p2. subtyping L K C (fst (snd p1)) (fst (snd p2))) pts rts"
    using p_elims(3) r_elims(3) IH
    by (clarsimp simp add: list_all2_conv_all_nth)
  moreover have "list_all2 (\<lambda>p1 p2. snd (snd p1) \<le> snd (snd p2)) pts rts"
    using list_all2_trans[OF _ p_elims(4) r_elims(4)]
    by simp
  ultimately show ?case
    using subty_tsum
    by presburger
next
  case (TProduct x1a x2a)
  show ?case
    using TProduct.prems
    apply -
    apply (erule subtyping.cases; clarsimp)
    apply (erule subtyping.cases; clarsimp)
    apply (fast dest: TProduct.hyps intro: subtyping.intros)
    done
next
  case (TRecord qts s)

  obtain pts where p_elims:
    "p = TRecord pts s"
    "map fst pts = map fst qts"
    "list_all2 (\<lambda>p1 p2. subtyping L K C (fst (snd p1)) (fst (snd p2))) pts qts"
    "list_all2 (record_kind_subty L K C) pts qts"
    using TRecord.prems by (auto elim: subtyping.cases)
  moreover obtain rts where r_elims:
    "r = TRecord rts s"
    "map fst qts = map fst rts"
    "list_all2 (\<lambda>p1 p2. subtyping L K C (fst (snd p1)) (fst (snd p2))) qts rts"
    "list_all2 (record_kind_subty L K C) qts rts"
    using TRecord.prems by (auto elim: subtyping.cases)
  moreover have IH:
    "(\<And>i tp tq tr. i < length qts \<Longrightarrow>
      L, K, C \<turnstile> fst (snd (pts ! i)) \<sqsubseteq> fst (snd (qts ! i)) \<Longrightarrow>
      L, K, C \<turnstile> fst (snd (qts ! i)) \<sqsubseteq> fst (snd (rts ! i)) \<Longrightarrow>
      L, K, C \<turnstile> fst (snd (pts ! i)) \<sqsubseteq> fst (snd (rts ! i)))"
    using TRecord.hyps fsts.intros nth_mem snds.intros by blast
  moreover have "list_all2 (\<lambda>p1 p2. subtyping L K C (fst (snd p1)) (fst (snd p2))) pts rts"
    using p_elims(3) r_elims(3) IH
    by (clarsimp simp add: list_all2_conv_all_nth)
  moreover have sat_p_r: "\<And>i. i < length pts \<Longrightarrow> record_kind_subty L K C (pts ! i) (rts ! i)"
  proof -
    fix i
    assume i_len: "i < length pts"
    moreover have "L, K, C \<turnstile> (fst \<circ> snd) (pts ! i) \<sqsubseteq> (fst \<circ> snd) (qts ! i)"
      using i_len list_all2_lengthD list_all2_nthD2 p_elims by fastforce
    moreover have
      "record_kind_subty L K C (pts ! i) (qts ! i)"
      "record_kind_subty L K C (qts ! i) (rts ! i)"
      using p_elims r_elims i_len
      by (simp add: list_all2_conv_all_nth)+
    ultimately show "record_kind_subty L K C (pts ! i) (rts ! i)"
      by (auto
          simp add: if_bool_eq_conj kinding_defs not_less_iff_gr_or_eq
          dest: subtyping_wellformed_preservation subtyping_kinding_fn_drop_super_impl_drop_sub)
  qed
  ultimately show ?case
    using p_elims r_elims
    by (simp add: sat_p_r list_all2_conv_all_nth subty_trecord)
qed (fast elim: subtyping.cases)+


lemma subtyping_preserves_type_repr:
  "L, K, C \<turnstile> t \<sqsubseteq> t' \<Longrightarrow> type_repr t = type_repr t'"
proof (induct rule: subtyping.induct)
  case (subty_trecord L K C ts1 ts2 s1 s2)
  then show ?case
    by (cases s1; induct rule: list_all2_induct; auto)
next
  case (subty_tsum L K C ts1 ts2)
  then show ?case
    by (induct rule: list_all2_induct; auto)
qed auto

lemma subtyping_preserves_type_repr_map:
  "list_all2 (\<lambda>p1 p2. L, K, C \<turnstile> fst (snd p1) \<sqsubseteq> fst (snd p2)) as bs
  \<Longrightarrow> map (type_repr \<circ> fst \<circ> snd) as = map (type_repr \<circ> fst \<circ> snd) bs"
  by (induct rule: list_all2_induct, auto simp add: subtyping_preserves_type_repr)


section {* Typing lemmas *}

lemma typing_all_Cons1I:
  assumes
    "L, K, C \<turnstile> \<Gamma> \<leadsto> \<Gamma>1 | \<Gamma>2"
    "\<exists>ta tsa. ts = ta # tsa \<and> \<Xi>, L, K, C, \<Gamma>1 \<turnstile>  e : ta \<and> \<Xi>, L, K, C, \<Gamma>2 \<turnstile>* es : tsa"
  shows "\<Xi>, L, K, C, \<Gamma> \<turnstile>* (e # es) : ts"
  using assms
  by (force intro: typing_all_cons)

lemma variant_elem_preservation:
  assumes tag_in_ts: "(tag, t, b) \<in> set ts"
    and tags_same: "map fst ts = map fst ts'"
    and types_same: "map (fst \<circ> snd) ts = map (fst \<circ> snd) ts'"
    and taken_subcond: "list_all2 (\<lambda>x y. snd (snd x) \<le> snd (snd y)) ts ts'"
  shows "\<exists>b'. (tag, t, b') \<in> set ts' \<and> (b \<le> b')"
proof -
  obtain i
    where ts_at_i:
      "i < length ts"
      "ts ! i = (tag, t, b)"
    by (meson tag_in_ts in_set_conv_nth)
  moreover then obtain b' where ts'_at_i: "ts' ! i = (tag, t, b')"
    by (metis comp_eq_dest_lhs eq_fst_iff length_map nth_map snd_conv tags_same types_same)
  ultimately show ?thesis
    using taken_subcond ts_at_i ts'_at_i nth_mem
    by (fastforce simp add: list_all2_conv_all_nth)
qed

lemma variant_elem_preservation_reverse:
  assumes tag_in_ts': "(tag', t', b') \<in> set ts'"
    and tags_same: "map fst ts = map fst ts'"
    and types_same: "map (fst \<circ> snd) ts = map (fst \<circ> snd) ts'"
    and taken_subcond: "list_all2 (\<lambda>x y. snd (snd x) \<le> snd (snd y)) ts ts'"
  shows "\<exists>b. (tag', t', b) \<in> set ts \<and> (b \<le> b')"
proof -
  obtain i
    where ts'_at_i:
      "i < length ts'"
      "ts' ! i = (tag', t', b')"
    by (meson tag_in_ts' in_set_conv_nth)
  then obtain b where ts_at_i: "ts ! i = (tag', t', b)"
    by (metis comp_eq_dest_lhs eq_fst_iff length_map nth_map snd_conv tags_same types_same)
  moreover have "b \<le> b'"
    using taken_subcond ts_at_i ts'_at_i
    by (fastforce simp add: list_all2_conv_all_nth)
  ultimately show ?thesis
    using taken_subcond ts_at_i ts'_at_i nth_mem
    by (metis length_map tags_same)
qed

section {* Instantiation *}

lemma instantiate_sigil_bang [simp] :
  "instantiate_sigil \<epsilon> (bang_sigil s) = bang_sigil (instantiate_sigil \<epsilon> s)"
proof(cases s)
  case (Boxed perm ptrl)
  then show ?thesis 
    by(cases ptrl) (simp add:bang_sigil_boxed)+    
qed (simp)



lemma instantiate_bang [simp]:
  shows "instantiate \<epsilon> \<delta> (bang \<tau>) = bang (instantiate \<epsilon> \<delta> \<tau>)"
  by (force intro: bang.induct [where P = "\<lambda> \<tau>. instantiate \<epsilon> \<delta> (bang \<tau>) = bang (instantiate \<epsilon> \<delta> \<tau>)"]
          simp:  bang_idempotent bang_lrepr  prod.case_distrib)+


lemma layout_offset_layout_offset[simp] : "layout_offset n1 (layout_offset n2 ptrl) = layout_offset (n1 + n2) ptrl" 
  by(induct ptrl) (fastforce simp add: list_all_iff )+
  


lemma instantiate_lay_layout_offset[simp] : "instantiate_lay \<epsilon> (layout_offset offset ptrl) = layout_offset offset (instantiate_lay \<epsilon> ptrl)"
proof(induct ptrl)
  case (LayBitRange b)
  then show ?case
    by(induct b)simp
  next  case (LayVar x1a x2)
    then show ?case
      
      by (simp add: add.commute)
qed (fastforce simp add: list_all_iff )+


lemma instantiate_lay_instantiate_lay[simp] :
  assumes "layout_wellformed L ptrl"
  "L \<le> length \<epsilon>'"
shows "
instantiate_lay \<epsilon> (instantiate_lay \<epsilon>' ptrl) = instantiate_lay (map (instantiate_lay \<epsilon>) \<epsilon>') ptrl"
  using assms
  by(induct ptrl) (fastforce simp add: list_all_iff)+

lemma instantiate_lrepr_instantiate_lrepr[simp] :
  assumes "lrepr_wellformed n t"
  "n \<le> length \<delta>'"
shows "
instantiate_lrepr \<delta> (instantiate_lrepr \<delta>' t) = instantiate_lrepr (map (instantiate_lrepr \<delta>) \<delta>') t"
  using assms
  by(induct n t rule:lrepr_wellformed.induct) (fastforce simp add: list_all_iff)+
  


lemma instantiate_sigil_instantiate_sigil [simp] :
  assumes "matches_type_sigil L C \<tau> s"
    "L \<le> length \<epsilon>'"
  shows
"instantiate_sigil \<epsilon> (instantiate_sigil \<epsilon>' s) = instantiate_sigil (map (instantiate_lay \<epsilon>) \<epsilon>') s"
  using assms
  by(induct s rule:sigil_lay_cases)  (fastforce simp add:matches_fields_layout_def)+

lemma instantiate_instantiate [simp]:
(*assumes "list_all2 (kinding L K C') \<delta>' K"
and     "length K' = length \<delta>" *)
  assumes "length K \<le> length \<delta>'"
          "L \<le> length \<epsilon>'"
  shows   "L, K, C \<turnstile> x wellformed \<Longrightarrow> 
  instantiate \<epsilon> \<delta> (instantiate \<epsilon>' \<delta>' x) = 
  instantiate (map (instantiate_lay \<epsilon>) \<epsilon>')(map (instantiate \<epsilon> \<delta>) \<delta>') x"
  using assms
proof (induct x arbitrary: \<delta>' rule: instantiate.induct)
next case 3 then show ?case by (force dest: kinding_typelist_wellformed_elem simp add: list_all_iff kinding_simps)
next case 8 then show ?case 
    by(fastforce dest: kinding_record_wellformed_elem simp add: list_all_iff kinding_simps)
 next case 6 then show ?case by (fastforce dest: kinding_variant_wellformed_elem simp add: list_all_iff kinding_simps)
qed (auto simp add: kinding_def kinding_simps dest: list_all2_lengthD)



lemma instantiate_tprim [simp]:
shows "instantiate \<epsilon> \<delta> \<circ> TPrim = TPrim"
  by (rule ext, simp)

lemma instantiate_lay_nothing:
  shows "instantiate_lay [] l = l"
by (induct l) (auto simp: prod_set_defs intro: map_idI)

lemma instantiate_lay_nothing_id[simp]:
shows "instantiate_lay [] = id"
by (rule ext, simp add: instantiate_lay_nothing)

lemma instantiate_sigil_nothing_id[simp]:
  shows "instantiate_sigil [] = id"
  apply(rule ext)
  apply(induct_tac x rule:sigil_lay_cases)
  by simp+

lemma instantiate_nothing:
shows "instantiate [] [] e = e"
by (induct e) (auto simp: prod_set_defs intro: map_idI)

lemma instantiate_nothing_id[simp]:
shows "instantiate [] [] = id"
by (rule ext, simp add: instantiate_nothing)

lemma instantiate_ctx_nothing:
shows "instantiate_ctx [] [] e = e"
unfolding instantiate_ctx_def
by (induct e, auto simp: map_option.id [simplified id_def])

lemma instantiate_ctx_nothing_id[simp]:
shows "instantiate_ctx [] [] = id"
by (rule ext, simp add: instantiate_ctx_nothing)

lemma sigil_kind_instantiate[simp] : "sigil_kind (instantiate_sigil \<epsilon> s) = sigil_kind s"
proof(induct s rule:sigil_lay_cases)
case (BoxedLay p ptrl)
  then show ?case
    by(cases p)(simp)+
qed (simp)+

lemma instantiate_sigil_boxed_invert : "instantiate_sigil \<epsilon> s = Boxed perm ptrl \<longleftrightarrow> ( \<exists> ptrl'. s = Boxed perm ptrl' \<and> ptrl = map_option (instantiate_lay \<epsilon>) ptrl')"
  by (cases s ) (fastforce)+



lemma specialise_nothing:
shows "specialise [] [] e = e"
by (induct e) (auto simp: prod_set_defs intro: map_idI)

lemma specialise_nothing_id[simp]:
shows "specialise [] [] = id"
  by (rule ext, simp add: specialise_nothing)

lemma subst_wellformed_nothing : "L, K, C \<turnstile> [], [] :s 0, [], {}"
  by(simp add: subst_wellformed_def )


lemmas typing_struct_instantiate = typing_struct[where ts = "map (instantiate \<epsilon> \<delta>) ts" for \<epsilon> \<delta> ts, simplified]

lemma wellkinded_imp_kinded: "list_all2 (kinding L' K' C') \<delta> K \<Longrightarrow> list_all2 (\<lambda>t k. k \<subseteq> kinding_fn K' t) \<delta> K"
  by (clarsimp simp add: list_all2_conv_all_nth kinding_def)

lemma wellkinded_imp_wellformed: "list_all2 (kinding L' K' C') \<delta> K \<Longrightarrow> list_all (type_wellformed L' (length K') C') \<delta>"
  by (clarsimp simp add: list_all2_conv_all_nth list_all_length kinding_def)

lemma instantiate_over_variants_subvariants:
  assumes tags_same: "map fst ts = map fst ts'"
    and types_same: "map (fst \<circ> snd) ts = map (fst \<circ> snd) ts'"
  shows "map (\<lambda>(n, t, _). (n, type_repr t)) (map (\<lambda>(c, t, b). (c, instantiate \<epsilon> \<tau>s t, b)) ts) =
         map (\<lambda>(c, t, _). (c, type_repr t)) (map (\<lambda>(c, t, b). (c, instantiate \<epsilon> \<tau>s t, b)) ts')"
proof -
  have f1: "((\<lambda>(n, t, _). (n, type_repr t)) \<circ> (\<lambda>(c, t, b). (c, instantiate \<epsilon> \<tau>s t, b))) = (\<lambda>(n, t, _). (n, type_repr (instantiate \<epsilon> \<tau>s t)))"
    by fastforce
  have f2: "(\<lambda>(n, t, _). (n, type_repr (instantiate \<epsilon> \<tau>s t))) = (\<lambda>p. (fst p, (type_repr \<circ> (instantiate \<epsilon> \<tau>s) \<circ> (fst \<circ> snd)) p))"
    by fastforce

  have "(map (type_repr \<circ> (instantiate \<epsilon> \<tau>s) \<circ> (fst \<circ> snd)) ts) = (map (type_repr \<circ> (instantiate \<epsilon> \<tau>s) \<circ> (fst \<circ> snd)) ts')"
    using types_same map_map by metis
  then have "map (\<lambda>(n, t, _). (n, type_repr (instantiate \<epsilon> \<tau>s t))) ts =
          map (\<lambda>(n, t, _). (n, type_repr (instantiate \<epsilon> \<tau>s t))) ts'"
    by (fastforce intro: pair_list_eqI simp add: f2 comp_def tags_same)
  then show ?thesis
    by (simp add: f1)
qed

subsection {* substitutivity *}


lemma instantiate_lay_closed[simp] : "layout_wellformed 0 ptrl \<Longrightarrow>
instantiate_lay \<epsilon> ptrl = ptrl"
  by (induct ptrl) (fastforce intro:map_idI simp add:list_all_iff)+


lemma instantiate_lrepr_closed[simp] : "lrepr_wellformed 0 rep \<Longrightarrow>
instantiate_lrepr \<delta> rep = rep"
  by (induct rep) (fastforce intro:map_idI simp add:list_all_iff)+


(* could be stated more generally for substitution of lrepr,
but this would require a specific wellformedness predicate
on substitution *)

lemma instantiate_matches_fields_layout :
  assumes "matches_fields_layout L C \<tau> ptrl"
   "lrepr_wellformed (length K) \<tau>"
    "L', K', C' \<turnstile> \<epsilon>, \<delta> :s L, K, C"  
  shows "matches_fields_layout L' C' (instantiate_lrepr (map type_lrepr \<delta>) \<tau>) (instantiate_lay \<epsilon> ptrl)"
  using assms
  by(fastforce dest:layout_wellformed_mono simp add:
   matches_fields_layout_def subst_wellformed_def match_constraint_def)

lemma instantiate_match_type_sigil:
  assumes "matches_type_sigil L C \<tau> s"
  "lrepr_wellformed (length K) \<tau>"
   "L', K', C' \<turnstile> \<epsilon>, \<delta> :s L, K, C"
 shows "matches_type_sigil L' C' (instantiate_lrepr (map type_lrepr \<delta>) \<tau>) (instantiate_sigil \<epsilon> s)" 
  using assms
proof(induct s rule:sigil_lay_cases)
  case (BoxedLay p ptrl)
  then show ?case 
    by (simp add:instantiate_matches_fields_layout)
qed simp+ 

(* TODO: move before *)
lemma type_lrepr_instantiate[simp] : "type_lrepr (instantiate \<epsilon> \<delta> t) =
    instantiate_lrepr (map type_lrepr \<delta>) (type_lrepr t)"
proof(induct rule:instantiate.induct)
  (* bang variable *)
  case (2 \<epsilon> \<delta> i)
  then show ?case by (simp add:bang_lrepr)
next
(* TCon *)
  case (3 \<epsilon> \<delta> n ts s)
  then show ?case 
    by(cases s;simp)
next
(* TRecord *)
  case (8 \<epsilon> \<delta> ts s)

  then show ?case
    by(induct_tac s rule:sigil_lay_cases; fastforce)
qed fastforce+



lemma instantiate_match_type_sigil_record:
  assumes "matches_type_sigil L C (LRRecord \<tau>s) s"
   "list_all (\<lambda>(_, y). lrepr_wellformed (length K) y) \<tau>s"
   "L', K', C' \<turnstile> \<epsilon>, \<delta> :s L, K, C"
 shows "matches_type_sigil L' C' (LRRecord (map (\<lambda>(n, t). (n, instantiate_lrepr (map type_lrepr \<delta>) t)) \<tau>s)) (instantiate_sigil \<epsilon> s)"
  using assms
  by(simp add: instantiate_match_type_sigil[where \<tau> = "LRRecord \<tau>s", simplified])
  

            

(* 

This is no longer true with dargent: 
a type variable matches any layout.

*)
lemma instantiate_wellformed:
  assumes
    (* "list_all (type_wellformed n') \<delta>"
    "length \<delta> = n" *)
    "L', K', C' \<turnstile> \<epsilon>, \<delta> :s L, K, C"
    "n  = length K"
    "n' = length K'"
  shows "type_wellformed L n C t \<Longrightarrow> type_wellformed L' n' C' (instantiate \<epsilon> \<delta> t)"
  using assms
proof (induct t)
  case (TVar i)
  then show ?case
    by(fastforce dest:list_all2_kinding_wellformedD 
             simp add:list_all_length subst_wellformed_def)
  
next
  case (TVarBang x)
  then show ?case
    using bang_wellformed
    by(fastforce dest:list_all2_kinding_wellformedD 
             simp add:list_all_length subst_wellformed_def)
next
  case (TRecord ts s)
  show ?case     
    apply (simp) 
    using TRecord instantiate_match_type_sigil_record type_lrepr_wellformed
    by (fastforce simp add: list_all_iff prod.case_distrib comp_def)+
qed (auto simp add: list_all_iff) 

lemma instantiate_lrepr_wellformed:
  assumes
     "list_all (lrepr_wellformed n') \<delta>"
    "length \<delta> = n" 
(*    "L', K', C' \<turnstile> \<epsilon>, \<delta> :s L, K, C" *)
    (* "n  = length K" *)
    "n' = length K'"
  shows "lrepr_wellformed n t \<Longrightarrow> lrepr_wellformed n' (instantiate_lrepr 
\<delta> t)"
  using assms
  by (induct t)
   (fastforce dest:list_all2_lengthD simp add: 
list_all2_conv_all_nth  list_all_iff )+

lemma substitutivity_kinding_fn:
  assumes
(*    "list_all (type_wellformed L' (length K') C') \<delta>" *)
    "list_all2 (\<lambda>t k. k \<subseteq> kinding_fn K' t) \<delta> K"
    "type_wellformed L (length K) C t" 
    "k \<subseteq> kinding_fn K t"
  shows "k \<subseteq> kinding_fn K' (instantiate \<epsilon> \<delta> t)"
  using assms
proof (induct t arbitrary: k)
  case (TVarBang i)
  then show ?case
    using bang_kinding_fn
    by (auto simp add: list_all2_conv_all_nth list_all_length)
next
  case (TSum ts)
  then show ?case
    by (fastforce split: variant_state.split simp add: list_all_iff)
next
  case (TRecord ts s)
  then show ?case
  proof(induct s rule:sigil_lay_cases)
    case (BoxedLay perm ptrl) 
    then show ?case
      by (cases perm) (fastforce split: record_state.split simp add:list_all2_conv_all_nth list_all_iff)+
  next
   case (BoxedNoLay p)
   then show ?case
     by (fastforce split: record_state.split simp add:list_all2_conv_all_nth list_all_iff)+
     
  next
    case Unboxed
    then show ?case

      using TRecord
      by (fastforce split: record_state.split simp add: list_all_iff) 
  qed
(*    by (fastforce split: record_state.split simp add: list_all_iff) *)
qed (fastforce simp add: list_all2_conv_all_nth list_all_iff)+

lemma substitutivity_single:
  assumes
(*    "list_all2 (kinding L K C') \<delta> K" *)
"L', K', C' \<turnstile> \<epsilon>, \<delta> :s L, K, C"
    "L, K, C \<turnstile> t :\<kappa> k"
  shows "L', K', C' \<turnstile> instantiate \<epsilon> \<delta> t :\<kappa> k"
proof -
  have "type_wellformed L' (length K') C' (instantiate \<epsilon> \<delta> t)"
    using assms
    by (auto intro!: instantiate_wellformed simp add: kinding_def list_all2_conv_all_nth list_all_length)
  moreover then have "k \<subseteq> kinding_fn K' (instantiate \<epsilon> \<delta> t)"
    using assms
    by (intro substitutivity_kinding_fn; auto simp add:
subst_wellformed_def kinding_def list_all2_conv_all_nth list_all_length)
  ultimately show "L', K', C' \<turnstile> instantiate \<epsilon> \<delta> t :\<kappa> k"
    by (simp add: kinding_def)
qed

lemma substitutivity_single_kinding_fn:
  assumes
    "list_all2 (kinding L' K' C') \<delta> K"
    "L, K, C \<turnstile> t :\<kappa> k"
  shows "k \<subseteq> kinding_fn K' (instantiate \<epsilon> \<delta> t)"

  using assms  
  by (intro substitutivity_kinding_fn; auto simp add: kinding_def list_all2_conv_all_nth list_all_length) 



lemma substitutivity_rest:
fixes \<delta>    :: "type substitution"
and   K K' :: "kind env"
assumes well_kinded: (* "list_all2 (kinding L' K' C') \<delta> K" *)
"L', K', C' \<turnstile> \<epsilon>, \<delta> :s L, K, C"
shows "L, K, C \<turnstile>* ts :\<kappa> k  \<Longrightarrow> L', K', C' \<turnstile>* map (instantiate \<epsilon> \<delta>) ts                :\<kappa> k"
and   "L, K, C \<turnstile>* xs :\<kappa>v k \<Longrightarrow> L', K', C' \<turnstile>* map (\<lambda>(n,a,b). (n,instantiate \<epsilon> \<delta> a, b)) xs :\<kappa>v k"
and   "L, K, C \<turnstile>* fs :\<kappa>r k \<Longrightarrow> L', K', C' \<turnstile>* map (\<lambda>(n,a,b). (n,instantiate \<epsilon> \<delta> a, b)) fs :\<kappa>r k"
  using substitutivity_single well_kinded instantiate_wellformed
    list_all2_kinding_wellformedD list_all2_lengthD
     apply -
    apply (simp add: kinding_all_set kinding_iff_wellformed)+
   apply (fastforce simp add: kinding_variant_set kinding_iff_wellformed split: variant_state.split)
  apply (fastforce simp add: kinding_record_set kinding_iff_wellformed split: record_state.split)
  done

lemmas substitutivity = substitutivity_single substitutivity_rest

(* TODO: improve the proof (Vincent?) *)
lemma list_all2_substitutivity:
fixes \<delta>    :: "type substitution"
and   K K' :: "kind env"
assumes well_kinded: (* "list_all2 (kinding L K C') \<delta> K" *)
"L', K', C' \<turnstile> \<epsilon>, \<delta> :s L, K, C"
shows "L, K, C \<turnstile> es, ts :s ls, ks, cs \<Longrightarrow> 
L', K', C' \<turnstile> (map (instantiate_lay \<epsilon>) es), map (instantiate \<epsilon> \<delta>) ts :s ls, ks, cs"
proof -

  assume yop : "L, K, C \<turnstile> es, ts :s ls, ks, cs"
  show "L', K', C' \<turnstile> (map (instantiate_lay \<epsilon>) es), map (instantiate \<epsilon> \<delta>) ts :s ls, ks, cs"
  apply(simp add: subst_wellformed_def)  
  apply(intro conjI)+
    using assms substitutivity
    using yop
      apply (fastforce simp add:list_all2_conv_all_nth subst_wellformed_def)
    using yop
      apply (fastforce simp add:list_all2_conv_all_nth subst_wellformed_def)
  apply(intro ballI)
  apply clarify
  apply(rename_tac l' t')
    using yop
    apply(simp add:subst_wellformed_def)
    apply(erule conjE)+
  apply(erule_tac x = "(l', t')" in  ballE;simp)
     apply(drule instantiate_matches_fields_layout[OF _ _ assms])
     apply (fastforce 
intro:instantiate_lrepr_wellformed
simp add: kinding_def type_lrepr_wellformed list_all2_conv_all_nth list_all_length
comp_def )+  
    done
qed

subsection {* Instantiation of contexts *}

lemma instantiate_ctx_weaken:
assumes "L, K, C \<turnstile> \<Gamma> \<leadsto>w \<Gamma>'"
  and    (*  "list_all2 (kinding L K C') \<delta> K" *)
   "L', K', C' \<turnstile> \<epsilon>, \<delta> :s L, K, C"
shows   "L', K', C' \<turnstile> instantiate_ctx \<epsilon> \<delta> \<Gamma> \<leadsto>w instantiate_ctx \<epsilon> \<delta> \<Gamma>'"
using assms(1) [simplified weakening_def] and assms(2) proof (induct rule: list_all2_induct)
     case Nil  then show ?case by (simp add: instantiate_ctx_def weakening_def)
next case Cons then show ?case
    using instantiate_wellformed list_all2_kinding_wellformedD
    by (auto simp add: weakening_comp.simps instantiate_ctx_def weakening_Cons
        dest: substitutivity)
qed


lemma instantiate_ctx_empty [simplified, simp]:
shows "instantiate_ctx \<epsilon> \<delta> (empty l) = empty l"
by (induct l, simp_all add: empty_def
                            instantiate_ctx_def)



lemma instantiate_ctx_singleton [simplified, simp]:
shows "instantiate_ctx \<epsilon> \<delta> (singleton l i \<tau>) = singleton l i (instantiate \<epsilon> \<delta> \<tau>)"
by (induct l arbitrary: i, simp_all add:   instantiate_ctx_def
                                           empty_def
                                    split: nat.split)

lemma instantiate_ctx_length [simp]:
shows "length (instantiate_ctx \<epsilon> \<delta> \<Gamma>) = length \<Gamma>"
by (simp add: instantiate_ctx_def)

lemma instantiate_ctx_consumed [simplified]:
assumes "L, K, C \<turnstile> \<Gamma> consumed"
and     (* "list_all2 (kinding L K C') \<delta> K" *)
   "L', K', C' \<turnstile> \<epsilon>, \<delta> :s L, K, C"
shows   "L', K', C' \<turnstile> instantiate_ctx \<epsilon> \<delta> \<Gamma> consumed"
using assms by (auto intro: instantiate_ctx_weaken [where \<Gamma>' = "empty (length \<Gamma>)", simplified])

lemma map_option_instantiate_split_comp:
assumes "L, K, C \<turnstile> c \<leadsto> c1 \<parallel> c2"
and     (* "list_all2 (kinding L K C') \<delta> K" *)
 "L', K', C' \<turnstile> \<epsilon>, \<delta> :s L, K, C"
shows   "L', K', C' \<turnstile> map_option (instantiate \<epsilon> \<delta>) c \<leadsto> map_option (instantiate \<epsilon> \<delta>) c1 \<parallel> map_option (instantiate \<epsilon> \<delta>) c2"
  using assms
  by (auto elim!: split_comp.cases simp add: instantiate_wellformed split_comp.intros
      dest: substitutivity_single list_all2_kinding_wellformedD)

lemma instantiate_ctx_split:
assumes "L, K, C \<turnstile> \<Gamma> \<leadsto> \<Gamma>1 | \<Gamma>2"
and     (* "list_all2 (kinding L K C') \<delta> K" *)
 "L', K', C' \<turnstile> \<epsilon>, \<delta> :s L, K, C"
shows   "L', K', C' \<turnstile> instantiate_ctx \<epsilon> \<delta> \<Gamma> \<leadsto> instantiate_ctx \<epsilon> \<delta> \<Gamma>1 | instantiate_ctx \<epsilon> \<delta> \<Gamma>2"
  using assms
  by (auto intro: list_all3_map_over simp: map_option_instantiate_split_comp instantiate_ctx_def split_def)


lemma instantiate_ctx_split_bang:
assumes "split_bang L K C is \<Gamma> \<Gamma>1 \<Gamma>2"
and     (* "list_all2 (kinding L K C') \<delta> K" *)
 "L', K', C' \<turnstile> \<epsilon>, \<delta> :s L, K, C"
shows   "split_bang L' K' C' is (instantiate_ctx \<epsilon> \<delta> \<Gamma>) (instantiate_ctx \<epsilon> \<delta> \<Gamma>1) (instantiate_ctx \<epsilon> \<delta> \<Gamma>2)"
  using assms
proof (induct rule: split_bang.induct)
  case split_bang_empty
  then show ?case
    by (auto simp: instantiate_ctx_def intro: split_bang.intros)
next
  case split_bang_cons
  then show ?case
    by (auto
        intro!: split_bang.intros substitutivity_single instantiate_wellformed
        elim!: split_bang_comp.cases split_comp.cases
        dest: list_all2_kinding_wellformedD
        simp add: instantiate_ctx_def split_bang_comp.simps split_comp.simps)
qed


lemma instantiate_ctx_cons [simp]:
shows   "instantiate_ctx \<epsilon> \<delta> (Some x # \<Gamma>) = Some (instantiate \<epsilon> \<delta> x) # instantiate_ctx \<epsilon> \<delta> \<Gamma>"
by (simp add: instantiate_ctx_def)


lemma specialisation_subtyping:
  assumes
    "L, K, C \<turnstile> t \<sqsubseteq> t'"
    "L, K, C \<turnstile> t wellformed"
    "L, K, C \<turnstile> t' wellformed"
(*    "list_all2 (kinding L' K' C') \<delta> K" *)
     "L', K', C' \<turnstile> \<epsilon>, \<delta> :s L, K, C" 

  shows "L', K', C' \<turnstile> instantiate \<epsilon> \<delta> t \<sqsubseteq> instantiate \<epsilon> \<delta>  t'"
  using assms
proof (induct rule: subtyping.inducts)
  case (subty_tvar i' i K)
  then show ?case
    by (auto intro!: subtyping.intros subtyping_refl simp add: kinding_def list_all2_conv_all_nth)
next
  case (subty_tvarb i' i K)
  moreover then have "type_wellformed L' (length K') C' (bang (\<delta> ! i))"
    by (auto dest: bang_wellformed simp add: kinding_def list_all2_conv_all_nth
subst_wellformed_def
)
  ultimately show ?case
    by (auto intro!: subtyping.intros subtyping_refl simp add: kinding_def list_all2_conv_all_nth)
next
  case (subty_tcon n1 n2 s1 s2 ts1 ts2 K)
  then show ?case
    by (simp add: subtyping_simps(3))
next
  case (subty_trecord L K C ts1 ts2 s1 s2)
  then show ?case
  proof (clarsimp, intro subtyping.intros)
    show "list_all2 (\<lambda>p1 p2. L', K', C' \<turnstile> fst (snd p1) \<sqsubseteq> fst (snd p2)) (map (\<lambda>(n, t, b). (n, instantiate \<epsilon> \<delta> t, b)) ts1) (map (\<lambda>(n, t, b). (n, instantiate \<epsilon> \<delta> t, b)) ts2)"
      using subty_trecord.prems subty_trecord.hyps(1)
      by (fastforce simp add: list_all2_conv_all_nth list_all_length split: prod.splits)
  next
    have "length ts1 = length ts2"
      using list_all2_conv_all_nth subty_trecord.hyps by blast
    then show "list_all2 (record_kind_subty L' K' C') (map (\<lambda>(n, t, b). (n, instantiate \<epsilon> \<delta> t, b)) ts1) (map (\<lambda>(n, t, b). (n, instantiate \<epsilon> \<delta> t, b)) ts2)"
    proof (clarsimp simp add: list_all2_conv_all_nth split: prod.splits)
      fix i n1 t1 b1 n2 t2 b2
      presume localassms:
        "ts1 ! i = (n1, t1, b1)"
        "ts2 ! i = (n2, t2, b2)"
        "i < length ts2"
        "i < length ts1"
        "L', K', C' \<turnstile> instantiate \<epsilon> \<delta> t1 :\<kappa> {D} \<longrightarrow> \<not> b1 < b2"
      moreover then have "b1 = b2 \<or> ((L, K, C \<turnstile> t1 :\<kappa> {D}) \<and> b1 < b2)"
        using subty_trecord.hyps(3)
        by (force simp add: list_all2_conv_all_nth split: prod.splits)
      moreover then have "L, K, C \<turnstile> t1 :\<kappa> {D} \<Longrightarrow> L', K', C' \<turnstile> (instantiate \<epsilon> \<delta> t1) :\<kappa> {D}"
        using subty_trecord.prems substitutivity_single
        by blast
      ultimately show "b1 = b2"
        by clarsimp
    qed force+
  qed force+
next
  case (subty_tsum L K C ts1 ts2)
  moreover then have "\<And>i. i < length ts1 \<Longrightarrow>
    L', K', C' \<turnstile> instantiate \<epsilon> \<delta> (fst (snd (ts1 ! i))) \<sqsubseteq> instantiate \<epsilon> \<delta> (fst (snd (ts2 ! i)))"
    by (auto simp add: list_all2_conv_all_nth list_all_length)
  ultimately show ?case
    by (fastforce intro!: subtyping.intros simp add: list_all2_conv_all_nth split: prod.splits)
qed (auto intro!: subtyping.intros)



section {* Lemmas about contexts, splitting and weakening *}

lemma empty_length:
shows "length (empty n) = n"
by (induct n, simp_all add: empty_def)

subsection {* split *}

lemma split_length:
  assumes "L, K, C \<turnstile> \<Gamma> \<leadsto> \<Gamma>1 | \<Gamma>2"
  shows "length \<Gamma> = length \<Gamma>1"
    and "length \<Gamma> = length \<Gamma>2"
  using assms
  by (induct rule: split_induct, force+)

lemma split_preservation_some_left:
  assumes splits: "L, K, C \<turnstile> \<Gamma> \<leadsto> \<Gamma>1 | \<Gamma>2"
    and idx: "\<Gamma>1 ! i = Some t"
  shows "\<Gamma> ! i  = Some t"
  using assms
  by (induct arbitrary: i rule: split_induct; fastforce simp add: nth_Cons' elim: split_comp.cases)

lemma split_preservation_some_right:
  assumes splits: "L, K, C \<turnstile> \<Gamma> \<leadsto> \<Gamma>1 | \<Gamma>2"
    and idx: "\<Gamma>2 ! i = Some t"
  shows "\<Gamma> ! i  = Some t"
  using assms
  by (induct arbitrary: i rule: split_induct; fastforce simp add: nth_Cons' elim: split_comp.cases)

lemma split_preserves_none:
  assumes splits: "L, K, C \<turnstile> \<Gamma> \<leadsto> \<Gamma>1 | \<Gamma>2"
    and idx: "\<Gamma> ! i  = None"
  shows "\<Gamma>1 ! i = None"
    and "\<Gamma>2 ! i = None"
  using assms
  by (induct arbitrary: i rule: split_induct, (fastforce simp add: nth_Cons' elim: split_comp.cases)+)

subsection {* split bang *}

lemma split_bang_length:
  assumes "L, K , C, isa \<turnstile> \<Gamma> \<leadsto>b \<Gamma>1 | \<Gamma>2"
  shows "length \<Gamma> = length \<Gamma>1"
    and "length \<Gamma> = length \<Gamma>2"
    and "length \<Gamma>1 = length \<Gamma>2"
  using assms
  by (induct rule: split_bang.induct, force+)

lemma split_bang_Cons1:
  shows "(L, K, C, isa \<turnstile> x # \<Gamma>' \<leadsto>b \<Gamma>1 | \<Gamma>2) \<longleftrightarrow>
          (\<exists>a \<Gamma>1' b \<Gamma>2'.
            (L, K, C, (0 \<in> isa) \<turnstile> x \<leadsto>b a \<parallel> b) \<and>
            (L, K, C, (pred ` Set.remove (0 :: index) isa) \<turnstile> \<Gamma>' \<leadsto>b \<Gamma>1' | \<Gamma>2') \<and>
            \<Gamma>1 = a # \<Gamma>1' \<and>
            \<Gamma>2 = b # \<Gamma>2' \<and>
            length \<Gamma>1' = length \<Gamma>' \<and>
            length \<Gamma>2' = length \<Gamma>')"
  by (fastforce dest: split_bang_length elim: split_bang.cases intro!: split_bang.intros)

lemma split_bang_Cons2:
  shows "(L, K, C, isa \<turnstile> \<Gamma> \<leadsto>b a # \<Gamma>1' | \<Gamma>2) \<longleftrightarrow>
          (\<exists>x \<Gamma>' b \<Gamma>2'.
            (L, K, C, (0 \<in> isa) \<turnstile> x \<leadsto>b a \<parallel> b) \<and>
            (L, K, C, (pred ` Set.remove (0 :: index) isa) \<turnstile> \<Gamma>' \<leadsto>b \<Gamma>1' | \<Gamma>2') \<and>
            \<Gamma> = x # \<Gamma>' \<and>
            \<Gamma>2 = b # \<Gamma>2' \<and>
            length \<Gamma>' = length \<Gamma>1' \<and>
            length \<Gamma>2' = length \<Gamma>1')"
  by (fastforce dest: split_bang_length elim: split_bang.cases intro!: split_bang.intros)

lemma split_bang_Cons3:
  shows "(L, K, C, isa \<turnstile> \<Gamma> \<leadsto>b \<Gamma>1 | b # \<Gamma>2') \<longleftrightarrow>
          (\<exists>x \<Gamma>' a \<Gamma>1'.
            (L, K, C, (0 \<in> isa) \<turnstile> x \<leadsto>b a \<parallel> b) \<and>
            (L, K, C, (pred ` Set.remove (0 :: index) isa) \<turnstile> \<Gamma>' \<leadsto>b \<Gamma>1' | \<Gamma>2') \<and>
            \<Gamma> = x # \<Gamma>' \<and>
            \<Gamma>1 = a # \<Gamma>1' \<and>
            length \<Gamma>' = length \<Gamma>2' \<and>
            length \<Gamma>1' = length \<Gamma>2')"
  by (fastforce dest: split_bang_length elim: split_bang.cases intro!: split_bang.intros)

lemma Suc_mem_image_pred:
  "0 \<notin> js \<Longrightarrow> (Suc n \<in> js) = (n \<in> pred ` js)"
  apply (simp add: image_def pred_def)
  apply (auto elim: rev_bexI split: nat.split_asm)
  done

lemma Suc_mem_image_pred_remove:
  "(n \<in> pred ` Set.remove 0 js) = (Suc n \<in> js)"
  by (simp add: Suc_mem_image_pred[symmetric])

lemma split_bang_nth:
  "split_bang L K C is \<Gamma> \<Gamma>1 \<Gamma>2 = (length \<Gamma>1 = length \<Gamma> \<and> length \<Gamma>2 = length \<Gamma>
        \<and> (\<forall>i < length \<Gamma>. L, K, C, i \<in> is \<turnstile> \<Gamma> ! i \<leadsto>b \<Gamma>1 ! i \<parallel> \<Gamma>2 ! i))"
proof (induct \<Gamma> arbitrary: "is" \<Gamma>1 \<Gamma>2)
  case (Cons a \<Gamma>)
  then show ?case
    apply -
    apply (intro iffI)

     apply (clarsimp simp add: split_bang_Cons1)
     apply (case_tac i)
      apply force
     apply (fastforce simp add: Suc_mem_image_pred_remove)

    apply (clarsimp simp add: split_bang_Cons1 Suc_mem_image_pred_remove length_Suc_conv)
    apply (rename_tac a1 \<Gamma>1 a2 \<Gamma>2)
    apply (intro conjI)
     apply (drule_tac x=0 in spec, cases "0 \<in> is"; force simp add: split_bang_comp.simps)
    apply auto

    done
qed (fastforce elim: split_bang.cases intro: split_bang_empty)


lemma weakening_length:
shows "L, K, C \<turnstile> \<Gamma> \<leadsto>w \<Gamma>' \<Longrightarrow> length \<Gamma> = length \<Gamma>'"
by (auto simp: weakening_def dest:list_all2_lengthD)

lemma weakening_preservation_some:
assumes weak: "L, K, C \<turnstile> \<Gamma> \<leadsto>w \<Gamma>'"
and     idx:  "\<Gamma>' ! x = Some t"
shows   "\<Gamma>  ! x = Some t"
using weak[simplified weakening_def]
  and weakening_length[OF weak]
  and idx
  proof (induct arbitrary: x rule: list_all2_induct)
     case Nil                then show ?case by auto
next case (Cons x xs y ys a) then show ?case by (case_tac a, auto elim: weakening_comp.cases)
qed

lemma weakening_preserves_none:
assumes weak: "L, K, C \<turnstile> \<Gamma> \<leadsto>w \<Gamma>'"
and     idx:  "\<Gamma>  ! x = None"
shows   "\<Gamma>' ! x = None"
using weak[simplified weakening_def]
  and weakening_length[OF weak]
  and idx
  proof (induct arbitrary: x rule: list_all2_induct)
     case Nil                then show ?case by auto
next case (Cons x xs y ys a) then show ?case by (case_tac a, auto elim: weakening_comp.cases)
qed

lemma same_type_as_weakened:
  assumes
    "L, K, C \<turnstile> \<Gamma> \<leadsto>w \<Gamma>'[i := Some t]"
    "i < length \<Gamma>"
  shows "\<Gamma> ! i = Some t"
  using assms weakening_length weakening_preservation_some
  by fastforce

lemma same_type_as_split_weakened_left:
  assumes
    "L, K, C \<turnstile> \<Gamma> \<leadsto> \<Gamma>1 | \<Gamma>2"
    "L, K, C \<turnstile> \<Gamma>1 \<leadsto>w \<Gamma>1'[x := Some t]"
    "x < length \<Gamma>1"
  shows "\<Gamma> ! x = Some t"
  using assms same_type_as_weakened split_preservation_some_left by blast

lemma same_type_as_split_weakened_right:
  assumes
    "L, K, C \<turnstile> \<Gamma> \<leadsto> \<Gamma>1 | \<Gamma>2"
    "L, K, C \<turnstile> \<Gamma>2 \<leadsto>w \<Gamma>2'[x := Some t]"
    "x < length \<Gamma>2"
  shows "\<Gamma> ! x = Some t"
  using assms same_type_as_weakened split_preservation_some_right by blast


lemma weakening_nth:
assumes weak: "L, K, C \<turnstile> \<Gamma> \<leadsto>w \<Gamma>'"
and           "i < length \<Gamma>"
shows         "weakening_comp L K C (\<Gamma>!i) (\<Gamma>'!i)"
using assms by (auto simp add: weakening_def dest: list_all2_nthD)

lemma typing_to_wellformed:
shows "\<Xi>, L, K, C, \<Gamma> \<turnstile>  e  : t  \<Longrightarrow> L, K, C \<turnstile>  t  wellformed"
and   "\<Xi>, L, K, C, \<Gamma> \<turnstile>* es : ts \<Longrightarrow> L, K, C \<turnstile>* ts wellformed"
proof (induct rule: typing_typing_all.inducts)
  case typing_var then show ?case
    by (fastforce dest: weakening_nth elim: weakening_comp.cases simp add: kinding_defs empty_def)
next case typing_afun then show ?case
    
    by (clarsimp simp add: kinding_defs instantiate_wellformed list_all2_kinding_wellformedD list_all2_lengthD 
 )
    
next case typing_fun then show ?case
    by (clarsimp simp add: kinding_defs  instantiate_wellformed  list_all2_kinding_wellformedD list_all2_lengthD)
next case typing_esac then show ?case
    by (fastforce dest: filter_member2  simp add: kinding_simps kinding_variant_set list_all_iff)
next case typing_struct then show ?case by (clarsimp simp add: in_set_zip list_all_iff)
next case typing_member then show ?case
    by (fastforce simp add: kinding_defs INT_subset_iff list_all_iff dest: nth_mem split: prod.splits record_state.splits)
next case (typing_put L K C \<Gamma> \<Gamma>1 \<Gamma>2 \<Xi> e ts s f n t taken k e')
  then show ?case
  proof(induct s rule:sigil_lay_cases)
    case (BoxedLay p ptrl)
    have hyp : " map (\<lambda>(n, t, _). (n, type_lrepr t)) ts 
   =   map (\<lambda>(n, t, _). (n, type_lrepr t)) (ts[f := (n, t, Present)])" 

      using  `f < length ts`
             `ts ! f = (n, t, taken)`      
      by (simp add:list.rel_eq[symmetric] list_all2_conv_all_nth nth_list_update)      

    show ?case
      apply simp
      apply(intro conjI)+
      using BoxedLay apply(fastforce intro:distinct_list_update simp add: map_update   )
      using BoxedLay apply(simp add:list_all_length nth_list_update)
      using BoxedLay apply(simp add: hyp)
        done
    qed
     (clarsimp, auto intro: distinct_list_update simp add: list_all_iff map_update in_set_conv_nth Ball_def nth_list_update)+
(*     matches_type_sigil_taken) *)
  
    
next case typing_promote then show ?case
    using subtyping_wellformed_preservation by blast
qed (auto intro: supersumption simp add: kinding_defs)

lemma upcast_valid_cast_to :
assumes "upcast_valid \<tau> \<tau>'"
    and "lit_type l = Num \<tau>"
obtains x where "cast_to \<tau>' l = Some x"
            and "lit_type x = Num \<tau>'"
using assms by (cases l, auto elim: upcast_valid.elims)

lemma wellformed_imp_bang_type_repr:
  assumes "0, [], C \<turnstile> t wellformed"
  shows "type_repr (bang t) = type_repr t"
  using assms
proof (induct t)
  case (TCon n ts s)
  then show ?case
    by (cases s, rename_tac p, case_tac p; auto simp add: list_all_iff)
next
  case (TRecord ts s)
  then show ?case
    by (cases s, rename_tac p, case_tac p; auto simp add: list_all_iff)
qed (auto simp add: list_all_iff)

lemma wellformed_bang_type_repr[simp]:
  shows "0, [], C \<turnstile> t wellformed \<Longrightarrow> type_repr (bang t) = type_repr t"
    and "0, [], C \<turnstile>* ts wellformed \<Longrightarrow> (map (type_repr \<circ> bang) ts) = map (type_repr) ts "
    and "0, [], C \<turnstile>* map (fst \<circ> snd) xs wellformed \<Longrightarrow> (map (type_repr \<circ>  bang \<circ> fst \<circ> snd) xs) = map (type_repr \<circ> fst \<circ> snd) xs"
    and "0, [], C \<turnstile>* map (fst \<circ> snd) fs wellformed \<Longrightarrow> (map (type_repr \<circ>  bang \<circ> fst \<circ> snd) fs) = map (type_repr \<circ> fst \<circ> snd) fs"
  by (force intro: wellformed_imp_bang_type_repr simp add: kinding_all_set kinding_def)+

lemma bang_type_repr[simp]:
  shows "0, [], C \<turnstile> t :\<kappa> k \<Longrightarrow> (type_repr (bang t) = type_repr t)"
    and "0, [], C \<turnstile>* ts :\<kappa> k \<Longrightarrow> (map (type_repr \<circ> bang) ts) = map (type_repr) ts "
    and "0, [], C \<turnstile>* xs :\<kappa>v k \<Longrightarrow> (map (type_repr \<circ>  bang \<circ> fst \<circ> snd) xs) = map (type_repr \<circ> fst \<circ> snd) xs"
    and "0, [], C \<turnstile>* fs :\<kappa>r k \<Longrightarrow> (map (type_repr \<circ>  bang \<circ> fst \<circ> snd) fs) = map (type_repr \<circ> fst \<circ> snd) fs"
  using wellformed_bang_type_repr
  by (force dest: kinding_to_wellformedD)+

subsection {* Specialisation *}

lemma specialisation:
  assumes well_kinded: 
 "L', K', C' \<turnstile> \<epsilon>, \<delta> :s L, K, C"   
(* "list_all2 (kinding L K C') \<delta> K" *)
shows "\<Xi> , L, K, C, \<Gamma> \<turnstile>  e  : \<tau>  \<Longrightarrow> \<Xi> , L', K', C', instantiate_ctx \<epsilon> \<delta> \<Gamma> \<turnstile> specialise \<epsilon> \<delta> e : instantiate \<epsilon> \<delta> \<tau> "
and   "\<Xi> , L, K, C, \<Gamma> \<turnstile>* es : \<tau>s \<Longrightarrow> \<Xi> , L', K', C', instantiate_ctx \<epsilon> \<delta> \<Gamma> \<turnstile>* map (specialise \<epsilon> \<delta>) es : map (instantiate \<epsilon> \<delta>) \<tau>s"
  using assms
proof (induct rule: typing_typing_all.inducts)
  have f1: "(\<lambda>(c, p). (c, case p of (t, b) \<Rightarrow> (instantiate \<epsilon> \<delta> t, b))) = (\<lambda>(c, t, b). (c, instantiate \<epsilon> \<delta> t, b))"
    by force
 case (typing_case L K C \<Gamma> \<Gamma>1 \<Gamma>2 \<Xi> x ts tag t a u b)
  then have "\<Xi>, L', K', C', instantiate_ctx \<epsilon> \<delta> \<Gamma> \<turnstile> Case (specialise \<epsilon> \<delta> x) tag (specialise \<epsilon> \<delta> a) (specialise \<epsilon> \<delta> b) : instantiate \<epsilon> \<delta> u"
  proof (intro typing_typing_all.typing_case)
    have "\<Xi>, L', K', C', instantiate_ctx \<epsilon> \<delta> (Some (TSum (tagged_list_update tag (t, Checked) ts)) # \<Gamma>2) \<turnstile> specialise \<epsilon> \<delta> b : instantiate \<epsilon> \<delta> u"
      using typing_case.hyps(8) typing_case.prems 
      by blast
    moreover have "(map (\<lambda>(c, t, b). (c, instantiate \<epsilon> \<delta> t, b)) (tagged_list_update tag (t, Checked) ts)) = (tagged_list_update tag (instantiate \<epsilon> \<delta> t, Checked) (map (\<lambda>(c, t, b). (c, instantiate \<epsilon> \<delta> t, b)) ts))"
      using case_prod_conv f1 tagged_list_update_map_over1[where f = id and g = "\<lambda>_ (t,b). (instantiate \<epsilon> \<delta> t, b)", simplified]
      by metis
    ultimately show "\<Xi>, L', K', C', Some (TSum (tagged_list_update tag (instantiate \<epsilon> \<delta> t, Checked) (map (\<lambda>(c, t, b). (c, instantiate \<epsilon> \<delta> t, b)) ts))) # instantiate_ctx \<epsilon> \<delta> \<Gamma>2 \<turnstile> specialise \<epsilon> \<delta> b : instantiate \<epsilon> \<delta> u"
      by clarsimp
  qed (force intro: instantiate_ctx_split)+
  then show ?case by simp
next case (typing_afun \<Xi> f nl ks cs t u t' ls ts u' L K C \<Gamma>  )
  moreover have "instantiate \<epsilon> \<delta> (instantiate ls ts t) = instantiate (map (instantiate_lay \<epsilon>) ls) (map (instantiate \<epsilon> \<delta>) ts) t"
    and "instantiate \<epsilon> \<delta> (instantiate ls ts u) = instantiate (map (instantiate_lay \<epsilon>) ls) (map (instantiate \<epsilon> \<delta>) ts) u"
    using typing_afun    
    by(fastforce  intro!: instantiate_instantiate[where \<epsilon>' = "ls", simplified, rotated 1]
simp add: list_all2_lengthD subst_wellformed_def)+
  ultimately show ?case 
    
    apply simp
    using instantiate_ctx_consumed
    apply(intro typing_typing_all.typing_afun [simplified])
         apply(simp_all)
    
    using instantiate_ctx_consumed list_all2_substitutivity

    by (fastforce)

    (* by (auto intro!: list_all2_substitutivity
        typing_typing_all.typing_afun [simplified]
        instantiate_ctx_consumed) *)
    
next case (typing_fun \<Xi> ls ks cs t f u t' \<epsilon>' ts u' L K C \<Gamma>  )
  then also have "instantiate \<epsilon> \<delta> (instantiate \<epsilon>' ts t) = instantiate (map (instantiate_lay \<epsilon>) \<epsilon>') (map (instantiate \<epsilon> \<delta>) ts) t"
    and  "instantiate \<epsilon> \<delta> (instantiate \<epsilon>' ts u) = instantiate (map (instantiate_lay \<epsilon>) \<epsilon>') (map (instantiate \<epsilon> \<delta>) ts) u"
    by (force simp add: list_all2_lengthD subst_wellformed_def intro!: instantiate_instantiate dest!: typing_to_wellformed)+
  ultimately show ?case by (auto intro!: list_all2_substitutivity
        typing_typing_all.typing_fun [simplified]
        instantiate_ctx_consumed)
next
  case (typing_con \<Xi> K L C \<Gamma> x t tag ts ts')
  then show ?case
  proof (clarsimp, intro typing_typing_all.intros)
  next show "L', K', C' \<turnstile> TSum (map (\<lambda>(c, t, b). (c, instantiate \<epsilon> \<delta> t, b)) ts') wellformed"
      using typing_con
      by (fastforce simp add: list_all_iff intro: substitutivity instantiate_wellformed dest: list_all2_kinding_wellformedD list_all2_lengthD)
  qed (force intro: specialisation_subtyping substitutivity)+
next case typing_esac then show ?case
    by (force intro!: typing_typing_all.typing_esac
              simp: filter_map_map_filter_thd3_app2
                    typing_esac.hyps(3)[symmetric])+
next case typing_promote then show ?case
    by (simp, metis specialisation_subtyping typing_to_wellformed(1) typing_typing_all.typing_promote)
next
  case (typing_all_empty \<Gamma> \<Xi> K)
  then show ?case
    by (force intro!: typing_typing_all.intros simp add: instantiate_ctx_def empty_def)

next
  case (typing_take L K C \<Gamma> \<Gamma>1 \<Gamma>2 \<Xi> e ts s f n t k taken e' u)
  then show ?case 
(* Help Vincent: why doesn't the force after the qed work here? *)
    apply simp
    apply(intro typing_typing_all.intros)    

    by (force intro!: typing_struct_instantiate
                   typing_typing_all.intros
           dest:   substitutivity
                   instantiate_ctx_split
                   instantiate_ctx_split_bang
                   instantiate_ctx_weaken
                   instantiate_ctx_consumed
           simp:   instantiate_ctx_def [where \<Gamma> = "[]", simplified]
                   map_update                   
           split:  prod.splits)+


next
  case (typing_put L K C \<Gamma> \<Gamma>1 \<Gamma>2 \<Xi> e ts s f n t taken k e')
   then show ?case
     apply(simp add:map_update)
    apply(intro typing_typing_all.intros)    

    by (force intro!: typing_struct_instantiate
                   typing_typing_all.intros
           dest:   substitutivity
                   instantiate_ctx_split
                   instantiate_ctx_split_bang
                   instantiate_ctx_weaken
                   instantiate_ctx_consumed
           simp:   instantiate_ctx_def [where \<Gamma> = "[]", simplified]
                   map_update                   
           split:  prod.splits)+
 
qed (force intro!: typing_struct_instantiate
                   typing_typing_all.intros
           dest:   substitutivity
                   instantiate_ctx_split
                   instantiate_ctx_split_bang
                   instantiate_ctx_weaken
                   instantiate_ctx_consumed
           simp:   instantiate_ctx_def [where \<Gamma> = "[]", simplified]
                   map_update
           split:  prod.splits)+



fun expr_size :: "'f expr \<Rightarrow> nat" where
  "expr_size (Let a b) = Suc ((expr_size a) + (expr_size b))"
| "expr_size (LetBang vs a b) = Suc ((expr_size a) + (expr_size b))"
| "expr_size (Fun f ts ls) = Suc (expr_size f)"
| "expr_size (Unit) = 0"
| "expr_size (Member x f) = Suc (expr_size x)"
| "expr_size (Cast t x) = Suc (expr_size x)"
| "expr_size (Con c x ts) = Suc (expr_size ts)"
| "expr_size (App a b) = Suc ((expr_size a) + (expr_size b))"
| "expr_size (Prim p as) = Suc (sum_list (map expr_size as))"
| "expr_size (Var v) = 0"
| "expr_size (AFun v va _) = 0"
| "expr_size (Struct v va) = Suc (sum_list (map expr_size va))"
| "expr_size (Lit v) = 0"
| "expr_size (SLit s) = 0"
| "expr_size (Tuple v va) = Suc ((expr_size v) + (expr_size va))"
| "expr_size (Put v va vb) = Suc ((expr_size v) + (expr_size vb))"
| "expr_size (Esac x t) = Suc (expr_size x)"
| "expr_size (If x a b) = Suc ((expr_size x) + (expr_size a) + (expr_size b))"
| "expr_size (Split x y) = Suc ((expr_size x) + (expr_size y))"
| "expr_size (Case x v a b) = Suc ((expr_size x) + (expr_size a) + (expr_size b))"
| "expr_size (Take x f y) = Suc ((expr_size x) + (expr_size y))"
| "expr_size (Promote t x) = Suc (expr_size x)"

lemma specialise_size [simp]:
  shows "expr_size (specialise \<epsilon> \<tau>s x) = expr_size x"
proof -
have "\<forall> as . (\<forall> x. x \<in> set as \<longrightarrow> expr_size (specialise \<epsilon> \<tau>s x) = expr_size x) \<longrightarrow>
  sum_list (map (expr_size \<circ> specialise \<epsilon> \<tau>s) as) = sum_list (map expr_size as)"
by (rule allI, induct_tac as, simp+)
then show ?thesis by (induct x rule: expr_size.induct, auto)
qed


end<|MERGE_RESOLUTION|>--- conflicted
+++ resolved
@@ -49,26 +49,12 @@
 
 section {* Types *}
 
-<<<<<<< HEAD
-(*
-(* Datalayout information is not needed for the proof
+
+(* Actually, Datalayout information is not needed for the proof
 of correspondence (see commit which removes 
 all of the datalayout indications)
 *)
 
-datatype custom_ptr_layout =
-(* [PtrBits n1 n2] : n1 bits at n2 *)
-    PtrBits int int 
-(* [PtrVariant n1 n2 [("name", n, l), ..]] :
-n1 bits at bit n2, 
-The constructor with tag "name" corresponds to value n *)
-  | PtrVariant int int "(name \<times> int \<times> custom_ptr_layout) list"
-         (* one layout per field *)
-  | PtrRecord "(name \<times> custom_ptr_layout) list"
-
-datatype ptr_layout = CustomLayout custom_ptr_layout | DefaultLayout
-*)
-=======
 type_synonym BitRange = "nat * nat" (* size and offset *)
 
 (* size of a pointer, in bits *)
@@ -160,7 +146,7 @@
      (layout_wellformed m p1 \<and> layout_wellformed m p2
    \<and> (set (layout_taken_bit_list p1) \<inter> set (layout_taken_bit_list p2)) = {})
 "  
->>>>>>> e9de146c
+
 
 datatype access_perm = ReadOnly | Writable
 
@@ -169,27 +155,24 @@
  * Data is either boxed (on the heap), or unboxed (on the stack). If data is on the heap, we keep
  * track of how it is represented, and what access permissions it requires.
  *)
-<<<<<<< HEAD
-datatype sigil = Boxed access_perm (* ptr_layout *)
-=======
+
 datatype sigil = Boxed access_perm "ptr_layout option"
->>>>>>> e9de146c
                | Unboxed
 
 lemma sigil_cases:
-  obtains (SBoxRo) "x = Boxed ReadOnly"
-  | (SBoxWr) "x = Boxed Writable"
+  obtains (SBoxRo) "\<exists> ptrl. x = Boxed ReadOnly ptrl"
+  | (SBoxWr) "\<exists> ptrl. x = Boxed Writable ptrl"
   | (SUnbox) "x = Unboxed"
 proof (cases x)
-  case (Boxed p)
-  moreover assume "( x = Boxed ReadOnly \<Longrightarrow> thesis)"
-    and "( x = Boxed Writable  \<Longrightarrow> thesis)"
+  case (Boxed p ptrl)
+  moreover assume "(\<exists> ptrl. x = Boxed ReadOnly ptrl \<Longrightarrow> thesis)"
+    and "(\<exists> ptrl. x = Boxed Writable ptrl \<Longrightarrow> thesis)"
   ultimately show ?thesis
     by (cases p, simp+)
 qed simp
 
 primrec sigil_perm :: "sigil \<Rightarrow> access_perm option" where
-  "sigil_perm (Boxed p) = Some p"
+  "sigil_perm (Boxed p _) = Some p"
 | "sigil_perm Unboxed     = None"
 
 
@@ -470,7 +453,12 @@
 
 section {* Representation Types (for use in C-refinement) *}
 
-
+(* TODO: update to contain mininimal layout information *)
+(*  [repr] is a cleared version of [type].
+minimal representation of types for C-refinement.
+Equal [repr] should match the same C-type, contrary to 
+[type]
+ *)
 datatype repr = RPtr repr
               | RCon name "repr list"
               | RFun
@@ -488,6 +476,7 @@
 | "type_repr (TCon n ts Unboxed)  = RCon n (map type_repr ts)"
 | "type_repr (TCon n ts _)        = RPtr (RCon n (map type_repr ts))"
 | "type_repr (TRecord ts Unboxed) = RRecord (map (\<lambda>(_,b,_). type_repr b) ts)"
+(* Here, the layout is droped, but it should play an important role *)
 | "type_repr (TRecord ts _)       = RPtr (RRecord (map (\<lambda>(_,b,_). type_repr b) ts))"
 | "type_repr (TUnit)              = RUnit"
 
@@ -551,8 +540,8 @@
 type_synonym 'a substitution = "'a list"
 
 fun sigil_kind :: "sigil \<Rightarrow> kind" where
-  "sigil_kind (Boxed ReadOnly) = {D,S}"
-| "sigil_kind (Boxed Writable) = {E}"
+  "sigil_kind (Boxed ReadOnly _) = {D,S}"
+| "sigil_kind (Boxed Writable _) = {E}"
 | "sigil_kind Unboxed            = {D,S,E}"
 
 
@@ -728,23 +717,6 @@
 
 section {* Observation and type instantiation *}
 
-<<<<<<< HEAD
-fun bang_sigil :: "sigil \<Rightarrow> sigil" where
-  "bang_sigil (Boxed ReadOnly) = Boxed ReadOnly"
-| "bang_sigil (Boxed Writable) = Boxed ReadOnly"
-| "bang_sigil Unboxed            = Unboxed"
-
-fun bang :: "type \<Rightarrow> type" where
-  "bang (TVar i)       = TVarBang i"
-| "bang (TVarBang i)   = TVarBang i"
-| "bang (TCon n ts s)  = TCon n (map bang ts) (bang_sigil s)"
-| "bang (TFun a b)     = TFun a b"
-| "bang (TPrim p)      = TPrim p"
-| "bang (TSum ps)      = TSum (map (\<lambda> (c, (t, b)). (c, (bang t, b))) ps)"
-| "bang (TProduct t u) = TProduct (bang t) (bang u)"
-| "bang (TRecord ts s) = TRecord (map (\<lambda>(n, t, b). (n, bang t, b)) ts) (bang_sigil s)"
-| "bang (TUnit)        = TUnit"
-=======
 fun instantiate_lrepr :: "lrepr substitution \<Rightarrow> lrepr \<Rightarrow> lrepr" where
   "instantiate_lrepr \<delta> (LRVar i) = (if i < length \<delta> then \<delta> ! i else LRVar i)"
 | "instantiate_lrepr _ LRPtr = LRPtr"
@@ -782,7 +754,6 @@
   then show ?case 
      by (cases p) (simp)+
 qed simp
->>>>>>> e9de146c
 
 fun instantiate :: "ptr_layout substitution \<Rightarrow> type substitution \<Rightarrow> type \<Rightarrow> type" where
   "instantiate \<epsilon> \<delta> (TVar i)       = (if i < length \<delta> then \<delta> ! i else TVar i)"
@@ -1280,41 +1251,6 @@
 inductive_cases a_normal_Split: "a_normal (Split x y)"
 inductive_cases a_normal_TakeE:  "a_normal (Take x f e)"
 
-<<<<<<< HEAD
-section {* Representation Types (for use in C-refinement) *}
-
-
-
-(* TODO: update to contain mininimal layout information *)
-(*  [repr] is a cleared version of [type].
-minimal representation of types for C-refinement.
-Equal [repr] should match the same C-type, contrary to 
-[type]
- *)
-datatype repr = RPtr repr
-              | RCon name "repr list"
-              | RFun
-              | RPrim prim_type
-              | RSum "(name \<times> repr) list"
-              | RProduct "repr" "repr"
-              | RRecord "repr list"
-              (* | RArray *)
-              | RUnit
-
-fun type_repr :: "type \<Rightarrow> repr" where
-  "type_repr (TFun t t')          = RFun"
-| "type_repr (TPrim t)            = RPrim t"
-| "type_repr (TSum ts)            = RSum (map (\<lambda>(a,b,_).(a, type_repr b)) ts)"
-| "type_repr (TProduct a b)       = RProduct (type_repr a) (type_repr b)"
-| "type_repr (TCon n ts Unboxed)  = RCon n (map type_repr ts)"
-| "type_repr (TCon n ts (Boxed _))        = RPtr (RCon n (map type_repr ts))"
-| "type_repr (TRecord ts Unboxed) = RRecord (map (\<lambda>(_,b,_). type_repr b) ts)"
-(* Here, the layout is droped, but it should play an important role *)
-| "type_repr (TRecord ts (Boxed _))       = RPtr (RRecord (map (\<lambda>(_,b,_). type_repr b) ts))"
-| "type_repr (TUnit)              = RUnit"
-=======
->>>>>>> e9de146c
-
 
 section {* Wellformed lemmas *}
 
@@ -1676,7 +1612,7 @@
 
 lemma sigil_kind_writable:
   assumes "sigil_perm s = Some Writable"
-    and " k \<subseteq> sigil_kind (Boxed Writable)"
+    and " k \<subseteq> sigil_kind (Boxed Writable p)"
   shows "k \<subseteq> sigil_kind s"
   using assms
   by (case_tac s rule: sigil_cases, auto)
@@ -2897,12 +2833,12 @@
   using assms
 proof (induct t)
   case (TCon n ts s)
-  then show ?case
-    by (cases s, rename_tac p, case_tac p; auto simp add: list_all_iff)
+  then show ?case    
+    by (cases s, rename_tac p ptrl, case_tac p; auto simp add: list_all_iff)
 next
   case (TRecord ts s)
   then show ?case
-    by (cases s, rename_tac p, case_tac p; auto simp add: list_all_iff)
+    by (cases s, rename_tac p ptrl, case_tac p; auto simp add: list_all_iff)
 qed (auto simp add: list_all_iff)
 
 lemma wellformed_bang_type_repr[simp]:
