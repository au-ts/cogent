(*
 * Copyright 2018, Data61
 * Commonwealth Scientific and Industrial Research Organisation (CSIRO)
 * ABN 41 687 119 230.
 *
 * This software may be distributed and modified according to the terms of
 * the BSD 2-Clause license. Note that NO WARRANTY is provided.
 * See "LICENSE_BSD2.txt" for details.
 *
 * @TAG(DATA61_BSD)
 *)

theory Cogent 
  imports Util
begin

type_synonym name = string

type_synonym index = nat

type_synonym field = nat

section {* Prim Ops  *}

datatype num_type = U8 | U16 | U32 | U64

datatype prim_type = Num num_type | Bool | String

datatype prim_op
  = Plus num_type
  | Minus num_type
  | Times num_type
  | Divide num_type
  | Mod num_type
  | Not | And | Or
  | Gt num_type
  | Lt num_type
  | Le num_type
  | Ge num_type
  | Eq prim_type
  | NEq prim_type
  | BitAnd num_type
  | BitOr num_type
  | BitXor num_type
  | LShift num_type
  | RShift num_type
  | Complement num_type


section {* Types *}

type_synonym BitRange = "nat * nat" (* size and offset *)

(* size of a pointer, in bits *)
definition size_ptr :: nat where "size_ptr = 32"

fun size_prim_layout :: "prim_type \<Rightarrow> nat" where
  "size_prim_layout Bool = 1"
| "size_prim_layout (Num U8) = 8"
| "size_prim_layout (Num U16) = 16"
| "size_prim_layout (Num U32) = 32"
| "size_prim_layout (Num U64) = 64"
| "size_prim_layout String = undefined"

datatype ptr_layout = LayBitRange BitRange 
  | LayVar index nat (* offset *)
  | LayProduct ptr_layout ptr_layout
  | LayVariant BitRange (* size and offset of the tag  *) "(name \<times> nat \<times> ptr_layout) list"
  | LayRecord "(name \<times> ptr_layout) list"

fun bitrange_offset :: "nat \<Rightarrow> BitRange \<Rightarrow> BitRange" where
 "bitrange_offset n (s, off) = (s, off + n)"

fun layout_offset :: "nat \<Rightarrow> ptr_layout \<Rightarrow> ptr_layout" where
    "layout_offset n (LayVar v off) = LayVar v (off + n)"
  | "layout_offset n (LayProduct p1 p2) = LayProduct (layout_offset n p1) (layout_offset n p2)"
  | "layout_offset n (LayBitRange b) = LayBitRange (bitrange_offset n b)"
  | "layout_offset n (LayVariant b l) = LayVariant (bitrange_offset n b) 
                        (map (\<lambda>(name, i, p). (name, i, layout_offset n p)) l)"
  | "layout_offset n (LayRecord l) = LayRecord  
                        (map (\<lambda>(name, p). (name, layout_offset n p)) l)"

fun bitrange_taken_bit_list :: "BitRange \<Rightarrow> nat list" where
 "bitrange_taken_bit_list (s, off) = [off..<off+s]"

fun bitrange_taken_bits :: "BitRange \<Rightarrow> nat \<Rightarrow> bool" where
  "bitrange_taken_bits (s, off) n = (n \<ge> off \<and> n < off + s)"


fun layout_taken_bits :: "ptr_layout \<Rightarrow> nat \<Rightarrow> bool" where
  "layout_taken_bits (LayVar _ _) _ = False"
| "layout_taken_bits (LayVariant b ls) n = 
       (bitrange_taken_bits b n \<or> 
         list_ex (\<lambda> (_, _, l) \<Rightarrow>
                   layout_taken_bits l n) ls)"
| "layout_taken_bits (LayRecord ls) n =
   list_ex (\<lambda> (_, l) \<Rightarrow> layout_taken_bits l n) ls"
| "layout_taken_bits (LayProduct p1 p2) n =
   (layout_taken_bits p1 n \<or>
   layout_taken_bits p2 n )"

fun layout_taken_bit_list :: "ptr_layout \<Rightarrow> nat list" where
  "layout_taken_bit_list (LayVar _ _) = []"
| "layout_taken_bit_list (LayVariant b ls) = 
      (bitrange_taken_bit_list b @ 
        concat (map (\<lambda> (_, _, l) .
                   layout_taken_bit_list l) ls)) "
| "layout_taken_bit_list (LayRecord ls) =
      concat (map (\<lambda> (_, l) \<Rightarrow> layout_taken_bit_list l) ls)"
| "layout_taken_bit_list (LayProduct p1 p2) =
      (layout_taken_bit_list p1 @
         layout_taken_bit_list p2 )"
| "layout_taken_bit_list (LayBitRange b) =
            bitrange_taken_bit_list b "


definition at_most_one :: "('a \<Rightarrow> bool) \<Rightarrow> 'a list \<Rightarrow> bool"
  where "at_most_one f l =
  (length (filter f l) \<le> 1)"


fun layout_wellformed :: "nat \<Rightarrow> ptr_layout \<Rightarrow> bool" where
  "layout_wellformed n (LayVar i _) = (i < n)"
| "layout_wellformed _ (LayBitRange _) = True"
| "layout_wellformed m (LayVariant b ls) = 
    (list_all (\<lambda> (_, _, l) . layout_wellformed m l) ls
  \<and> (list_all   
       (\<lambda> n. list_all (\<lambda> (_, idx, l) . n \<notin> set (layout_taken_bit_list l) ) ls)
       (bitrange_taken_bit_list b)
    )
  \<and> list_all (\<lambda> (_, idx, l) . idx < 2 ^ fst b) ls
  \<and> distinct (map (\<lambda>(_, idx, _). idx) ls))"
| "layout_wellformed m (LayRecord ls) =
    (list_all (\<lambda> (_, l) . layout_wellformed m l) ls
  \<and> (list_all
       (\<lambda>n . length (filter (\<lambda> (_, l). n \<in> set (layout_taken_bit_list l)) ls) = 1))
       (concat (map (layout_taken_bit_list o snd) ls)))"

| "layout_wellformed m (LayProduct p1 p2) = 
     (layout_wellformed m p1 \<and> layout_wellformed m p2
   \<and> (set (layout_taken_bit_list p1) \<inter> set (layout_taken_bit_list p2)) = {})
"  

datatype access_perm = ReadOnly | Writable

(* Sigils represent where the memory that makes up the datatype is, and its access permissions.
 *
 * Data is either boxed (on the heap), or unboxed (on the stack). If data is on the heap, we keep
 * track of how it is represented, and what access permissions it requires.
 *)
datatype sigil = Boxed access_perm "ptr_layout option"
               | Unboxed

lemma sigil_cases:
  obtains (SBoxRo) r where "x = Boxed ReadOnly r"
  | (SBoxWr) r where "x = Boxed Writable r"
  | (SUnbox) "x = Unboxed"
proof (cases x)
  case (Boxed p r)
  moreover assume "(\<And>r. x = Boxed ReadOnly r \<Longrightarrow> thesis)"
    and "(\<And>r. x = Boxed Writable r \<Longrightarrow> thesis)"
  ultimately show ?thesis
    by (cases p, simp+)
qed simp

primrec sigil_perm :: "sigil \<Rightarrow> access_perm option" where
  "sigil_perm (Boxed p _) = Some p"
| "sigil_perm Unboxed     = None"


subsection {* Types *}

(* the states of elements in variants/records *)
datatype variant_state = Checked | Unchecked
datatype record_state = Taken | Present

(* variant and record states are boolean algebras.
   This should match up with the subtyping lattice ops. *)

instantiation variant_state :: "{boolean_algebra, linorder}"
begin

fun uminus_variant_state :: "variant_state \<Rightarrow> variant_state" where
  "uminus_variant_state Checked   = Unchecked"
| "uminus_variant_state Unchecked = Checked"

definition top_variant_state :: variant_state where
  "top_variant_state \<equiv> Unchecked"
declare top_variant_state_def[simp]

definition bot_variant_state :: variant_state where
  "bot_variant_state \<equiv> Checked"
declare bot_variant_state_def[simp]

fun inf_variant_state :: "variant_state \<Rightarrow> variant_state \<Rightarrow> variant_state" where
  "inf_variant_state Checked   _         = Checked"
| "inf_variant_state Unchecked Checked   = Checked"
| "inf_variant_state Unchecked Unchecked = Unchecked"

fun sup_variant_state :: "variant_state \<Rightarrow> variant_state \<Rightarrow> variant_state" where
  "sup_variant_state Unchecked _         = Unchecked"
| "sup_variant_state Checked   Unchecked = Unchecked"
| "sup_variant_state Checked   Checked   = Checked"

fun less_eq_variant_state :: "variant_state \<Rightarrow> variant_state \<Rightarrow> bool" where
  "less_eq_variant_state _         Unchecked = True"
| "less_eq_variant_state Checked   Checked   = True"
| "less_eq_variant_state Unchecked Checked   = False"

fun less_variant_state :: "variant_state \<Rightarrow> variant_state \<Rightarrow> bool" where
  "less_variant_state _         Checked   = False"
| "less_variant_state Unchecked Unchecked = False"
| "less_variant_state Checked   Unchecked = True"

definition minus_variant_state :: "variant_state \<Rightarrow> variant_state \<Rightarrow> variant_state" where
  "minus_variant_state x y \<equiv> inf x (- y)"
declare minus_variant_state_def[simp]

instance proof
  fix x y z :: variant_state

  show "(x < y) = (x \<le> y \<and> \<not> y \<le> x)"
    by (cases x; cases y; clarsimp)
  show "x \<le> x"
    by (cases x; clarsimp)
  show "x \<le> y \<Longrightarrow> y \<le> z \<Longrightarrow> x \<le> z"
    by (cases x; cases y; cases z; clarsimp)
  show "x \<le> y \<Longrightarrow> y \<le> x \<Longrightarrow> x = y"
    by (cases x; cases y; clarsimp)
  show "inf x y \<le> x" "inf x y \<le> y"
    by (cases x; cases y; clarsimp)+
  show "x \<le> y \<Longrightarrow> x \<le> z \<Longrightarrow> x \<le> inf y z"
    by (cases x; cases y; cases z; clarsimp)
  show "x \<le> sup x y"
    by (cases x; cases y; clarsimp)
  show "y \<le> sup x y"
    by (cases x; cases y; clarsimp)
  show "y \<le> x \<Longrightarrow> z \<le> x \<Longrightarrow> sup y z \<le> x"
    by (cases x; cases y; cases z; clarsimp)
  show "bot \<le> x" "x \<le> top"
    by (cases x; simp)+
  show "sup x (inf y z) = inf (sup x y) (sup x z)"
    by (cases x; cases y; cases z; simp)
  show
    "inf x (- x) = bot"
    "sup x (- x) = top"
    by (cases x; simp)+
  show "x - y = inf x (- y)"
    by simp
  show "x \<le> y \<or> y \<le> x"
    by (cases x; cases y; simp)
qed
end

instantiation record_state :: "{boolean_algebra, linorder}"
begin

fun uminus_record_state :: "record_state \<Rightarrow> record_state" where
  "uminus_record_state Taken   = Present"
| "uminus_record_state Present = Taken"

definition top_record_state :: record_state where
  "top_record_state \<equiv> Taken"
declare top_record_state_def[simp]

definition bot_record_state :: record_state where
  "bot_record_state \<equiv> Present"
declare bot_record_state_def[simp]

fun inf_record_state :: "record_state \<Rightarrow> record_state \<Rightarrow> record_state" where
  "inf_record_state Present _       = Present"
| "inf_record_state Taken   Present = Present"
| "inf_record_state Taken   Taken   = Taken"

fun sup_record_state :: "record_state \<Rightarrow> record_state \<Rightarrow> record_state" where
  "sup_record_state Taken   _       = Taken"
| "sup_record_state Present Taken   = Taken"
| "sup_record_state Present Present = Present"

fun less_eq_record_state :: "record_state \<Rightarrow> record_state \<Rightarrow> bool" where
  "less_eq_record_state _       Taken   = True"
| "less_eq_record_state Present Present = True"
| "less_eq_record_state Taken   Present = False"

fun less_record_state :: "record_state \<Rightarrow> record_state \<Rightarrow> bool" where
  "less_record_state _       Present = False"
| "less_record_state Taken   Taken   = False"
| "less_record_state Present Taken   = True"

definition minus_record_state :: "record_state \<Rightarrow> record_state \<Rightarrow> record_state" where
  "minus_record_state x y \<equiv> inf x (- y)"
declare minus_record_state_def[simp]

instance proof
  fix x y z :: record_state

  show "(x < y) = (x \<le> y \<and> \<not> y \<le> x)"
    by (cases x; cases y; clarsimp)
  show "x \<le> x"
    by (cases x; clarsimp)
  show "x \<le> y \<Longrightarrow> y \<le> z \<Longrightarrow> x \<le> z"
    by (cases x; cases y; cases z; clarsimp)
  show "x \<le> y \<Longrightarrow> y \<le> x \<Longrightarrow> x = y"
    by (cases x; cases y; clarsimp)
  show "inf x y \<le> x" "inf x y \<le> y"
    by (cases x; cases y; clarsimp)+
  show "x \<le> y \<Longrightarrow> x \<le> z \<Longrightarrow> x \<le> inf y z"
    by (cases x; cases y; cases z; clarsimp)
  show "x \<le> sup x y"
    by (cases x; cases y; clarsimp)
  show "y \<le> sup x y"
    by (cases x; cases y; clarsimp)
  show "y \<le> x \<Longrightarrow> z \<le> x \<Longrightarrow> sup y z \<le> x"
    by (cases x; cases y; cases z; clarsimp)
  show "bot \<le> x" "x \<le> top"
    by (cases x; simp)+
  show "sup x (inf y z) = inf (sup x y) (sup x z)"
    by (cases x; cases y; cases z; simp)
  show
    "inf x (- x) = bot"
    "sup x (- x) = top"
    by (cases x; simp)+
  show "x - y = inf x (- y)"
    by simp
  show "x \<le> y \<or> y \<le> x"
    by (cases x; cases y; simp)
qed
end


subsection {* variants *}

fun variant_un_step :: "(['t, 't] \<Rightarrow> 't) \<Rightarrow> ([bool, bool] \<Rightarrow> bool) \<Rightarrow> ('a \<times> 't \<times> bool) \<Rightarrow> ('a \<times> 't \<times> bool) list \<Rightarrow> ('a \<times> 't \<times> bool) option" where
  "variant_un_step f g (tag, t, b) ys = (case find (\<lambda>p. fst p = tag) ys of
                                          Some (tag', t', b') \<Rightarrow> Some (tag, f t t', g b b')
                                        | None \<Rightarrow> None)"

(* precondition: \<open>fst ` set xs = fst ` set ys\<close> *)
definition variant_un :: "(['t, 't] \<Rightarrow> 't) \<Rightarrow> ([bool, bool] \<Rightarrow> bool) \<Rightarrow> ('a \<times> 't \<times> bool) list \<Rightarrow> ('a \<times> 't \<times> bool) list \<Rightarrow> ('a \<times> 't \<times> bool) list" where
  "variant_un f g xs ys = fold (\<lambda>x acc. case variant_un_step f g x ys of
                                          Some xy \<Rightarrow> xy # acc
                                        | None \<Rightarrow> acc) xs []"


fun variant_un_tailrec :: "(['t, 't] \<Rightarrow> 't) \<Rightarrow> ([bool, bool] \<Rightarrow> bool) \<Rightarrow> ('a \<times> 't \<times> bool) list \<Rightarrow> ('a \<times> 't \<times> bool) list \<Rightarrow> ('a \<times> 't \<times> bool) list \<Rightarrow> ('a \<times> 't \<times> bool) list" where
  "variant_un_tailrec f g [] ys acc = acc"
| "variant_un_tailrec f g (x # xs) ys acc = (case find (\<lambda>p. fst p = fst x) ys of
                                          Some p \<Rightarrow> (fst x, f (fst (snd x)) (fst (snd p)), g (snd (snd x)) (snd (snd p))) # acc
                                        | None \<Rightarrow> acc)"

lemma variant_un_bound_generalised:
  shows "length (fold (\<lambda>x acc. case variant_un_step f g x ys of
                                 Some xy \<Rightarrow> xy # acc
                               | None \<Rightarrow> acc) xs init) \<le> length init + length xs + length ys"
proof (induct xs arbitrary: init)
  case (Cons x xs)
  then show ?case
  proof (cases "variant_un_step f g x ys")
    case (Some a)
    then show ?thesis
      using Cons
      by (simp, metis (no_types, lifting) add_Suc length_Cons)
  qed (simp add: le_Suc_eq)
qed simp

lemma variant_un_bound: "length (variant_un f g xs ys) \<le> length xs + length ys"
  using variant_un_bound_generalised[where init="[]"]
  by (simp add: variant_un_def)


subsection {* types *}

datatype type = TVar index
              | TVarBang index
              | TCon name "type list" sigil
              | TFun type type
              | TPrim prim_type
              | TSum "(name \<times> type \<times> variant_state) list"
              | TProduct type type
              | TRecord "(name \<times> type \<times> record_state) list" sigil
              | TUnit

datatype lit = LBool bool
             | LU8 "8 word"
             | LU16 "16 word"
             | LU32 "32 word"
             | LU64 "64 word"
             (* etc *)

fun cast_to :: "num_type \<Rightarrow> lit \<Rightarrow> lit option" where
  "cast_to U8  (LU8  x) = Some (LU8 x)"
| "cast_to U16 (LU8  x) = Some (LU16 (ucast x))"
| "cast_to U16 (LU16 x) = Some (LU16 x)"
| "cast_to U32 (LU8  x) = Some (LU32 (ucast x))"
| "cast_to U32 (LU16 x) = Some (LU32 (ucast x))"
| "cast_to U32 (LU32 x) = Some (LU32 x)"
| "cast_to U64 (LU8  x) = Some (LU64 (ucast x))"
| "cast_to U64 (LU16 x) = Some (LU64 (ucast x))"
| "cast_to U64 (LU32 x) = Some (LU64 (ucast x))"
| "cast_to U64 (LU64 x) = Some (LU64 x)"

section {* Expressions *}

datatype 'f expr = Var index
                 (* TODO: polymorphic layouts for abstract functions *)
                 | AFun 'f  "type list" "ptr_layout list"
                 | Fun "'f expr" "type list" "ptr_layout list"
                 | Prim prim_op "'f expr list"
                 | App "'f expr" "'f expr"
                 | Con "(name \<times> type \<times> variant_state) list" name "'f expr"
                 | Struct "type list" "'f expr list"
                 | Member "'f expr" field
                 | Unit
                 | Lit lit
                 | SLit string
                 | Cast num_type "'f expr"
                 | Tuple "'f expr" "'f expr"
                 | Put "'f expr" field "'f expr"
                 | Let "'f expr" "'f expr"
                 | LetBang "index set" "'f expr" "'f expr"
                 | Case "'f expr" name "'f expr" "'f expr"
                 | Esac "'f expr" name
                 | If "'f expr" "'f expr" "'f expr"
                 | Take "'f expr" field "'f expr"
                 | Split "'f expr" "'f expr"
                 | Promote type "'f expr"

section {* Bang *}

fun bang_sigil :: "sigil \<Rightarrow> sigil" where
  "bang_sigil (Boxed ReadOnly r) = Boxed ReadOnly r"
| "bang_sigil (Boxed Writable r) = Boxed ReadOnly r"
| "bang_sigil Unboxed            = Unboxed"

fun bang :: "type \<Rightarrow> type" where
  "bang (TVar i)       = TVarBang i"
| "bang (TVarBang i)   = TVarBang i"
| "bang (TCon n ts s)  = TCon n (map bang ts) (bang_sigil s)"
| "bang (TFun a b)     = TFun a b"
| "bang (TPrim p)      = TPrim p"
| "bang (TSum ps)      = TSum (map (\<lambda> (c, (t, b)). (c, (bang t, b))) ps)"
| "bang (TProduct t u) = TProduct (bang t) (bang u)"
| "bang (TRecord ts s) = TRecord (map (\<lambda>(n, t, b). (n, bang t, b)) ts) (bang_sigil s)"
| "bang (TUnit)        = TUnit"

section {* Representation Types (for use in C-refinement) *}


datatype repr = RPtr repr
              | RCon name "repr list"
              | RFun
              | RPrim prim_type
              | RSum "(name \<times> repr) list"
              | RProduct "repr" "repr"
              | RRecord "repr list"
              | RUnit

fun type_repr :: "type \<Rightarrow> repr" where
  "type_repr (TFun t t')          = RFun"
| "type_repr (TPrim t)            = RPrim t"
| "type_repr (TSum ts)            = RSum (map (\<lambda>(a,b,_).(a, type_repr b)) ts)"
| "type_repr (TProduct a b)       = RProduct (type_repr a) (type_repr b)"
| "type_repr (TCon n ts Unboxed)  = RCon n (map type_repr ts)"
| "type_repr (TCon n ts _)        = RPtr (RCon n (map type_repr ts))"
| "type_repr (TRecord ts Unboxed) = RRecord (map (\<lambda>(_,b,_). type_repr b) ts)"
| "type_repr (TRecord ts _)       = RPtr (RRecord (map (\<lambda>(_,b,_). type_repr b) ts))"
| "type_repr (TUnit)              = RUnit"

section {* Representation Types (for use in layout) *}


datatype lrepr = LRPtr
              | LRCon name "lrepr list"
              | LRFun
              | LRPrim prim_type
              | LRSum "(name \<times> lrepr) list"
              | LRProduct "lrepr" "lrepr"
              | LRRecord "(name \<times> lrepr) list"
              | LRUnit
              | LRVar nat

fun type_lrepr :: "type \<Rightarrow> lrepr" where
  "type_lrepr (TFun t t')          = LRFun"
| "type_lrepr (TPrim t)            = LRPrim t"
| "type_lrepr (TSum ts)            = LRSum (map (\<lambda>(a,b,_).(a, type_lrepr b)) ts)"
| "type_lrepr (TProduct a b)       = LRProduct (type_lrepr a) (type_lrepr b)"
| "type_lrepr (TCon n ts Unboxed)  = LRCon n (map type_lrepr ts)"
| "type_lrepr (TCon n ts _)        = LRPtr "
| "type_lrepr (TRecord ts Unboxed) = LRRecord (map (\<lambda>(a,b,_). (a, type_lrepr b)) ts)"
| "type_lrepr (TRecord ts _)       = LRPtr"
| "type_lrepr (TUnit)              = LRUnit"
| "type_lrepr (TVar v) = LRVar v"
| "type_lrepr (TVarBang v) = LRVar v"

fun lrepr_wellformed :: "nat \<Rightarrow> lrepr \<Rightarrow> bool" where
  "lrepr_wellformed n LRFun                = True"
| "lrepr_wellformed n (LRPrim _)           = True"
| "lrepr_wellformed n LRUnit               = True"
| "lrepr_wellformed n LRPtr                = True"
| "lrepr_wellformed n (LRSum ts)           = list_all (\<lambda>(_,b). lrepr_wellformed n b) ts"
| "lrepr_wellformed n (LRProduct a b)      = (lrepr_wellformed n a \<and> lrepr_wellformed n b)"
| "lrepr_wellformed n (LRCon _ ts)         = list_all (lrepr_wellformed n) ts"
| "lrepr_wellformed n (LRRecord ts)        = list_all (\<lambda>(_,b). lrepr_wellformed n b) ts"
| "lrepr_wellformed n (LRVar v) = (v < n)"


section {* Kinds *}

datatype kind_comp
  = D (* Drop *)
  | S (* Share *)
  | E (* Escape *)

type_synonym kind = "kind_comp set"

(* number of layout variables *)
type_synonym lay_env = nat
(* in practice, lrepr is a record *)
type_synonym lay_constraints = "(ptr_layout \<times> lrepr) set"

type_synonym poly_type = "lay_env \<times> kind list \<times> lay_constraints  
                        \<times> type \<times> type"

type_synonym 'v env  = "'v list"

type_synonym 'a substitution = "'a list"

fun sigil_kind :: "sigil \<Rightarrow> kind" where
  "sigil_kind (Boxed ReadOnly _) = {D,S}"
| "sigil_kind (Boxed Writable _) = {E}"
| "sigil_kind Unboxed            = {D,S,E}"


inductive match_repr_layout :: "lrepr \<Rightarrow> ptr_layout \<Rightarrow> bool"
  where
  match_lrvar :  "match_repr_layout (LRVar i) l"
| match_lrprim : "(s = size_prim_layout t) \<Longrightarrow> match_repr_layout (LRPrim t) (LayBitRange (s, x))"
| match_lrsum : "\<lbrakk> (map fst ts :: name list) = map fst ls
   ; list_all2 match_repr_layout (map snd ts) (map (snd \<circ> snd) ls)
   \<rbrakk> \<Longrightarrow> match_repr_layout (LRSum ts) (LayVariant x ls)"
| match_lrproduct : "\<lbrakk> match_repr_layout t1 p1
   ; match_repr_layout t2 p2
   \<rbrakk> \<Longrightarrow> match_repr_layout (LRProduct t1 t2) (LayProduct p1 p2)"
| match_lrptr : "(s = size_ptr) \<Longrightarrow> match_repr_layout LRPtr (LayBitRange (s, n))"
| match_lrrecord : "\<lbrakk> (map fst ts :: name list) = map fst ls
   \<comment> \<open>; match_repr_layout_all (map snd ts) (map snd ls)\<close>
; list_all2 match_repr_layout (map snd ts) (map snd ls)
   \<rbrakk> \<Longrightarrow> match_repr_layout (LRRecord ts) (LayRecord ls)"
| match_lrunit : "s = 0 \<Longrightarrow> match_repr_layout LRUnit (LayBitRange (s, n))"


lemma match_repr_layout_simps:
  "\<And> l i. match_repr_layout (LRVar i) l"
  
  "\<And>t p. match_repr_layout (LRPrim t) (LayBitRange p) \<longleftrightarrow> fst p = size_prim_layout t"
  "\<And>ts ls x. match_repr_layout (LRSum ts) (LayVariant x ls) \<longleftrightarrow>
      map fst ts = map fst ls \<and> list_all2 match_repr_layout (map snd ts) (map (snd \<circ> snd) ls)"
  "\<And>t1 t2 p1 p2. match_repr_layout (LRProduct t1 t2) (LayProduct p1 p2) \<longleftrightarrow>
      match_repr_layout t1 p1 \<and> match_repr_layout t2 p2"
  "\<And>ts x0 x1 p. match_repr_layout LRPtr (LayBitRange p) \<longleftrightarrow> fst p = size_ptr"
  "\<And>ts ls. match_repr_layout (LRRecord ts ) (LayRecord ls) \<longleftrightarrow>
      map fst ts = map fst ls \<and> list_all2 match_repr_layout (map snd ts) (map snd ls)"
  "\<And>p. match_repr_layout LRUnit (LayBitRange p) \<longleftrightarrow> fst p = 0"
  by (force intro: match_repr_layout.intros
      elim: match_repr_layout.cases)+


type_synonym field_types = "(char list \<times> Cogent.type \<times> record_state) list"
(*  (fst t, f (fst (snd t)), snd (snd t) *)
abbreviation map_field_type where
  "map_field_type f \<equiv> map (\<lambda> (n, t, b).(n, f t, b))"



definition match_constraint :: "lay_constraints \<Rightarrow> ptr_layout \<Rightarrow> lrepr \<Rightarrow> bool"

where "match_constraint C ptr_layout rep \<equiv> 
\<comment> \<open>TODO: No need to keep track of the constraint: if the type and the layout do not contain
any variable, then we know that any substitution of them will remain valid\<close>
(layout_wellformed 0 ptr_layout \<and> lrepr_wellformed 0 rep) 
   \<or> (ptr_layout, rep) \<in> C"



definition matches_fields_layout where
 "matches_fields_layout nl C rep ptr_layout \<equiv>
   match_repr_layout rep ptr_layout \<and>
   layout_wellformed nl ptr_layout \<and>
match_constraint C ptr_layout rep
"    

fun matches_type_sigil :: "lay_env \<Rightarrow> lay_constraints \<Rightarrow> lrepr
              \<Rightarrow> sigil \<Rightarrow> bool"
  where
  "matches_type_sigil nl C t Unboxed = True"
| "matches_type_sigil nl C t (Boxed _ (Some ptr_layout)) =
     matches_fields_layout nl C t ptr_layout"
| "matches_type_sigil nl C t (Boxed _ None) = True"

lemma matches_type_sigil_boxed : 
  "matches_type_sigil L C \<tau> (Boxed Writable s) =
matches_type_sigil L C \<tau> (Boxed ReadOnly s)"  
  by(cases s) simp+

lemma sigil_lay_cases[case_names BoxedLay BoxedNoLay Unboxed]:
  assumes "\<And> p ptrl. P (Boxed p (Some ptrl))"
          "\<And> p. P (Boxed p None)"
          "P Unboxed" 
  shows "P s"
  apply (cases s)
   apply(rename_tac p ptrl)
   apply (case_tac ptrl)  
  using assms 
  by simp_all



fun type_wellformed :: "lay_env \<Rightarrow> nat \<Rightarrow> lay_constraints \<Rightarrow> type \<Rightarrow> bool" where
  "type_wellformed nl n C (TVar i) = (i < n)"
| "type_wellformed nl n C (TVarBang i) = (i < n)"
| "type_wellformed nl n C (TCon _ ts _) = list_all (\<lambda>x. type_wellformed nl n C x) ts"
| "type_wellformed nl n C (TFun t1 t2) = (type_wellformed nl n C t1 \<and> type_wellformed nl n C t2)"
| "type_wellformed nl n C (TPrim _) = True"
| "type_wellformed nl n C (TSum ts) = (distinct (map fst ts) \<and> (list_all (\<lambda>x. type_wellformed nl n C (fst (snd x))) ts))"
| "type_wellformed nl n C (TProduct t1 t2) = (type_wellformed nl n C t1 \<and> type_wellformed nl n C t2)"
| "type_wellformed nl n C (TRecord ts perm) = 
  ( distinct (map fst ts) \<and> (list_all (\<lambda>x. type_wellformed nl n C (fst (snd x))) ts)
   \<and> matches_type_sigil nl C 
   (LRRecord (map (\<lambda>(n,t,_). (n, type_lrepr t)) ts)) perm )"
| "type_wellformed nl n C TUnit = True"


definition type_wellformed_pretty :: " lay_env \<Rightarrow> kind env \<Rightarrow> lay_constraints \<Rightarrow> type \<Rightarrow> bool" ("_, _, _ \<turnstile> _ wellformed" [30,30,20] 60) where
  "L, K, C \<turnstile> t wellformed \<equiv> type_wellformed L (length K) C t"
declare type_wellformed_pretty_def[simp]

lemma type_wellformed_intros:
  "\<And>nl n C i. i < n \<Longrightarrow> type_wellformed nl n C (TVar i)"
  "\<And>nl n C i. i < n \<Longrightarrow> type_wellformed nl n C (TVarBang i)"
  "\<And>nl n C name ts s. list_all (\<lambda>x. type_wellformed nl n C x) ts \<Longrightarrow> type_wellformed nl n C (TCon name ts s)"
  "\<And>nl n C t1 t2. \<lbrakk> type_wellformed nl n C t1 ; type_wellformed nl n C t2 \<rbrakk> \<Longrightarrow> type_wellformed nl n C (TFun t1 t2)"
  "\<And>nl n C p. type_wellformed nl n C (TPrim p)"
  "\<And>nl n C ts. \<lbrakk> distinct (map fst ts) ; list_all (\<lambda>x. type_wellformed nl n C (fst (snd x))) ts \<rbrakk> \<Longrightarrow> type_wellformed nl n C (TSum ts)"
  "\<And>nl n C t1 t2. \<lbrakk> type_wellformed nl n C t1 ; type_wellformed nl n C t2 \<rbrakk> \<Longrightarrow> type_wellformed nl n C (TProduct t1 t2)"
  "\<And>nl n C ts s. \<lbrakk> distinct (map fst ts) ; list_all (\<lambda>x. type_wellformed nl n C (fst (snd x))) ts ;
     matches_type_sigil nl C (LRRecord (map (\<lambda>(n,t,_). (n, type_lrepr t)) ts)) s \<rbrakk> \<Longrightarrow> type_wellformed nl n C (TRecord ts s)"
  "\<And>nl n C. type_wellformed nl n C TUnit"
  by (simp add: list_all_iff)+

lemma type_wellformed_pretty_intros:
  "\<And>nl K C i. i < length K \<Longrightarrow> type_wellformed_pretty nl K C (TVar i)"
  "\<And>nl K C i. i < length K \<Longrightarrow> type_wellformed_pretty nl K C (TVarBang i)"
  "\<And>nl K C name ts s. list_all (\<lambda>x. type_wellformed_pretty nl K C x) ts \<Longrightarrow> type_wellformed_pretty nl K C (TCon name ts s)"
  "\<And>nl K C t1 t2. \<lbrakk> type_wellformed_pretty nl K C t1 ; type_wellformed_pretty nl K C t2 \<rbrakk> \<Longrightarrow> type_wellformed_pretty nl K C (TFun t1 t2)"
  "\<And>nl K C p. type_wellformed_pretty nl K C (TPrim p)"
  "\<And>nl K C ts. \<lbrakk> distinct (map fst ts) ; list_all (\<lambda>x. type_wellformed_pretty nl K C (fst (snd x))) ts \<rbrakk> \<Longrightarrow> type_wellformed_pretty nl K C (TSum ts)"
  "\<And>nl K C t1 t2. \<lbrakk> type_wellformed_pretty nl K C t1 ; type_wellformed_pretty nl K C t2 \<rbrakk> \<Longrightarrow> type_wellformed_pretty nl K C (TProduct t1 t2)"
  "\<And>nl K C ts s. \<lbrakk> distinct (map fst ts) ; list_all (\<lambda>x. type_wellformed_pretty nl K C (fst (snd x))) ts
    ; matches_type_sigil nl C (LRRecord (map (\<lambda>(n,t,_). (n, type_lrepr t)) ts)) s \<rbrakk> \<Longrightarrow> type_wellformed_pretty nl K C (TRecord ts s)"
  "\<And>nl K C. type_wellformed_pretty nl K C TUnit"
  by (simp add: list_all_iff)+

definition type_wellformed_all_pretty :: "lay_env \<Rightarrow> kind env \<Rightarrow> lay_constraints \<Rightarrow> type list \<Rightarrow> bool" ("_, _, _ \<turnstile>* _ wellformed" [30, 0, 0,20] 60) where
  "L, K, C \<turnstile>* ts wellformed \<equiv> (\<forall>t\<in>set ts. type_wellformed L (length K) C t)"
declare type_wellformed_all_pretty_def[simp]

definition proc_ctx_wellformed :: "('f \<Rightarrow> poly_type) \<Rightarrow> bool" where
  "proc_ctx_wellformed \<Xi> = (\<forall> f. let (L, K, C, \<tau>i, \<tau>o) = \<Xi> f in L, K, C \<turnstile> TFun \<tau>i \<tau>o wellformed)"


fun kinding_fn :: "kind env \<Rightarrow> type \<Rightarrow> kind" where
  "kinding_fn K (TVar i)         = (if i < length K then K ! i else undefined)"
| "kinding_fn K (TVarBang i)     = {D,S}"
| "kinding_fn K (TCon n ts s)    = Inter (set (map (kinding_fn K) ts)) \<inter> (sigil_kind s)"
| "kinding_fn K (TFun ta tb)     = UNIV"
| "kinding_fn K (TPrim p)        = UNIV"
| "kinding_fn K (TSum ts)        = Inter (set (map (\<lambda>(_,t,b). case b of Unchecked \<Rightarrow> kinding_fn K t | Checked \<Rightarrow> UNIV) ts))"
| "kinding_fn K (TProduct ta tb) = kinding_fn K ta \<inter> kinding_fn K tb"
| "kinding_fn K (TRecord ts s)   = Inter (set (map (\<lambda>(_,t,b). case b of Present \<Rightarrow> kinding_fn K t | Taken \<Rightarrow> UNIV) ts)) \<inter> (sigil_kind s)"
| "kinding_fn K TUnit            = UNIV"

lemmas kinding_fn_induct = kinding_fn.induct[case_names kind_tvar kind_tvarb kind_tcon kind_tfun kind_tprim kind_tsum kind_tprod kind_trec kind_tunit]


definition kinding :: "lay_env \<Rightarrow> kind env \<Rightarrow> lay_constraints \<Rightarrow> type \<Rightarrow> kind \<Rightarrow> bool" ("_, _, _ \<turnstile> _ :\<kappa> _" [30,0,0,0,30] 60) where
  "L, K, C \<turnstile> t :\<kappa> k \<equiv> L, K, C \<turnstile> t wellformed \<and> k \<subseteq> kinding_fn K t"

lemma kindingI:
  "L, K, C \<turnstile> t wellformed \<Longrightarrow> k \<subseteq> kinding_fn K t \<Longrightarrow> L, K, C \<turnstile> t :\<kappa> k"
  by (simp add: kinding_def)

definition kinding_all :: "lay_env \<Rightarrow> kind env \<Rightarrow> lay_constraints \<Rightarrow> type list \<Rightarrow> kind \<Rightarrow> bool" ("_, _, _ \<turnstile>* _ :\<kappa> _" [30,0,0,0,30] 60) where
  "L, K, C \<turnstile>* ts :\<kappa> k \<equiv> (\<forall>t\<in>set ts. L, K, C \<turnstile> t wellformed) \<and> k \<subseteq> (\<Inter>t\<in>set ts. kinding_fn K t)"

definition kinding_variant :: "lay_env \<Rightarrow> kind env \<Rightarrow> lay_constraints \<Rightarrow> (name \<times> type \<times> variant_state) list \<Rightarrow> kind \<Rightarrow> bool" ("_, _, _ \<turnstile>* _ :\<kappa>v _" [30,0,0,0,60] 60) where
  "L, K, C \<turnstile>* ts :\<kappa>v k \<equiv> (\<forall>(_,t,_)\<in>set ts. L, K, C \<turnstile> t wellformed) \<and> k \<subseteq> (\<Inter>(_,t,b)\<in>set ts. (case b of Checked \<Rightarrow> UNIV | Unchecked \<Rightarrow> kinding_fn K t))"

definition kinding_record  :: "lay_env \<Rightarrow> kind env \<Rightarrow> lay_constraints \<Rightarrow> (name \<times> type \<times> record_state) list \<Rightarrow> kind \<Rightarrow> bool" ("_, _, _ \<turnstile>* _ :\<kappa>r _" [30,0,0,0,30] 60) where
  "L, K, C \<turnstile>* ts :\<kappa>r k \<equiv> (\<forall>(_,t,_)\<in>set ts. L, K, C \<turnstile> t wellformed) \<and> k \<subseteq> (\<Inter>(_,t,b)\<in>set ts. (case b of Taken \<Rightarrow> UNIV | Present \<Rightarrow> kinding_fn K t))"

lemmas kinding_defs = kinding_def kinding_all_def kinding_variant_def kinding_record_def


section {* Observation and type instantiation *}

fun instantiate_lrepr :: "lrepr substitution \<Rightarrow> lrepr \<Rightarrow> lrepr" where
  "instantiate_lrepr \<delta> (LRVar i) = (if i < length \<delta> then \<delta> ! i else LRVar i)"
| "instantiate_lrepr _ LRPtr = LRPtr"
| "instantiate_lrepr \<delta> (LRCon n ts) = LRCon n (map (instantiate_lrepr \<delta>) ts)"
| "instantiate_lrepr _ LRFun = LRFun"
| "instantiate_lrepr _ LRUnit = LRUnit"
| "instantiate_lrepr _ (LRPrim t) = LRPrim t "
| "instantiate_lrepr \<delta> (LRSum ts) = LRSum (map (\<lambda>(n, t). (n, instantiate_lrepr \<delta> t)) ts) "
| "instantiate_lrepr \<delta> (LRProduct t1 t2) = LRProduct (instantiate_lrepr \<delta> t1)  (instantiate_lrepr \<delta> t2)"
| "instantiate_lrepr \<delta> (LRRecord ts) = LRRecord (map (\<lambda>(n, t). (n, instantiate_lrepr \<delta> t)) ts) "

(* layout instantiation *)
fun instantiate_lay :: "ptr_layout substitution \<Rightarrow> ptr_layout \<Rightarrow> ptr_layout"
  where
(* TODO: use an environment to keep track of the constraints of the layout variables, as
in the dargent write-up *)
  "instantiate_lay \<delta> (LayVar i offset) = (if i < length \<delta> then layout_offset offset (\<delta> ! i) else LayVar i offset)"
| "instantiate_lay \<delta> (LayProduct l1 l2) = LayProduct (instantiate_lay \<delta> l1) (instantiate_lay \<delta> l2)"
| "instantiate_lay \<delta> (LayVariant b ls) = LayVariant b (map (\<lambda>(n, tag, l). (n, tag, instantiate_lay \<delta> l)) ls)"
| "instantiate_lay \<delta> (LayRecord ls) = LayRecord (map (\<lambda>(n, l). (n, instantiate_lay \<delta> l)) ls)"
| "instantiate_lay _ (LayBitRange v) = LayBitRange v"

fun instantiate_sigil :: "ptr_layout substitution \<Rightarrow> sigil \<Rightarrow> sigil"
  where
  "instantiate_sigil \<delta> (Boxed perm ptrl) = Boxed perm (map_option (instantiate_lay \<delta>) ptrl)"
| "instantiate_sigil \<delta> s = s"

lemma sigil_perm_instantiate_sigil[simp] : "sigil_perm (instantiate_sigil \<epsilon> s) = sigil_perm s"
proof(induct s rule:sigil_lay_cases)
case (BoxedLay p ptrl)
  then show ?case 
    by (cases p) (simp)+
next
  case (BoxedNoLay p)
  then show ?case 
     by (cases p) (simp)+
qed simp

fun instantiate :: "ptr_layout substitution \<Rightarrow> type substitution \<Rightarrow> type \<Rightarrow> type" where
  "instantiate \<epsilon> \<delta> (TVar i)       = (if i < length \<delta> then \<delta> ! i else TVar i)"
| "instantiate \<epsilon> \<delta> (TVarBang i)   = (if i < length \<delta> then bang (\<delta> ! i) else TVarBang i)"
| "instantiate \<epsilon> \<delta> (TCon n ts s)  = TCon n (map (instantiate \<epsilon> \<delta>) ts) s"
| "instantiate \<epsilon> \<delta> (TFun a b)     = TFun (instantiate \<epsilon> \<delta> a) (instantiate \<epsilon> \<delta> b)"
| "instantiate \<epsilon> \<delta> (TPrim p)      = TPrim p"
| "instantiate \<epsilon> \<delta> (TSum ps)      = TSum (map (\<lambda> (c, t, b). (c, instantiate \<epsilon> \<delta> t, b)) ps)"
| "instantiate \<epsilon> \<delta> (TProduct t u) = TProduct (instantiate \<epsilon> \<delta> t) (instantiate \<epsilon> \<delta> u)"
| "instantiate \<epsilon> \<delta> (TRecord ts s) = TRecord (map (\<lambda> (n, t, b). (n, instantiate \<epsilon> \<delta> t, b)) ts) 
             (instantiate_sigil \<epsilon> s)"
| "instantiate \<epsilon> \<delta> (TUnit)        = TUnit"

fun specialise :: "ptr_layout substitution \<Rightarrow> type substitution \<Rightarrow> 'f expr \<Rightarrow> 'f expr" where
  "specialise \<epsilon> \<delta> (Var i)           = Var i"
| "specialise \<epsilon> \<delta> (Fun f ts ls)     = Fun f (map (instantiate \<epsilon> \<delta>) ts) (map (instantiate_lay \<epsilon>) ls)"
| "specialise \<epsilon> \<delta> (AFun f ts ls)    = AFun f (map (instantiate \<epsilon> \<delta>) ts) (map (instantiate_lay \<epsilon>) ls)"
| "specialise \<epsilon> \<delta> (Prim p es)       = Prim p (map (specialise \<epsilon> \<delta>) es)"
| "specialise \<epsilon> \<delta> (App a b)         = App (specialise \<epsilon> \<delta> a) (specialise \<epsilon> \<delta> b)"
| "specialise \<epsilon> \<delta> (Con as t e)      = Con (map (\<lambda> (c,t,b). (c, instantiate \<epsilon> \<delta> t, b)) as) t (specialise \<epsilon> \<delta> e)"
| "specialise \<epsilon> \<delta> (Struct ts vs)    = Struct (map (instantiate \<epsilon> \<delta>) ts) (map (specialise \<epsilon> \<delta>) vs)"
| "specialise \<epsilon> \<delta> (Member v f)      = Member (specialise \<epsilon> \<delta> v) f"
| "specialise \<epsilon> \<delta> (Unit)            = Unit"
| "specialise \<epsilon> \<delta> (Cast t e)        = Cast t (specialise \<epsilon> \<delta> e)"
| "specialise \<epsilon> \<delta> (Lit v)           = Lit v"
| "specialise \<epsilon> \<delta> (SLit s)          = SLit s"
| "specialise \<epsilon> \<delta> (Tuple a b)       = Tuple (specialise \<epsilon> \<delta> a) (specialise \<epsilon> \<delta> b)"
| "specialise \<epsilon> \<delta> (Put e f e')      = Put (specialise \<epsilon> \<delta> e) f (specialise \<epsilon> \<delta> e')"
| "specialise \<epsilon> \<delta> (Let e e')        = Let (specialise \<epsilon> \<delta> e) (specialise \<epsilon> \<delta> e')"
| "specialise \<epsilon> \<delta> (LetBang vs e e') = LetBang vs (specialise \<epsilon> \<delta> e) (specialise \<epsilon> \<delta> e')"
| "specialise \<epsilon> \<delta> (Case e t a b)    = Case (specialise \<epsilon> \<delta> e) t (specialise \<epsilon> \<delta> a) (specialise \<epsilon> \<delta> b)"
| "specialise \<epsilon> \<delta> (Esac e t)        = Esac (specialise \<epsilon> \<delta> e) t"
| "specialise \<epsilon> \<delta> (If c t e)        = If (specialise \<epsilon> \<delta> c) (specialise \<epsilon> \<delta> t) (specialise \<epsilon> \<delta> e)"
| "specialise \<epsilon> \<delta> (Take e f e')     = Take (specialise \<epsilon> \<delta> e) f (specialise \<epsilon> \<delta> e')"
| "specialise \<epsilon> \<delta> (Split v va)      = Split (specialise \<epsilon> \<delta> v) (specialise \<epsilon> \<delta> va)"
| "specialise \<epsilon> \<delta> (Promote t x)     = Promote (instantiate \<epsilon> \<delta> t) (specialise \<epsilon> \<delta> x)"

section {* Subtyping *}

abbreviation record_kind_subty :: "lay_env \<Rightarrow> kind_comp set list \<Rightarrow> lay_constraints \<Rightarrow> name \<times> Cogent.type \<times> record_state \<Rightarrow> name \<times> Cogent.type \<times> record_state \<Rightarrow> bool" where
  "record_kind_subty L K C p1 p2 \<equiv> snd (snd p1) = snd (snd p2) \<or> ((L, K, C \<turnstile> (fst (snd p1)) :\<kappa> {D}) \<and> snd (snd p1) < snd (snd p2))"

abbreviation variant_kind_subty :: "name \<times> Cogent.type \<times> variant_state \<Rightarrow> name \<times> Cogent.type \<times> variant_state \<Rightarrow> bool" where
  "variant_kind_subty p1 p2 \<equiv> snd (snd p1) \<le> snd (snd p2)"

inductive subtyping :: "lay_env \<Rightarrow> kind env \<Rightarrow> lay_constraints \<Rightarrow> type \<Rightarrow> type \<Rightarrow> bool" ("_, _, _ \<turnstile> _ \<sqsubseteq> _" [40,0,0,0,40] 60) where
  subty_tvar   : "n1 = n2 \<Longrightarrow> L, K, C \<turnstile> TVar n1 \<sqsubseteq> TVar n2"
| subty_tvarb  : "n1 = n2 \<Longrightarrow> L, K, C \<turnstile> TVarBang n1 \<sqsubseteq> TVarBang n2"
| subty_tcon   : "\<lbrakk> n1 = n2 ; s1 = s2 ; ts1 = ts2
                  \<rbrakk> \<Longrightarrow> L, K, C \<turnstile> TCon n1 ts1 s1 \<sqsubseteq> TCon n2 ts2 s2"
| subty_tfun   : "\<lbrakk> L, K, C \<turnstile> t2 \<sqsubseteq> t1
                  ; L, K, C \<turnstile> u1 \<sqsubseteq> u2
                  \<rbrakk> \<Longrightarrow> L, K, C \<turnstile> TFun t1 u1 \<sqsubseteq> TFun t2 u2"
| subty_tprim  : "\<lbrakk> p1 = p2
                  \<rbrakk> \<Longrightarrow> L, K, C \<turnstile> TPrim p1 \<sqsubseteq> TPrim p2"
(* TODO: adapt with dargent *)
| subty_trecord: "\<lbrakk> list_all2 (\<lambda>p1 p2. subtyping L K C (fst (snd p1)) (fst (snd p2))) ts1 ts2
                  ; map fst ts1 = map fst ts2
                  ; list_all2 (record_kind_subty L K C) ts1 ts2
                  ; s1 = s2
                  \<rbrakk> \<Longrightarrow> L, K, C \<turnstile> TRecord ts1 s1 \<sqsubseteq> TRecord ts2 s2"
| subty_tprod  : "\<lbrakk> L, K, C \<turnstile> t1 \<sqsubseteq> t2
                  ; L, K, C \<turnstile> u1 \<sqsubseteq> u2
                  \<rbrakk> \<Longrightarrow> L, K, C \<turnstile> TProduct t1 u1 \<sqsubseteq> TProduct t2 u2"
| subty_tsum   : "\<lbrakk> list_all2 (\<lambda>p1 p2. subtyping L K C (fst (snd p1)) (fst (snd p2))) ts1 ts2
                  ; map fst ts1 = map fst ts2
                  ; list_all2 variant_kind_subty ts1 ts2
                  \<rbrakk> \<Longrightarrow> L, K, C \<turnstile> TSum ts1 \<sqsubseteq> TSum ts2"
| subty_tunit  : "L, K, C \<turnstile> TUnit \<sqsubseteq> TUnit"

section {* Contexts *}

type_synonym ctx = "type option env"

definition empty :: "nat \<Rightarrow> ctx" where
  "empty \<equiv> (\<lambda> x. replicate x None)"

definition singleton :: "nat \<Rightarrow> index \<Rightarrow> type \<Rightarrow> ctx" where
  "singleton n i t \<equiv> (empty n)[i := Some t]"

declare singleton_def [simp]

definition instantiate_ctx :: "ptr_layout substitution \<Rightarrow> type substitution \<Rightarrow> ctx \<Rightarrow> ctx" where
  "instantiate_ctx \<epsilon> \<delta> \<Gamma> \<equiv> map (map_option (instantiate \<epsilon> \<delta>)) \<Gamma>"

inductive split_comp :: "lay_env \<Rightarrow> kind env \<Rightarrow> lay_constraints \<Rightarrow> type option \<Rightarrow> type option \<Rightarrow> type option \<Rightarrow> bool"
          ("_, _, _ \<turnstile> _ \<leadsto> _ \<parallel> _" [30,0,0,0,0,20] 60) where
  none  : "L, K, C \<turnstile> None \<leadsto> None \<parallel> None"
| left  : "\<lbrakk> L, K, C \<turnstile> t wellformed \<rbrakk> \<Longrightarrow> L, K, C \<turnstile> Some t \<leadsto> Some t \<parallel> None"
| right : "\<lbrakk> L, K, C \<turnstile> t wellformed \<rbrakk> \<Longrightarrow> L, K, C \<turnstile> Some t \<leadsto> None   \<parallel> Some t"
| share : "\<lbrakk> L, K, C \<turnstile> t :\<kappa> k; S \<in> k \<rbrakk> \<Longrightarrow> L, K, C \<turnstile> Some t \<leadsto> Some t \<parallel> Some t"

definition split :: "lay_env \<Rightarrow> kind env \<Rightarrow> lay_constraints \<Rightarrow> ctx \<Rightarrow> ctx \<Rightarrow> ctx \<Rightarrow> bool" ("_, _, _ \<turnstile> _ \<leadsto> _ | _" [30,0,0,0,0,20] 60) where
  "split L K C \<equiv> list_all3 (split_comp L K C)"

lemmas split_induct[consumes 1, case_names split_empty split_cons, induct set: list_all3]
 = list_all3_induct[where P="split_comp L K C" for L K C, simplified split_def[symmetric]]

lemmas split_empty = all3Nil[where P="split_comp L K C" for L K C, simplified split_def[symmetric]]
lemmas split_cons = all3Cons[where P="split_comp L K C" for L K C, simplified split_def[symmetric]]

lemmas split_Cons = list_all3_Cons[where P="split_comp L K C" for L K C, simplified split_def[symmetric]]
lemmas split_Cons1 = list_all3_Cons1[where P="split_comp L K C" for L K C, simplified split_def[symmetric]]
lemmas split_Cons2 = list_all3_Cons2[where P="split_comp L K C" for L K C, simplified split_def[symmetric]]
lemmas split_Cons3 = list_all3_Cons3[where P="split_comp L K C" for L K C, simplified split_def[symmetric]]

lemmas split_conv_all_nth = list_all3_conv_all_nth[where P="split_comp L K C" for L K C, simplified split_def[symmetric]]

definition pred :: "nat \<Rightarrow> nat" where
  "pred n \<equiv> (case n of Suc n' \<Rightarrow> n')"

inductive split_bang_comp :: "lay_env \<Rightarrow> kind env \<Rightarrow> lay_constraints \<Rightarrow> bool \<Rightarrow> type option \<Rightarrow> type option \<Rightarrow> type option \<Rightarrow> bool" ("_, _ , _ , _ \<turnstile> _ \<leadsto>b _ \<parallel> _" [55,0,0,0,0,0,55] 60) where
  none   : "L, K, C \<turnstile> x \<leadsto> a \<parallel> b \<Longrightarrow> L, K, C , False \<turnstile> x \<leadsto>b a \<parallel> b"
| dobang : "L, K, C \<turnstile> x wellformed \<Longrightarrow> L, K, C , True \<turnstile> Some x \<leadsto>b Some (bang x) \<parallel> Some x"

inductive split_bang :: "lay_env \<Rightarrow> kind env \<Rightarrow> lay_constraints \<Rightarrow> index set \<Rightarrow> ctx \<Rightarrow> ctx \<Rightarrow> ctx \<Rightarrow> bool"  ("_, _ , _ , _ \<turnstile> _ \<leadsto>b _ | _" [55,0,0,0,0,0,55] 60) where
  split_bang_empty : "L, K, C , is \<turnstile> [] \<leadsto>b [] | []"
| split_bang_cons  : "\<lbrakk> L, K, C , (pred ` Set.remove (0 :: index) is) \<turnstile> xs \<leadsto>b as | bs
                      ; L, K, C, (0 \<in> is) \<turnstile> x \<leadsto>b a \<parallel> b
                      \<rbrakk> \<Longrightarrow> L, K, C , is \<turnstile> x # xs \<leadsto>b a # as | b # bs"

lemma split_bang_Cons:
  "L, K, C , is \<turnstile> x # xs \<leadsto>b a # as | b # bs \<longleftrightarrow> (L, K, C, (0 \<in> is) \<turnstile> x \<leadsto>b a \<parallel> b \<and> L, K, C , (pred ` Set.remove (0 :: index) is) \<turnstile> xs \<leadsto>b as | bs)"
  by (auto elim: split_bang.cases intro: split_bang.intros)

inductive weakening_comp :: "lay_env \<Rightarrow> kind env \<Rightarrow> lay_constraints \<Rightarrow> type option \<Rightarrow> type option \<Rightarrow> bool" where
  none : "weakening_comp L K C None None"
| keep : "\<lbrakk> L, K, C \<turnstile> t wellformed \<rbrakk> \<Longrightarrow> weakening_comp L K C (Some t) (Some t)"
| drop : "\<lbrakk> L, K, C \<turnstile> t :\<kappa> k; D \<in> k \<rbrakk> \<Longrightarrow> weakening_comp L K C (Some t) None"

definition weakening :: "lay_env \<Rightarrow> kind env \<Rightarrow> lay_constraints \<Rightarrow> ctx \<Rightarrow> ctx \<Rightarrow> bool" ("_, _, _ \<turnstile> _ \<leadsto>w _" [30,0,0,0,20] 60) where
  "weakening L K C \<equiv> list_all2 (weakening_comp L K C)"

lemmas weakening_induct[consumes 1, case_names weakening_empty weakening_cons, induct set: list_all2]
 = list_all2_induct[where P="weakening_comp L K C" for L K C, simplified weakening_def[symmetric]]

lemmas weakening_nil = List.list.rel_intros(1)[where R="weakening_comp L K C" for L K C, simplified weakening_def[symmetric]]
lemmas weakening_cons =  List.list.rel_intros(2)[where R="weakening_comp L K C" for L K C, simplified weakening_def[symmetric]]

lemmas weakening_Cons = list_all2_Cons[where P="weakening_comp L K C" for L K C, simplified weakening_def[symmetric]]

lemmas weakening_conv_all_nth = list_all2_conv_all_nth[where P="weakening_comp L K C" for L K C, simplified weakening_def[symmetric]]


definition is_consumed :: "lay_env \<Rightarrow> kind env \<Rightarrow> lay_constraints \<Rightarrow> ctx \<Rightarrow> bool" ("_, _, _ \<turnstile> _ consumed" [30,0,0,20] 60 ) where
  "L, K, C \<turnstile> \<Gamma> consumed \<equiv> L, K, C \<turnstile> \<Gamma> \<leadsto>w empty (length \<Gamma>)"

declare is_consumed_def [simp]

section {* Built-in types *}

primrec prim_op_type :: "prim_op \<Rightarrow> prim_type list \<times> prim_type" where
  "prim_op_type (Plus t)   = ([Num t, Num t], Num t)"
| "prim_op_type (Times t)  = ([Num t, Num t], Num t)"
| "prim_op_type (Minus t)  = ([Num t, Num t], Num t)"
| "prim_op_type (Divide t) = ([Num t, Num t], Num t)"
| "prim_op_type (Mod t)    = ([Num t, Num t], Num t)"
| "prim_op_type (BitAnd t) = ([Num t, Num t], Num t)"
| "prim_op_type (BitOr t)  = ([Num t, Num t], Num t)"
| "prim_op_type (BitXor t) = ([Num t, Num t], Num t)"
| "prim_op_type (LShift t) = ([Num t, Num t], Num t)"
| "prim_op_type (RShift t) = ([Num t, Num t], Num t)"
| "prim_op_type (Complement t) = ([Num t], Num t)"
| "prim_op_type (Gt t)     = ([Num t, Num t], Bool )"
| "prim_op_type (Lt t)     = ([Num t, Num t], Bool )"
| "prim_op_type (Le t)     = ([Num t, Num t], Bool )"
| "prim_op_type (Ge t)     = ([Num t, Num t], Bool )"
| "prim_op_type (Eq t)     = ([t    , t    ], Bool )"
| "prim_op_type (NEq t)    = ([t    , t    ], Bool )"
| "prim_op_type (And)      = ([Bool , Bool ], Bool )"
| "prim_op_type (Or)       = ([Bool , Bool ], Bool )"
| "prim_op_type (Not)      = ([Bool],         Bool )"

primrec lit_type :: "lit \<Rightarrow> prim_type" where
  "lit_type (LBool _) = Bool"
| "lit_type (LU8  _)  = Num U8"
| "lit_type (LU16 _)  = Num U16"
| "lit_type (LU32 _)  = Num U32"
| "lit_type (LU64 _)  = Num U64"

fun upcast_valid :: "num_type \<Rightarrow> num_type \<Rightarrow> bool" where
  "upcast_valid U8  U8  = True"
| "upcast_valid U8  U16 = True"
| "upcast_valid U8  U32 = True"
| "upcast_valid U8  U64 = True"
| "upcast_valid U16 U16 = True"
| "upcast_valid U16 U32 = True"
| "upcast_valid U16 U64 = True"
| "upcast_valid U32 U32 = True"
| "upcast_valid U32 U64 = True"
| "upcast_valid U64 U64 = True"
| "upcast_valid _   _   = False"

primrec prim_lbool where
  "prim_lbool (LBool b) = b"
| "prim_lbool (LU8 w) = False"
| "prim_lbool (LU16 w) = False"
| "prim_lbool (LU32 w) = False"
| "prim_lbool (LU64 w) = False"

definition prim_word_op
  where prim_word_op_def[simp]:
  "prim_word_op f8 f16 f32 f64 xs = (case (take 2 xs) of
      [LU8 x, LU8 y] \<Rightarrow> LU8 (f8 x y)
    | [LU16 x, LU16 y] \<Rightarrow> LU16 (f16 x y)
    | [LU32 x, LU32 y] \<Rightarrow> LU32 (f32 x y)
    | [LU64 x, LU64 y] \<Rightarrow> LU64 (f64 x y)
    | _ \<Rightarrow> LBool False)"

definition prim_word_comp
  where prim_word_comp_def[simp]:
  "prim_word_comp f8 f16 f32 f64 xs = (case (take 2 xs) of
      [LU8 x, LU8 y] \<Rightarrow> LBool (f8 x y)
    | [LU16 x, LU16 y] \<Rightarrow> LBool (f16 x y)
    | [LU32 x, LU32 y] \<Rightarrow> LBool (f32 x y)
    | [LU64 x, LU64 y] \<Rightarrow> LBool (f64 x y)
    | _ \<Rightarrow> LBool False)"

primrec eval_prim_op :: "prim_op \<Rightarrow> lit list \<Rightarrow> lit"
where
    "eval_prim_op Not xs = LBool (\<not> prim_lbool (hd xs))"
  | "eval_prim_op And xs = LBool (prim_lbool (hd xs) \<and> prim_lbool (xs ! 1))"
  | "eval_prim_op Or xs = LBool (prim_lbool (hd xs) \<or> prim_lbool (xs ! 1))"
  | "eval_prim_op (Eq _) xs = LBool (hd xs = xs ! 1)"
  | "eval_prim_op (NEq _) xs = LBool (hd xs \<noteq> xs ! 1)"
  | "eval_prim_op (Plus _) xs = prim_word_op (+) (+) (+) (+) xs"
  | "eval_prim_op (Minus _) xs = prim_word_op (-) (-) (-) (-) xs"
  | "eval_prim_op (Times _) xs = prim_word_op (*) (*) (*) (*) xs"
  | "eval_prim_op (Divide _) xs = prim_word_op checked_div checked_div checked_div checked_div  xs"
  | "eval_prim_op (Mod _) xs = prim_word_op checked_mod checked_mod checked_mod checked_mod xs"
  | "eval_prim_op (Gt _) xs = prim_word_comp greater greater greater greater xs"
  | "eval_prim_op (Lt _) xs = prim_word_comp less less less less xs"
  | "eval_prim_op (Le _) xs = prim_word_comp less_eq less_eq less_eq less_eq xs"
  | "eval_prim_op (Ge _) xs = prim_word_comp greater_eq greater_eq greater_eq greater_eq xs"
  | "eval_prim_op (BitAnd _) xs = prim_word_op bitAND bitAND bitAND bitAND xs"
  | "eval_prim_op (BitOr _) xs = prim_word_op bitOR bitOR bitOR bitOR xs"
  | "eval_prim_op (BitXor _) xs = prim_word_op bitXOR bitXOR bitXOR bitXOR xs"
  | "eval_prim_op (LShift _) xs = prim_word_op (checked_shift shiftl) (checked_shift shiftl)
        (checked_shift shiftl) (checked_shift shiftl) xs"
  | "eval_prim_op (RShift _) xs = prim_word_op (checked_shift shiftr) (checked_shift shiftr)
        (checked_shift shiftr) (checked_shift shiftr) xs"
  | "eval_prim_op (Complement _) xs = prim_word_op (\<lambda>x y. bitNOT x) (\<lambda>x y. bitNOT x)
        (\<lambda>x y. bitNOT x) (\<lambda>x y. bitNOT x) [hd xs, hd xs]"

lemma eval_prim_op_lit_type:
  "prim_op_type pop = (\<tau>s, \<tau>) \<Longrightarrow> map lit_type xs = \<tau>s
    \<Longrightarrow> lit_type (eval_prim_op pop xs) = \<tau>"
  by (cases pop, auto split: lit.split)


definition subst_wellformed :: 
 "
 lay_env \<Rightarrow> kind env \<Rightarrow> lay_constraints
 \<Rightarrow> ptr_layout substitution \<Rightarrow>
 type substitution \<Rightarrow> 
 lay_env \<Rightarrow> kind env \<Rightarrow> lay_constraints \<Rightarrow>
 bool" ("_, _, _ \<turnstile> _, _ :s _, _, _" [30,0,0,0,0,0,0,20] 60) where
"L', K', C' \<turnstile> \<epsilon>, \<delta> :s L, K, C \<equiv> list_all2 (kinding L' K' C') \<delta> K \<and>
 (
length \<epsilon> = L \<and>
  (\<forall>(l,t) \<in> C. 
\<comment> \<open>I need theses hypotheses to prove that
the composite of two wellformed substitutions
is wellformed. With this hypothesis, I can then use
associativity of instantiate_lrepr and instantiate_lay\<close>
layout_wellformed L l \<longrightarrow>
lrepr_wellformed (length K) t \<longrightarrow>
matches_fields_layout L' C' 
 (instantiate_lrepr (map type_lrepr \<delta>) t) (instantiate_lay \<epsilon> l)
)
)"

section {* Typing rules *}

inductive typing :: "('f \<Rightarrow> poly_type) \<Rightarrow> lay_env \<Rightarrow> kind env \<Rightarrow> lay_constraints \<Rightarrow> ctx \<Rightarrow> 'f expr \<Rightarrow> type \<Rightarrow> bool"
          ("_, _, _, _, _ \<turnstile> _ : _" [30,0,0,0,0,0,20] 60)
      and typing_all :: "('f \<Rightarrow> poly_type) \<Rightarrow> lay_env \<Rightarrow> kind env \<Rightarrow> lay_constraints \<Rightarrow> ctx \<Rightarrow> 'f expr list \<Rightarrow> type list \<Rightarrow> bool"
          ("_, _, _, _, _ \<turnstile>* _ : _" [30,0,0,0,0,0,20] 60) where

typing_var    : "\<lbrakk> L, K, C \<turnstile> \<Gamma> \<leadsto>w singleton (length \<Gamma>) i t
                   ; i < length \<Gamma>
                   \<rbrakk> \<Longrightarrow> \<Xi>, L, K, C, \<Gamma> \<turnstile> Var i : t"

| typing_afun   : "\<lbrakk> \<Xi> f = (L', K', C', t, u)
                   ; t' = instantiate ls ts t
                   ; u' = instantiate ls ts u
                   ; L, K, C \<turnstile> \<Gamma> consumed
                   ; L', K', C' \<turnstile> TFun t u wellformed
                   ; L, K, C \<turnstile> ls, ts :s L', K', C'
                   \<rbrakk> \<Longrightarrow> \<Xi>, L, K, C, \<Gamma> \<turnstile> AFun f ts ls : TFun t' u'"

| typing_fun    : "\<lbrakk> \<Xi>, L', K', C', [Some t] \<turnstile> f : u                 
                   ; t' = instantiate \<epsilon> \<delta> t
                   ; u' = instantiate \<epsilon> \<delta> u
                   ; L, K, C \<turnstile> \<Gamma> consumed
\<comment> \<open>why don't we ask for TFun t u to be well formed as
for abstract functions? Because we know that typing implies
wellformedness\<close>
                   ; L', K', C' \<turnstile> t wellformed
                   ; L, K, C \<turnstile> \<epsilon>, \<delta> :s L', K', C'
                   \<comment> \<open>These two additional requirements ensure that the layouts are good\<close>
                   \<comment> \<open>but then, do we still need K' \<turnstile> t wellformed ?\<close>
                 \<comment> \<open>  ; L, K, C \<turnstile> t' wellformed
                   ; L, K, C \<turnstile> u' wellformed\<close>
                   \<rbrakk> \<Longrightarrow> \<Xi>, L, K, C, \<Gamma> \<turnstile> Fun f \<delta> \<epsilon> : TFun t' u'"
(* The original one *)
(*
| typing_fun_orig    : "\<lbrakk> \<Xi>, L, K, C', [Some t] \<turnstile> f : u                 
                   ; t' = instantiate ts t
                   ; u' = instantiate ts u
                   ; L, K, C \<turnstile> \<Gamma> consumed
                   ; K' \<turnstile> t wellformed
                   ; list_all2 (kinding L K C) ts K'
                   \<rbrakk> \<Longrightarrow> \<Xi>, L, K, C, \<Gamma> \<turnstile> Fun f ts ls : TFun t' u'"
*)
(* | typing_fun_alt : "\<lbrakk> \<Xi>, L, K, C, [Some t] \<turnstile> f : u                 
                    ; L, K, C \<turnstile> \<Gamma> consumed                  
                    \<rbrakk> \<Longrightarrow> \<Xi>, L, K, C, \<Gamma> \<turnstile> Fun f ts : TFun t u"
*)

| typing_app    : "\<lbrakk> L, K, C \<turnstile> \<Gamma> \<leadsto> \<Gamma>1 | \<Gamma>2
                   ; \<Xi>, L, K, C, \<Gamma>1 \<turnstile> a : TFun x y
                   ; \<Xi>, L, K, C, \<Gamma>2 \<turnstile> b : x
                   \<rbrakk> \<Longrightarrow> \<Xi>, L, K, C, \<Gamma> \<turnstile> App a b : y"

| typing_cast   : "\<lbrakk> \<Xi>, L, K, C, \<Gamma> \<turnstile> e : TPrim (Num \<tau>)
                   ; upcast_valid \<tau> \<tau>'
                   \<rbrakk> \<Longrightarrow> \<Xi>, L, K, C, \<Gamma> \<turnstile> Cast \<tau>' e : TPrim (Num \<tau>')"

| typing_tuple  : "\<lbrakk> L, K, C \<turnstile> \<Gamma> \<leadsto> \<Gamma>1 | \<Gamma>2
                   ; \<Xi>, L, K, C, \<Gamma>1 \<turnstile> t : T
                   ; \<Xi>, L, K, C, \<Gamma>2 \<turnstile> u : U
                   \<rbrakk> \<Longrightarrow> \<Xi>, L, K, C, \<Gamma> \<turnstile> Tuple t u : TProduct T U"

| typing_split  : "\<lbrakk> L, K, C \<turnstile> \<Gamma> \<leadsto> \<Gamma>1 | \<Gamma>2
                   ; \<Xi>, L, K, C, \<Gamma>1 \<turnstile> x : TProduct t u
                   ; \<Xi>, L, K, C, (Some t)#(Some u)#\<Gamma>2 \<turnstile> y : t'
                   \<rbrakk> \<Longrightarrow> \<Xi>, L, K, C, \<Gamma> \<turnstile> Split x y : t'"

| typing_let    : "\<lbrakk> L, K, C \<turnstile> \<Gamma> \<leadsto> \<Gamma>1 | \<Gamma>2
                   ; \<Xi>, L, K, C, \<Gamma>1 \<turnstile> x : t
                   ; \<Xi>, L, K, C, (Some t # \<Gamma>2) \<turnstile> y : u
                   \<rbrakk> \<Longrightarrow> \<Xi>, L, K, C, \<Gamma> \<turnstile> Let x y : u"

| typing_letb   : "\<lbrakk> L, K, C, is \<turnstile> \<Gamma> \<leadsto>b \<Gamma>1 | \<Gamma>2
                   ; \<Xi>, L, K, C, \<Gamma>1 \<turnstile> x : t
                   ; \<Xi>, L, K, C, (Some t # \<Gamma>2) \<turnstile> y : u
                   ; L, K, C \<turnstile> t :\<kappa> k
                   ; E \<in> k
                   \<rbrakk> \<Longrightarrow> \<Xi>, L, K, C, \<Gamma> \<turnstile> LetBang is x y : u"

| typing_con    : "\<lbrakk> \<Xi>, L, K, C, \<Gamma> \<turnstile> x : t
                   ; (tag, t, Unchecked) \<in> set ts
                   ; L, K, C \<turnstile> TSum ts wellformed
                   ; ts = ts'
                   \<rbrakk> \<Longrightarrow> \<Xi>, L, K, C, \<Gamma> \<turnstile> Con ts tag x : TSum ts'"

| typing_case   : "\<lbrakk> L, K, C \<turnstile> \<Gamma> \<leadsto> \<Gamma>1 | \<Gamma>2
                   ; \<Xi>, L, K, C, \<Gamma>1 \<turnstile> x : TSum ts
                   ; (tag, t, Unchecked) \<in> set ts
                   ; \<Xi>, L, K, C, (Some t # \<Gamma>2) \<turnstile> a : u
                   ; \<Xi>, L, K, C, (Some (TSum (tagged_list_update tag (t, Checked) ts)) # \<Gamma>2) \<turnstile> b : u
                   \<rbrakk> \<Longrightarrow> \<Xi>, L, K, C, \<Gamma> \<turnstile> Case x tag a b : u"

| typing_esac   : "\<lbrakk> \<Xi>, L, K, C, \<Gamma> \<turnstile> x : TSum ts
                   ; [(n, t, Unchecked)] = filter ((=) Unchecked \<circ> snd \<circ> snd) ts
                   \<rbrakk> \<Longrightarrow> \<Xi>, L, K, C, \<Gamma> \<turnstile> Esac x n : t"

| typing_if     : "\<lbrakk> L, K, C \<turnstile> \<Gamma> \<leadsto> \<Gamma>1 | \<Gamma>2
                   ; \<Xi>, L, K, C, \<Gamma>1 \<turnstile> x : TPrim Bool
                   ; \<Xi>, L, K, C, \<Gamma>2 \<turnstile> a : t
                   ; \<Xi>, L, K, C, \<Gamma>2 \<turnstile> b : t
                   \<rbrakk> \<Longrightarrow> \<Xi>, L, K, C, \<Gamma> \<turnstile> If x a b : t"

| typing_prim   : "\<lbrakk> \<Xi>, L, K, C, \<Gamma> \<turnstile>* args : map TPrim ts
                   ; prim_op_type oper = (ts,t)
                   \<rbrakk> \<Longrightarrow> \<Xi>, L, K, C, \<Gamma> \<turnstile> Prim oper args : TPrim t"

| typing_lit    : "\<lbrakk> L, K, C \<turnstile> \<Gamma> consumed
                   \<rbrakk> \<Longrightarrow> \<Xi>, L, K, C, \<Gamma> \<turnstile> Lit l : TPrim (lit_type l)"

| typing_slit   : "\<lbrakk> L, K, C \<turnstile> \<Gamma> consumed
                   \<rbrakk> \<Longrightarrow> \<Xi>, L, K, C, \<Gamma> \<turnstile> SLit s : TPrim String"

| typing_unit   : "\<lbrakk> L, K, C \<turnstile> \<Gamma> consumed
                   \<rbrakk> \<Longrightarrow> \<Xi>, L, K, C, \<Gamma> \<turnstile> Unit : TUnit"

| typing_struct : "\<lbrakk> \<Xi>, L, K, C, \<Gamma> \<turnstile>* es : ts
                   ; distinct ns
                   ; length ns = length ts
                   ; ts' = zip ns (zip ts (replicate (length ts) Present))
                   \<rbrakk> \<Longrightarrow> \<Xi>, L, K, C, \<Gamma> \<turnstile> Struct ts es : TRecord ts' Unboxed"

| typing_member : "\<lbrakk> \<Xi>, L, K, C, \<Gamma> \<turnstile> e : TRecord ts s
                   ; L, K, C \<turnstile> TRecord ts s :\<kappa> k
                   ; S \<in> k
                   ; f < length ts
                   ; ts ! f = (n, t, Present)
                   \<rbrakk> \<Longrightarrow> \<Xi>, L, K, C, \<Gamma> \<turnstile> Member e f : t"

| typing_take   : "\<lbrakk> L, K, C \<turnstile> \<Gamma> \<leadsto> \<Gamma>1 | \<Gamma>2
                   ; \<Xi>, L, K, C, \<Gamma>1 \<turnstile> e : TRecord ts s
                   ; sigil_perm s \<noteq> Some ReadOnly
                   ; f < length ts
                   ; ts ! f = (n, t, Present)
                   ; L, K, C \<turnstile> t :\<kappa> k
                   ; S \<in> k \<or> taken = Taken
                   ; \<Xi>, L, K, C, (Some t # Some (TRecord (ts [f := (n,t,taken)]) s) # \<Gamma>2) \<turnstile> e' : u
                   \<rbrakk> \<Longrightarrow> \<Xi>, L, K, C, \<Gamma> \<turnstile> Take e f e' : u"

| typing_put    : "\<lbrakk> L, K, C \<turnstile> \<Gamma> \<leadsto> \<Gamma>1 | \<Gamma>2
                   ; \<Xi>, L, K, C, \<Gamma>1 \<turnstile> e : TRecord ts s
                   ; sigil_perm s \<noteq> Some ReadOnly
                   ; f < length ts
                   ; ts ! f = (n, t, taken)
                   ; L, K, C \<turnstile> t :\<kappa> k
                   ; D \<in> k \<or> taken = Taken
                   ; \<Xi>, L, K, C, \<Gamma>2 \<turnstile> e' : t
                   \<rbrakk> \<Longrightarrow> \<Xi>, L, K, C, \<Gamma> \<turnstile> Put e f e' : TRecord (ts [f := (n,t,Present)]) s"

| typing_promote: "\<lbrakk> \<Xi>, L, K, C, \<Gamma> \<turnstile> x : t' ; L, K, C \<turnstile> t' \<sqsubseteq> t \<rbrakk> \<Longrightarrow> \<Xi>, L, K, C, \<Gamma> \<turnstile> Promote t x : t"

| typing_all_empty : "\<Gamma> = empty n \<Longrightarrow> \<Xi>, L, K, C, \<Gamma> \<turnstile>* [] : []"

| typing_all_cons  : "\<lbrakk> L, K, C \<turnstile> \<Gamma> \<leadsto> \<Gamma>1 | \<Gamma>2
                      ; \<Xi>, L, K, C, \<Gamma>1 \<turnstile>  e  : t
                      ; \<Xi>, L, K, C, \<Gamma>2 \<turnstile>* es : ts
                      \<rbrakk> \<Longrightarrow> \<Xi>, L, K, C, \<Gamma> \<turnstile>* (e # es) : (t # ts)"


inductive_cases typing_num     [elim]: "\<Xi>, L, K, C, \<Gamma> \<turnstile> e : TPrim (Num \<tau>)"
inductive_cases typing_bool    [elim]: "\<Xi>, L, K, C, \<Gamma> \<turnstile> e : TPrim Bool"
inductive_cases typing_varE    [elim]: "\<Xi>, L, K, C, \<Gamma> \<turnstile> Var i : \<tau>"
inductive_cases typing_appE    [elim]: "\<Xi>, L, K, C, \<Gamma> \<turnstile> App x y : \<tau>"
inductive_cases typing_litE    [elim]: "\<Xi>, L, K, C, \<Gamma> \<turnstile> Lit l : \<tau>"
inductive_cases typing_slitE   [elim]: "\<Xi>, L, K, C, \<Gamma> \<turnstile> SLit l : \<tau>"
inductive_cases typing_funE    [elim]: "\<Xi>, L, K, C, \<Gamma> \<turnstile> Fun f ts ls : \<tau>"
inductive_cases typing_afunE   [elim]: "\<Xi>, L, K, C, \<Gamma> \<turnstile> AFun f ts ls : \<tau>"
inductive_cases typing_ifE     [elim]: "\<Xi>, L, K, C, \<Gamma> \<turnstile> If c t e : \<tau>"
inductive_cases typing_conE    [elim]: "\<Xi>, L, K, C, \<Gamma> \<turnstile> Con ts t e : \<tau>"
inductive_cases typing_unitE   [elim]: "\<Xi>, L, K, C, \<Gamma> \<turnstile> Unit : \<tau>"
inductive_cases typing_primE   [elim]: "\<Xi>, L, K, C, \<Gamma> \<turnstile> Prim p es : \<tau>"
inductive_cases typing_memberE [elim]: "\<Xi>, L, K, C, \<Gamma> \<turnstile> Member e f : \<tau>"
inductive_cases typing_tupleE  [elim]: "\<Xi>, L, K, C, \<Gamma> \<turnstile> Tuple a b : \<tau>"
inductive_cases typing_caseE   [elim]: "\<Xi>, L, K, C, \<Gamma> \<turnstile> Case x t m n : \<tau>"
inductive_cases typing_esacE   [elim]: "\<Xi>, L, K, C, \<Gamma> \<turnstile> Esac e t : \<tau>"
inductive_cases typing_castE   [elim]: "\<Xi>, L, K, C, \<Gamma> \<turnstile> Cast t e : \<tau>"
inductive_cases typing_letE    [elim]: "\<Xi>, L, K, C, \<Gamma> \<turnstile> Let a b : \<tau>"
inductive_cases typing_structE [elim]: "\<Xi>, L, K, C, \<Gamma> \<turnstile> Struct ts es : \<tau>"
inductive_cases typing_letbE   [elim]: "\<Xi>, L, K, C, \<Gamma> \<turnstile> LetBang vs a b : \<tau>"
inductive_cases typing_takeE   [elim]: "\<Xi>, L, K, C, \<Gamma> \<turnstile> Take x f e : \<tau>"
inductive_cases typing_putE    [elim]: "\<Xi>, L, K, C, \<Gamma> \<turnstile> Put x f e : \<tau>"
inductive_cases typing_splitE  [elim]: "\<Xi>, L, K, C, \<Gamma> \<turnstile> Split x e : \<tau>"
inductive_cases typing_promoteE[elim]: "\<Xi>, L, K, C, \<Gamma> \<turnstile> Promote \<tau>' x : \<tau>"
inductive_cases typing_all_emptyE [elim]: "\<Xi>, L, K, C, \<Gamma> \<turnstile>* []       : \<tau>s"
inductive_cases typing_all_consE  [elim]: "\<Xi>, L, K, C, \<Gamma> \<turnstile>* (x # xs) : \<tau>s"

section {* Syntax structural judgements *}

subsection {* A-normal form *}

inductive atom ::"'f expr \<Rightarrow> bool" where
  "atom (Var x)"
| "atom (Fun f ts ls)"
| "atom (AFun f ts ls)"
| "atom (Prim p (map Var is))"
| "atom (Con ts n (Var x))"
| "atom (Struct ts (map Var is))"
| "atom (Cast t (Var x))"
| "atom (Member (Var x) f)"
| "atom Unit"
| "atom (Lit l)"
| "atom (SLit l)"
| "atom (Tuple (Var x) (Var y))"
| "atom (Esac (Var x) t)"
| "atom (App (Var a) (Var b))"
| "atom (App (Fun f ts ls) (Var b))"
| "atom (App (AFun f ts ls) (Var b))"
| "atom (Put (Var x) f (Var y))"

inductive a_normal :: "'f expr \<Rightarrow> bool" where
  "\<lbrakk> atom x \<rbrakk> \<Longrightarrow> a_normal x"
| "\<lbrakk> atom x ; a_normal y \<rbrakk> \<Longrightarrow> a_normal (Let x y)"
| "\<lbrakk> a_normal x ; a_normal y \<rbrakk> \<Longrightarrow> a_normal (LetBang is x y)"
| "\<lbrakk> a_normal m ; a_normal n \<rbrakk> \<Longrightarrow> a_normal (Case (Var x) t m n)"
| "\<lbrakk> a_normal t ; a_normal e \<rbrakk> \<Longrightarrow> a_normal (If (Var x) t e)"
| "\<lbrakk> a_normal y \<rbrakk> \<Longrightarrow> a_normal (Split (Var x) y)"
| "\<lbrakk> a_normal y \<rbrakk> \<Longrightarrow> a_normal (Take (Var x) f y)"

inductive_cases a_normal_E:  "a_normal x"
inductive_cases a_normal_LetE:  "a_normal (Let x y)"
inductive_cases a_normal_LetBangE: "a_normal (LetBang is x y)"
inductive_cases a_normal_CaseE: "a_normal (Case x t m n)"
inductive_cases a_normal_IfE: "a_normal (If x t e)"
inductive_cases a_normal_Split: "a_normal (Split x y)"
inductive_cases a_normal_TakeE:  "a_normal (Take x f e)"



section {* Wellformed lemmas *}

lemma wellformed_record_wellformed_elem:
  assumes "L, K, C \<turnstile> TRecord ts s wellformed"
    and "(name, t, taken) \<in> set ts"
  shows "L, K, C \<turnstile> t wellformed"
  by (metis assms fst_conv in_set_conv_nth list_all_length snd_conv type_wellformed.simps(8) type_wellformed_pretty_def)

lemma wellformed_sum_wellformed_elem:
  assumes "L, K, C \<turnstile> TSum ts wellformed"
    and "(name, t, taken) \<in> set ts"
  shows "L, K, C \<turnstile> t wellformed"
  by (metis assms fst_conv in_set_conv_nth list_all_length snd_conv type_wellformed.simps(6) type_wellformed_pretty_def)

<<<<<<< HEAD
lemma type_lrepr_wellformed : "type_wellformed L n C t \<Longrightarrow> 
  lrepr_wellformed n (type_lrepr t)"
  by(induct t rule:type_lrepr.induct) (fastforce simp add:list_all_iff)+

 (*
lemma lrepr_wellformed_mono :
  "lrepr_wellformed n t \<Longrightarrow>
 n \<le> n'  \<Longrightarrow>
lrepr_wellformed n'  t"
  by (induct t)(fastforce simp add:list_all_iff)+
*)
lemma layout_wellformed_mono :
  "layout_wellformed n t \<Longrightarrow>
 n \<le> n'  \<Longrightarrow>
layout_wellformed n'  t"
  by (induct t)(fastforce simp add:list_all_iff)+


lemma type_wellformed_mono :
  "type_wellformed L n C t \<Longrightarrow>
L \<le> L' \<Longrightarrow> n \<le> n' \<Longrightarrow> C \<subseteq> C' \<Longrightarrow>
 type_wellformed L' n' C' t"
proof(induct t)
  case (TRecord perm s)
  then show ?case 
  proof(induct s rule:sigil_lay_cases)
    case (BoxedLay p ptrl)
    then show ?case 
      by (fastforce intro:layout_wellformed_mono simp add:list_all_iff matches_fields_layout_def match_constraint_def)                
  qed (fastforce simp add:list_all_iff)+
qed (fastforce simp add:list_all_iff)+


lemma match_type_sigil_empty_constraint:
"matches_type_sigil 0 C t s \<Longrightarrow>
lrepr_wellformed 0 t 
\<Longrightarrow>
matches_type_sigil 0 {} t s"
proof(induct s rule:sigil_lay_cases)
  case (BoxedLay p ptrl)
  then show ?case 
    by(simp add:matches_fields_layout_def match_constraint_def)
qed simp+

lemma wellformed_empty_constraint :
  "0, [], C \<turnstile> t wellformed \<Longrightarrow> 0, [], {} \<turnstile> t wellformed"
proof(induct t)
  case (TRecord perm s)
  then show ?case 

    
    by (fastforce intro: match_type_sigil_empty_constraint simp add:list_all_iff prod.case_distrib type_lrepr_wellformed) 
qed (fastforce simp add:list_all_iff)+



=======
>>>>>>> 1a6c1cf3
section {* Kinding lemmas *}

(* kinding in terms of the higher level kinding judgements *)
lemma kinding_simps:
  "\<And>L K C i k.      L, K, C \<turnstile> (TVar i) :\<kappa> k         \<longleftrightarrow> i < length K \<and> k \<subseteq> K ! i"
  "\<And>L K C i k.      L, K, C \<turnstile> (TVarBang i) :\<kappa> k     \<longleftrightarrow> i < length K \<and> k \<subseteq> {D,S}"
  "\<And>L K C n ts s k. L, K, C \<turnstile> (TCon n ts s) :\<kappa> k    \<longleftrightarrow> (L, K, C \<turnstile>* ts :\<kappa> k) \<and> k \<subseteq> sigil_kind s"
  "\<And>L K C ta tb k.  L, K, C \<turnstile> (TFun ta tb) :\<kappa> k     \<longleftrightarrow> k \<subseteq> UNIV \<and> (L, K, C \<turnstile> ta wellformed) \<and> (L, K, C \<turnstile> tb wellformed)"
  "\<And>L K C p k.      L, K, C \<turnstile> (TPrim p) :\<kappa> k        \<longleftrightarrow> k \<subseteq> UNIV"
  "\<And>L K C ts k.     L, K, C \<turnstile> (TSum ts) :\<kappa> k        \<longleftrightarrow> (L, K, C \<turnstile>* ts :\<kappa>v k) \<and> distinct (map fst ts)"
  "\<And>L K C ta tb k.  L, K, C \<turnstile> (TProduct ta tb) :\<kappa> k \<longleftrightarrow> (L, K, C \<turnstile> ta :\<kappa> k) \<and> (L, K, C \<turnstile> tb :\<kappa> k)"
  "\<And>L K C ts s k.   L, K, C \<turnstile> (TRecord ts s) :\<kappa> k   \<longleftrightarrow> (L, K, C \<turnstile>* ts :\<kappa>r k) \<and> k \<subseteq> sigil_kind s \<and> distinct (map fst ts)
                                                   \<and> matches_type_sigil L C (LRRecord (map (\<lambda>(n,t,_). (n, type_lrepr t)) ts)) s"
  "\<And>L K C k.        L, K, C \<turnstile> TUnit :\<kappa> k            \<longleftrightarrow> k \<subseteq> UNIV"
  by (auto simp add: kinding_defs list_all_iff)

lemma kinding_all_simps:
  "\<And>L K C k.        L, K, C \<turnstile>* [] :\<kappa> k       \<longleftrightarrow> True"
  "\<And>L K C t ts k.   L, K, C \<turnstile>* (t # ts) :\<kappa> k \<longleftrightarrow> (L, K, C \<turnstile> t :\<kappa> k) \<and> (L, K, C \<turnstile>* ts :\<kappa> k)"
  by (auto simp add: kinding_defs list_all_iff)

lemma kinding_variant_simps:
  "\<And>L K C k.        L, K, C \<turnstile>* [] :\<kappa>v k                     \<longleftrightarrow> True"
  "\<And>L K C n t ts k. L, K, C \<turnstile>* ((n,t,Unchecked) # ts) :\<kappa>v k \<longleftrightarrow> (L, K, C \<turnstile> t :\<kappa> k) \<and> (L, K, C \<turnstile>* ts :\<kappa>v k)"
  "\<And>L K C n t ts k. L, K, C \<turnstile>* ((n,t,Checked) # ts) :\<kappa>v k   \<longleftrightarrow> (L, K, C \<turnstile> t wellformed) \<and> (L, K, C \<turnstile>* ts :\<kappa>v k)"
  by (auto simp add: kinding_defs list_all_iff)

lemma kinding_record_simps:
  "\<And>L K C k.        L, K, C \<turnstile>* [] :\<kappa>r k                   \<longleftrightarrow> True"
  "\<And>L K C n t ts k. L, K, C \<turnstile>* ((n,t,Present) # ts) :\<kappa>r k \<longleftrightarrow> (L, K, C \<turnstile> t :\<kappa> k) \<and> (L, K, C \<turnstile>* ts :\<kappa>r k)"
  "\<And>L K C n t ts k. L, K, C \<turnstile>* ((n,t,Taken) # ts) :\<kappa>r k   \<longleftrightarrow> (L, K, C \<turnstile> t wellformed) \<and> (L, K, C \<turnstile>* ts :\<kappa>r k)"
  by (auto simp add: kinding_defs list_all_iff)

lemma kinding_imp_wellformed:
  "L, K, C \<turnstile> t :\<kappa> k \<Longrightarrow> L, K, C \<turnstile> t wellformed"
  by (simp add: kinding_def)

lemma kinding_iff_wellformed:
  shows
    "(\<exists>k. L, K, C \<turnstile> t :\<kappa> k) \<longleftrightarrow> L, K, C \<turnstile> t wellformed"
    "(\<exists>k. L, K, C \<turnstile>* ts :\<kappa> k) \<longleftrightarrow> L, K, C \<turnstile>* ts wellformed"
    "(\<exists>k. L, K, C \<turnstile>* tvs :\<kappa>v k) \<longleftrightarrow> L, K, C \<turnstile>* map (fst \<circ> snd) tvs wellformed"
    "(\<exists>k. L, K, C \<turnstile>* trs :\<kappa>r k) \<longleftrightarrow> L, K, C \<turnstile>* map (fst \<circ> snd) trs wellformed"
  by (auto simp add: kinding_defs)

lemma kinding_to_wellformedD:
  shows
    "L, K, C \<turnstile> t :\<kappa> k \<Longrightarrow> L, K, C \<turnstile> t wellformed"
    "L, K, C \<turnstile>* ts :\<kappa> k \<Longrightarrow> L, K, C \<turnstile>* ts wellformed"
    "L, K, C \<turnstile>* tvs :\<kappa>v k \<Longrightarrow> L, K, C \<turnstile>* map (fst \<circ> snd) tvs wellformed"
    "L, K, C \<turnstile>* trs :\<kappa>r k \<Longrightarrow> L, K, C \<turnstile>* map (fst \<circ> snd) trs wellformed"
  by (auto simp add: kinding_defs)

lemma subst_wellformed_list_all2_kindingD:
  "L, K, C \<turnstile>  ls, ts :s L', K', C' \<Longrightarrow> list_all2 (kinding L K C) ts K'"
  by (simp add: subst_wellformed_def)


lemma list_all2_kinding_wellformedD:
  "list_all2 (kinding L K C) ts K' \<Longrightarrow> list_all (type_wellformed L (length K) C) ts \<and> length ts = length K'"
  by (simp add: kinding_def list_all2_conv_all_nth list_all_length)

lemma supersumption:
fixes k' :: kind
assumes k_is_superset : "k' \<subseteq> k"
shows "L, K, C \<turnstile>  t  :\<kappa> k  \<Longrightarrow> L, K, C \<turnstile>  t  :\<kappa> k'"
and   "L, K, C \<turnstile>* ts :\<kappa> k  \<Longrightarrow> L, K, C \<turnstile>* ts :\<kappa> k'"
and   "L, K, C \<turnstile>* xs :\<kappa>v k \<Longrightarrow> L, K, C \<turnstile>* xs :\<kappa>v k'"
and   "L, K, C \<turnstile>* fs :\<kappa>r k \<Longrightarrow> L, K, C \<turnstile>* fs :\<kappa>r k'"
  using k_is_superset
  by (fastforce simp add: kinding_defs)+

lemma kind_top:
shows "k \<subseteq> {D, S, E}"
by (force intro: kind_comp.exhaust)

lemma kinding_all_nth:
fixes n :: nat
assumes "L, K, C \<turnstile>* ts :\<kappa> k"
and     "n < length ts"
shows   "L, K, C \<turnstile> (ts ! n) :\<kappa> k"
using assms proof (induct ts arbitrary: n)
     case Nil  then show ?case by auto
next case Cons then show ?case by (case_tac n, auto simp add: kinding_defs)
qed

lemma kinding_all_set:
  shows "(L, K, C \<turnstile>* ts :\<kappa> k) = (\<forall>t\<in>set ts. L, K, C \<turnstile> t :\<kappa> k)"
  by (auto simp add: kinding_defs)

lemma kinding_all_subset:
assumes "L, K, C \<turnstile>* ts :\<kappa> k"
and     "set us \<subseteq> set ts"
shows   "L, K, C \<turnstile>* us :\<kappa> k"
using assms by (auto simp add: kinding_all_set)

lemma kinding_all_list_all:
  shows "(L, K, C \<turnstile>* ts :\<kappa> k) = list_all (\<lambda>t. L, K, C \<turnstile> t :\<kappa> k) ts"
  by (induct ts; fastforce simp add: kinding_defs)

lemma kinding_typelist_wellformed_elem:
  assumes "L, K, C \<turnstile>* ts :\<kappa> k"
    and "t \<in> set ts"
  shows "L, K, C \<turnstile> t wellformed"
  using assms kinding_all_set kinding_def by auto

lemma kinding_in_kind_helper:
  assumes
    "x \<in> k"
    "L, K, C \<turnstile> t :\<kappa> k"
  shows "L, K, C \<turnstile> t :\<kappa> {x}"
  using assms
  unfolding kinding_def
  by blast

lemma kinding_variant_cons:
  shows "(L, K, C \<turnstile>* t # ts :\<kappa>v k) \<longleftrightarrow> (case snd (snd t) of Checked \<Rightarrow> L, K, C \<turnstile> fst (snd t) wellformed | Unchecked \<Rightarrow> L, K, C \<turnstile> fst (snd t) :\<kappa> k) \<and> (L, K, C \<turnstile>* ts :\<kappa>v k)"
  by (cases t, case_tac c; force simp add: kinding_defs)

lemma kinding_variant_conv_all_nth:
  shows "(L, K, C \<turnstile>* ts :\<kappa>v k) \<longleftrightarrow> (\<forall>i < length ts. case snd (snd (ts ! i)) of
                                                Checked \<Rightarrow> L, K, C \<turnstile> fst (snd (ts ! i)) wellformed
                                              | Unchecked \<Rightarrow> L, K, C \<turnstile> fst (snd (ts ! i)) :\<kappa> k)"
proof (induct ts)
  case (Cons a ts)
  then show ?case
    by (cases "snd (snd a)";
        clarsimp simp add: kinding_variant_cons All_less_Suc2,
        metis nth_Cons_Suc)
qed (simp add: kinding_defs)

lemma kinding_variant_set:
  shows "(L, K, C \<turnstile>* ts :\<kappa>v k) = (\<forall>(n,t,b)\<in>set ts. case b of Checked \<Rightarrow> L, K, C \<turnstile> t wellformed | Unchecked \<Rightarrow> L, K, C \<turnstile> t :\<kappa> k)"
proof (induct ts)
  case (Cons a ts)
  then show ?case
    by (cases a; case_tac c; clarsimp simp add: kinding_variant_cons)
qed (simp add: kinding_defs)

lemma kinding_variant_wellformed_elem:
  assumes "L, K, C \<turnstile>* ts :\<kappa>v k"
    and "(n,t,b) \<in> set ts"
  shows "L, K, C \<turnstile> t wellformed"
  using assms
  by (induct ts; force simp add: kinding_defs)

lemma kinding_variant_all_wellformed:
  assumes
    "L, K, C \<turnstile>* ts :\<kappa>v k"
    "(n,t,b) \<in> set ts"
  shows   "L, K, C \<turnstile> t wellformed"
  using assms
  by (case_tac b; force simp add: kinding_variant_set kinding_defs)

lemma kinding_all_variant':
  assumes "L, K, C \<turnstile>* map (fst \<circ> snd) ts :\<kappa> k"
  shows   "L, K, C \<turnstile>* ts :\<kappa>v k"
  using assms
proof (induct ts)
  case (Cons a ts)
  then show ?case
    by (case_tac a; case_tac c; simp add: kinding_defs)
qed (force simp add: kinding_defs)

lemma variant_tagged_list_update_wellformedI:
  assumes
    "n \<in> fst ` set ts"
    "distinct (map fst ts)"
    "L, K, C \<turnstile> t wellformed"
    "L, K, C \<turnstile>* map (fst \<circ> snd) ts wellformed"
  shows "L, K, C \<turnstile> TSum (tagged_list_update n (t, b) ts) wellformed"
  using assms
  by (induct ts arbitrary: n t b; fastforce simp add: list_all_iff)

lemma variant_tagged_list_update_kinding:
  assumes "n \<in> fst ` set ts"
  shows
    "L, K, C \<turnstile>* (tagged_list_update n (\<tau>, Checked) ts) :\<kappa>v k \<Longrightarrow> L, K, C \<turnstile> \<tau> wellformed"
    "L, K, C \<turnstile>* (tagged_list_update n (\<tau>, Unchecked) ts) :\<kappa>v k \<Longrightarrow> L, K, C \<turnstile> \<tau> :\<kappa> k"
  using assms tagged_list_update_success_contains_updated_elem
  by (fastforce dest: bspec[where x="(n,\<tau>,Checked)"] simp add: kinding_variant_set)+

lemma kinding_variant_downcast:
  assumes
    "L, K, C \<turnstile>* ts :\<kappa>v k"
    "distinct (map fst ts)"
    "(tag, t, Unchecked) \<in> set ts"
  shows
    "L, K, C \<turnstile>* tagged_list_update tag (t, Checked) ts :\<kappa>v k"
proof -
  obtain i
    where tag_elem_at:
      "ts ! i = (tag, t, Unchecked)"
      "i < length ts"
    using assms by (meson in_set_conv_nth)
  then have
    "L, K, C \<turnstile> t :\<kappa> k"
    "\<forall>(n, t, b) \<in> set ts. case b of Checked \<Rightarrow> L, K, C \<turnstile> t wellformed | Unchecked \<Rightarrow> L, K, C \<turnstile> t :\<kappa> k"
    using assms kinding_variant_conv_all_nth kinding_variant_set by auto
  then have "\<forall>(n, t, b) \<in> insert (tag, t, Checked) (set ts). case b of Checked \<Rightarrow> L, K, C \<turnstile> t wellformed | Unchecked \<Rightarrow> L, K, C \<turnstile> t :\<kappa> k"
    by (clarsimp simp add: Ball_def kinding_def split: variant_state.splits)
  then have "\<forall>(n, t, b) \<in> set (ts[i := (tag, t, Checked)]). case b of Checked \<Rightarrow> L, K, C \<turnstile> t wellformed | Unchecked \<Rightarrow> L, K, C \<turnstile> t :\<kappa> k"
    by (metis (no_types, lifting) set_update_subset_insert subsetCE)
  then show ?thesis
    using tag_elem_at assms
    by (simp add: kinding_variant_set tagged_list_update_distinct)
qed


lemma kinding_record_cons:
  shows "(L, K, C \<turnstile>* t # ts :\<kappa>r k) \<longleftrightarrow> (case snd (snd t) of Taken \<Rightarrow> L, K, C \<turnstile> fst (snd t) wellformed | Present \<Rightarrow> L, K, C \<turnstile> fst (snd t) :\<kappa> k) \<and> (L, K, C \<turnstile>* ts :\<kappa>r k)"
  by (cases t; case_tac c; force simp add: kinding_defs)

lemma kinding_record_conv_all_nth:
  shows "(L, K, C \<turnstile>* ts :\<kappa>r k) \<longleftrightarrow> (\<forall>i < length ts. case snd (snd (ts ! i)) of
                                                Taken \<Rightarrow> L, K, C \<turnstile> fst (snd (ts ! i)) wellformed
                                              | Present \<Rightarrow> L, K, C \<turnstile> fst (snd (ts ! i)) :\<kappa> k)"
proof (induct ts)
  case (Cons a ts)
  then show ?case
    apply (clarsimp simp add: kinding_record_cons All_less_Suc2)
    apply (metis nth_Cons_0 nth_Cons_Suc)
    done
qed (simp add: kinding_defs)

lemma kinding_record_set:
  shows "(L, K, C \<turnstile>* ts :\<kappa>r k) = (\<forall>(n,t,b)\<in>set ts. case b of Taken \<Rightarrow> L, K, C \<turnstile> t wellformed | Present \<Rightarrow> L, K, C \<turnstile> t :\<kappa> k)"
proof (induct ts)
  case (Cons a ts)
  then show ?case
    by (cases a; case_tac c; clarsimp simp add: kinding_record_cons)
qed (simp add: kinding_defs)

lemma kinding_record_wellformed_elem:
  assumes "L, K, C \<turnstile>* ts :\<kappa>r k"
    and "(name,t,taken) \<in> set ts"
  shows "L, K, C \<turnstile> t wellformed"
  using assms
  by (induct ts; force simp add: kinding_defs)

lemma kinding_record_wellformed_nth:
assumes "L, K, C \<turnstile>* ts :\<kappa>r k"
and     "ts ! n = (name,t,taken)"
and     "n < length ts"
shows   "L, K, C \<turnstile> t wellformed"
using assms(1)
  and assms(2) [THEN sym]
  and assms(3) by (force intro: kinding_record_wellformed_elem[simplified]
                         simp:  set_conv_nth)

lemma kinding_all_record:
  assumes
    "L, K, C \<turnstile>* ts :\<kappa> k"
    "length ns = length ts"
  shows
    "L, K, C \<turnstile>* zip ns (zip ts (replicate (length ts) Present)) :\<kappa>r k"
  using assms
proof (induct ts arbitrary: ns)
  case (Cons a ts)
  moreover then obtain n ns' where "ns = n # ns'"
    by (metis Suc_length_conv length_Cons)
  ultimately show ?case
    by (fastforce simp add: length_Cons kinding_defs)
qed (force simp add: kinding_defs)

lemma kinding_all_record':
  assumes "L, K, C \<turnstile>* map (fst \<circ> snd) ts :\<kappa> k"
  shows   "L, K, C \<turnstile>* ts :\<kappa>r k"
  using assms
proof (induct ts)
  case (Cons a ts)
  then show ?case
    by (case_tac a; case_tac c; auto simp add: kinding_defs)
qed (force simp add: kinding_defs)

lemma kinding_record_update:
  assumes "L, K, C \<turnstile>* ts :\<kappa>r k"
    and "ts ! n = (name, a, b)"
    and "L, K, C \<turnstile> a :\<kappa> k'"
  shows "L, K, C \<turnstile>* (ts[ n := (name, a, Present)]) :\<kappa>r (k \<inter> k')"
  using assms
proof (induct ts arbitrary: n)
  case (Cons a ts)
  then show ?case
    by (force intro!: Cons.hyps simp add: nth_Cons kinding_defs split: nat.splits)
qed (force simp add: kinding_defs)

lemma sigil_kind_writable:
  assumes "sigil_perm s = Some Writable"
    and "\<And>r. k \<subseteq> sigil_kind (Boxed Writable r)"
  shows "k \<subseteq> sigil_kind s"
  using assms
  by (case_tac s rule: sigil_cases, auto)


section {* Bang lemmas *}

lemma bang_sigil_idempotent:
shows "bang_sigil (bang_sigil s) = bang_sigil s"
  by (cases s rule: bang_sigil.cases, simp+)

lemma bang_idempotent:
shows "bang (bang \<tau>) = bang \<tau>"
by (force intro: bang.induct [where P = "\<lambda> \<tau> . bang (bang \<tau>) = bang \<tau>"]
          simp:  bang_sigil_idempotent)

lemma bang_sigil_kind:
shows "{D , S} \<subseteq> sigil_kind (bang_sigil s)"
  by (case_tac s rule: bang_sigil.cases, auto)


lemma bang_sigil_boxed : " bang_sigil (Boxed r ptrl) = 
Boxed ReadOnly ptrl"
  by(cases r;simp)


lemma bang_matches_type_sigil:
  "
matches_type_sigil L C t (bang_sigil s) =
matches_type_sigil L C t s 
   "
  by(induct s rule:sigil_lay_cases)  (simp add:bang_sigil_boxed)+
 
  
lemma bang_lrepr : "type_lrepr (bang t) = type_lrepr t"
  by (induct t rule:type_lrepr.induct;clarsimp simp add:bang_sigil_boxed )
(*
lemma bang_lrepr_trecord : "type_lrepr (TRecord (map_field_type bang ts) (bang_sigil s)) = 
   type_lrepr (TRecord ts s)"
  by (rule bang_lrepr[of "TRecord ts s", simplified])
  *)
  

lemma bang_wellformed:
  "type_wellformed L C n t \<Longrightarrow> type_wellformed L C n (bang t)"
  apply(induct t rule: type_wellformed.induct)           
          apply   (clarsimp simp add: list.pred_map list_all_iff  bang_matches_type_sigil)+
   apply(clarsimp simp add:prod.case_distrib comp_def bang_lrepr)+
  done
  

lemma bang_kinding_fn:
  shows "{D,S} \<subseteq> kinding_fn K (bang t)"
proof (induct K t rule: kinding_fn_induct)
  case (kind_tcon K n ts s)
  then show ?case
    using bang_sigil_kind by (simp add: list_all_iff)
next
  case (kind_tsum K ts)
  then show ?case
    by (fastforce simp add: list_all_iff simp del: insert_subset split: variant_state.split)
next
  case (kind_trec K ts s)
  then show ?case
    using bang_sigil_kind
    by (fastforce simp add: list_all_iff simp del: insert_subset split: record_state.split)
qed auto

lemma bang_kind:
shows "L, K, C \<turnstile>  t  wellformed \<Longrightarrow> k \<subseteq> {D, S} \<Longrightarrow> L, K, C \<turnstile> bang t :\<kappa> k"
and   "L, K, C \<turnstile>* ts wellformed \<Longrightarrow> k \<subseteq> {D, S} \<Longrightarrow> L, K, C \<turnstile>* map bang ts :\<kappa> k"
and   "L, K, C \<turnstile>* map (fst \<circ> snd) xs wellformed \<Longrightarrow> k \<subseteq> {D, S} \<Longrightarrow> L, K, C \<turnstile>* map (\<lambda>(n,t,b). (n, bang t, b)) xs :\<kappa>v k"
and   "L, K, C \<turnstile>* map (fst \<circ> snd) fs wellformed \<Longrightarrow> k \<subseteq> {D, S} \<Longrightarrow> L, K, C \<turnstile>* map (\<lambda>(n,t,b). (n, bang t, b)) fs :\<kappa>r k"
  using bang_wellformed bang_kinding_fn
  by (fastforce simp add: kinding_defs INT_subset_iff simp del: insert_subset
      split: variant_state.split record_state.split)+

section {* Subtyping lemmas *}

lemma subtyping_simps:
  shows
  "\<And>n1 n2. L, K, C \<turnstile> TVar n1 \<sqsubseteq> TVar n2 \<longleftrightarrow> n1 = n2"
  "\<And>n1 n2. L, K, C \<turnstile> TVarBang n1 \<sqsubseteq> TVarBang n2 \<longleftrightarrow> n1 = n2"
  "\<And>n1 ts1 s1 n2 ts2 s2. L, K, C \<turnstile> TCon n1 ts1 s1 \<sqsubseteq> TCon n2 ts2 s2 \<longleftrightarrow> n1 = n2 \<and> s1 = s2 \<and> ts1 = ts2"
  "\<And>t1 u1 t2 u2. L, K, C \<turnstile> TFun t1 u1 \<sqsubseteq> TFun t2 u2 \<longleftrightarrow> L, K, C \<turnstile> t2 \<sqsubseteq> t1 \<and> L, K, C \<turnstile> u1 \<sqsubseteq> u2"
  "\<And>p1 p2. L, K, C \<turnstile> TPrim p1 \<sqsubseteq> TPrim p2 \<longleftrightarrow> p1 = p2"
  "\<And>ts1 s1 ts2 s2. L, K, C \<turnstile> TRecord ts1 s1 \<sqsubseteq> TRecord ts2 s2
                    \<longleftrightarrow> list_all2 (\<lambda>p1 p2. subtyping L K C (fst (snd p1)) (fst (snd p2))) ts1 ts2
                    \<and> list_all2 (record_kind_subty L K C) ts1 ts2
                    \<and> map fst ts1 = map fst ts2
                    \<and> s1 = s2"
  "\<And>t1 u1 t2 u2. L, K, C \<turnstile> TProduct t1 u1 \<sqsubseteq> TProduct t2 u2 \<longleftrightarrow> L, K, C \<turnstile> t1 \<sqsubseteq> t2 \<and> L, K, C \<turnstile> u1 \<sqsubseteq> u2"
  "\<And>ts1 ts2. L, K, C \<turnstile> TSum ts1 \<sqsubseteq> TSum ts2
                    \<longleftrightarrow> list_all2 (\<lambda>p1 p2. subtyping L K C (fst (snd p1)) (fst (snd p2))) ts1 ts2
                    \<and> list_all2 (variant_kind_subty) ts1 ts2
                    \<and> map fst ts1 = map fst ts2"
  "L, K, C \<turnstile> TUnit \<sqsubseteq> TUnit"
  by (auto simp: subtyping.intros intro!: subtyping.intros elim!: subtyping.cases)

lemma subtyping_bang_preservation:
  assumes
    "L, K, C \<turnstile> t1 \<sqsubseteq> t2"
    "L, K, C \<turnstile> t1 wellformed"
  shows "L, K, C \<turnstile> bang t1 \<sqsubseteq> bang t2"
  using assms
proof (induct rule: subtyping.induct)
  case subty_tcon then show ?case
    by (force simp add: list_all2_conv_all_nth intro: subtyping.intros)
next
  case (subty_trecord L K C ts1 ts2 s1 s2)
  moreover then have "\<And>i k. i < length ts2 \<Longrightarrow> L, K, C \<turnstile> bang (fst (snd (ts1 ! i))) :\<kappa> {D}"
    by (auto simp add: list_all_length intro!: bang_kind, metis length_map)
  moreover have "\<And>i. i < length ts2 \<Longrightarrow> snd (snd (ts1 ! i)) \<le> snd (snd (ts2 ! i))"
    using subty_trecord.hyps
    by (force simp add: list_all2_conv_all_nth if_bool_eq_conj le_less)
  ultimately show ?case
    by (slowsimp simp add: subtyping_simps list_all2_conv_all_nth list_all_length le_less split: prod.splits)
next
  case subty_tsum then show ?case
    by (slowsimp intro!: subtyping.intros simp add: list_all2_conv_all_nth list_all_length split: prod.splits)
qed (simp add: subtyping_simps)+

lemma subtyping_lrepr : "L, K, C \<turnstile> t1 \<sqsubseteq> t2 \<Longrightarrow> type_lrepr t1 = type_lrepr t2"
proof(induct rule:subtyping.induct)
  case (subty_trecord L K C ts1 ts2 s1 s2)
  then show ?case
    by (cases s2)
     ( simp add: case_prod_beta' map_eq_iff_nth_eq list_all2_conv_all_nth  )+
next
  case (subty_tsum L K C ts1 ts2)
  then show ?case
    by (simp add: case_prod_beta' map_eq_iff_nth_eq list_all2_conv_all_nth  )+
    
qed (simp+)

lemma subtyping_refl: "L, K, C \<turnstile> t \<sqsubseteq> t"
proof (induct t)
  case (TSum ts)
  moreover then have "\<And>i. i < length ts \<Longrightarrow> L, K, C \<turnstile> fst (snd (ts ! i)) \<sqsubseteq> fst (snd (ts ! i))"
    using fsts.intros snds.intros nth_mem by blast
  ultimately show ?case
    by (fastforce intro!: subtyping.intros simp add: list_all2_conv_all_nth list_all_length)
next
  case (TRecord ts s)
  moreover then have "\<And>i. i < length ts \<Longrightarrow> L, K, C \<turnstile> fst (snd (ts ! i)) \<sqsubseteq> fst (snd (ts ! i))"
    using fsts.intros snds.intros nth_mem by blast
  ultimately show ?case
    by (fastforce intro!: subtyping.intros simp add: list_all2_conv_all_nth list_all_length)
qed (auto intro!: subtyping.intros simp add: list.rel_refl_strong list_all_iff)

lemma subtyping_wellformed_preservation:
  assumes
    "L, K, C \<turnstile> t1 \<sqsubseteq> t2"
  shows
    "L, K, C \<turnstile> t1 wellformed \<Longrightarrow> L, K, C \<turnstile> t2 wellformed"
    "L, K, C \<turnstile> t2 wellformed \<Longrightarrow> L, K, C \<turnstile> t1 wellformed"
  using assms
proof (induct rule: subtyping.inducts)
  fix L K C 
  case (subty_tcon n1 n2 s1 s2 ts1 ts2)
  then show
    "L, K, C \<turnstile> TCon n1 ts1 s1 wellformed \<Longrightarrow> L, K, C \<turnstile> TCon n2 ts2 s2 wellformed"
    "L, K, C \<turnstile> TCon n2 ts2 s2 wellformed \<Longrightarrow> L, K, C \<turnstile> TCon n1 ts1 s1 wellformed"
    by (fastforce simp add: list_all2_conv_all_nth Ball_def in_set_conv_nth list_all_iff)+
next
  case (subty_trecord L K C ts1 ts2 s1 s2)
  moreover then have aux :
    "list_all (\<lambda>p1. L, K, C \<turnstile> fst (snd p1) wellformed) ts1 \<longleftrightarrow> list_all (\<lambda>p2. L, K, C \<turnstile> fst (snd p2) wellformed) ts2"
    by (clarsimp simp add: list_all2_mono iff_conv_conj_imp list_all2_conv_all_nth list_all_length)
  moreover then have 
  "map (\<lambda>(n, t, _). (n, type_lrepr t)) ts1 = 
   map (\<lambda>(n, t, _). (n, type_lrepr t)) ts2"   

    using subty_trecord
    
    
    
    by(fastforce dest:subtyping_lrepr split:prod.split simp add:
 list_all2_conv_all_nth map_eq_iff_nth_eq)
    

  ultimately show
    "L, K, C \<turnstile> TRecord ts1 s1 wellformed \<Longrightarrow> L, K, C \<turnstile> TRecord ts2 s2 wellformed"
    "L, K, C \<turnstile> TRecord ts2 s2 wellformed \<Longrightarrow> L, K, C \<turnstile> TRecord ts1 s1 wellformed"   
    by simp+
next
  case (subty_tsum L K C ts1 ts2)
  moreover then have
    "list_all (\<lambda>p1. L, K, C \<turnstile> fst (snd p1) wellformed) ts1 \<longleftrightarrow> list_all (\<lambda>p2. L, K, C \<turnstile> fst (snd p2) wellformed) ts2"
    by (clarsimp simp add: list_all2_mono iff_conv_conj_imp list_all2_conv_all_nth list_all_length)
  ultimately show
    "L, K, C \<turnstile> TSum ts1 wellformed \<Longrightarrow> L, K, C \<turnstile> TSum ts2 wellformed"
    "L, K, C \<turnstile> TSum ts2 wellformed \<Longrightarrow> L, K, C \<turnstile> TSum ts1 wellformed"
    by simp+
qed simp+




lemma subtyping_kinding_fn_drop_super_impl_drop_sub:
  assumes "L, K, C \<turnstile> p \<sqsubseteq> q"
  and "D \<in> kinding_fn K q"
  shows "D \<in> kinding_fn K p"
  using assms
proof (induct rule: subtyping.inducts)
  case (subty_trecord L K C pts qts ps qs)
  moreover have kind_pts:
    "\<And>n pt pb. (n, pt, pb) \<in> set pts \<Longrightarrow> D \<in> (case pb of Taken \<Rightarrow> UNIV | Present \<Rightarrow> kinding_fn K pt)"
  proof -
    fix n tp bp
    assume elem_pts: "(n, tp, bp) \<in> set pts"
    then obtain i tq bq
      where elems_at_i:
        "i < length qts"
        "pts ! i = (n, tp, bp)"
        "qts ! i = (n, tq, bq)"
      using \<open>map fst pts = map fst qts\<close>
      by (simp add: in_set_conv_nth map_eq_iff_nth_eq, metis fst_conv surj_pair)
    moreover have ih_elim:
      "D \<in> kinding_fn K tq \<longrightarrow> D \<in> kinding_fn K tp"
      "bp = bq \<or> ((L, K, C \<turnstile> tp :\<kappa> {D}) \<and> bp < bq)"
      using subty_trecord.hyps elems_at_i
      by (auto simp add: list_all2_conv_all_nth map_eq_iff_nth_eq le_less)
    ultimately show "D \<in> (case bp of Taken \<Rightarrow> UNIV | Present \<Rightarrow> kinding_fn K tp)"
      using subty_trecord.prems
      by (force simp add: kinding_def all_set_conv_all_nth split: record_state.splits)
  qed
  ultimately show ?case
    by clarsimp
next
  case (subty_tsum L K C pts qts)
  moreover have kind_pts: "\<And>n pt pb. (n, pt, pb) \<in> set pts \<Longrightarrow> D \<in> (case pb of Checked \<Rightarrow> UNIV | Unchecked \<Rightarrow> kinding_fn K pt)"
  proof -
    fix n tp bp
    assume elem_pts: "(n, tp, bp) \<in> set pts"
    then obtain i tq bq
      where elems_at_i:
        "i < length qts"
        "pts ! i = (n, tp, bp)"
        "qts ! i = (n, tq, bq)"
      using \<open>map fst pts = map fst qts\<close>
      by (simp add: in_set_conv_nth map_eq_iff_nth_eq, metis fst_conv surj_pair)

    have
      "D \<in> kinding_fn K tq \<longrightarrow> D \<in> kinding_fn K tp"
      "bp \<le> bq"
      using subty_tsum.hyps elems_at_i
      by (auto simp add: list_all2_conv_all_nth map_eq_iff_nth_eq)
    moreover have "bq = Unchecked \<longrightarrow> D \<in> kinding_fn K tq"
      using subty_tsum.prems elems_at_i
      by (fastforce simp add: all_set_conv_all_nth split: prod.splits)
    ultimately show "D \<in> (case bp of Checked \<Rightarrow> UNIV | Unchecked \<Rightarrow> kinding_fn K tp)"
      using less_eq_variant_state.elims
      by (auto split: variant_state.splits)
  qed
  ultimately show ?case by auto
qed auto


lemma subtyping_drop_super_impl_drop_sub:
  assumes "L, K, C \<turnstile> p \<sqsubseteq> q"
  and "L, K, C \<turnstile> q :\<kappa> {D}"
  shows "L, K, C \<turnstile> p :\<kappa> {D}"
  using assms kinding_def subtyping_kinding_fn_drop_super_impl_drop_sub subtyping_wellformed_preservation(2) by auto

lemma subtyping_trans:
  assumes "L, K, C \<turnstile> p \<sqsubseteq> q"
  and     "L, K, C \<turnstile> q \<sqsubseteq> r"
  shows   "L, K, C \<turnstile> p \<sqsubseteq> r"
  using assms
proof (induct q arbitrary: p r rule: type.induct)
next
  case (TFun qt ut)
  show ?case
    using TFun.prems
    apply -
    apply (erule subtyping.cases; clarsimp)
    apply (erule subtyping.cases; clarsimp)
    apply (fast dest: TFun.hyps intro: subtyping.intros)
    done
next
  case (TSum qts)
  moreover obtain pts where p_elims:
    "p = TSum pts"
    "map fst pts = map fst qts"
    "list_all2 (\<lambda>p1 p2. subtyping L K C (fst (snd p1)) (fst (snd p2))) pts qts"
    "list_all2 variant_kind_subty pts qts"
    using TSum.prems by (auto elim: subtyping.cases)
  moreover obtain rts where r_elims:
    "r = TSum rts"
    "map fst qts = map fst rts"
    "list_all2 (\<lambda>p1 p2. subtyping L K C (fst (snd p1)) (fst (snd p2))) qts rts"
    "list_all2 (\<lambda>p1 p2. snd (snd p1) \<le> snd (snd p2)) qts rts"
    using TSum.prems by (auto elim: subtyping.cases)
  moreover have IH:
    "(\<And>i tp tq tr. i < length qts \<Longrightarrow>
      L, K, C \<turnstile> fst (snd (pts ! i)) \<sqsubseteq> fst (snd (qts ! i)) \<Longrightarrow>
      L, K, C \<turnstile> fst (snd (qts ! i)) \<sqsubseteq> fst (snd (rts ! i)) \<Longrightarrow>
      L, K, C \<turnstile> fst (snd (pts ! i)) \<sqsubseteq> fst (snd (rts ! i)))"
    using TSum.hyps fsts.intros nth_mem snds.intros by blast
  moreover have "list_all2 (\<lambda>p1 p2. subtyping L K C (fst (snd p1)) (fst (snd p2))) pts rts"
    using p_elims(3) r_elims(3) IH
    by (clarsimp simp add: list_all2_conv_all_nth)
  moreover have "list_all2 (\<lambda>p1 p2. snd (snd p1) \<le> snd (snd p2)) pts rts"
    using list_all2_trans[OF _ p_elims(4) r_elims(4)]
    by simp
  ultimately show ?case
    using subty_tsum
    by presburger
next
  case (TProduct x1a x2a)
  show ?case
    using TProduct.prems
    apply -
    apply (erule subtyping.cases; clarsimp)
    apply (erule subtyping.cases; clarsimp)
    apply (fast dest: TProduct.hyps intro: subtyping.intros)
    done
next
  case (TRecord qts s)

  obtain pts where p_elims:
    "p = TRecord pts s"
    "map fst pts = map fst qts"
    "list_all2 (\<lambda>p1 p2. subtyping L K C (fst (snd p1)) (fst (snd p2))) pts qts"
    "list_all2 (record_kind_subty L K C) pts qts"
    using TRecord.prems by (auto elim: subtyping.cases)
  moreover obtain rts where r_elims:
    "r = TRecord rts s"
    "map fst qts = map fst rts"
    "list_all2 (\<lambda>p1 p2. subtyping L K C (fst (snd p1)) (fst (snd p2))) qts rts"
    "list_all2 (record_kind_subty L K C) qts rts"
    using TRecord.prems by (auto elim: subtyping.cases)
  moreover have IH:
    "(\<And>i tp tq tr. i < length qts \<Longrightarrow>
      L, K, C \<turnstile> fst (snd (pts ! i)) \<sqsubseteq> fst (snd (qts ! i)) \<Longrightarrow>
      L, K, C \<turnstile> fst (snd (qts ! i)) \<sqsubseteq> fst (snd (rts ! i)) \<Longrightarrow>
      L, K, C \<turnstile> fst (snd (pts ! i)) \<sqsubseteq> fst (snd (rts ! i)))"
    using TRecord.hyps fsts.intros nth_mem snds.intros by blast
  moreover have "list_all2 (\<lambda>p1 p2. subtyping L K C (fst (snd p1)) (fst (snd p2))) pts rts"
    using p_elims(3) r_elims(3) IH
    by (clarsimp simp add: list_all2_conv_all_nth)
  moreover have sat_p_r: "\<And>i. i < length pts \<Longrightarrow> record_kind_subty L K C (pts ! i) (rts ! i)"
  proof -
    fix i
    assume i_len: "i < length pts"
    moreover have "L, K, C \<turnstile> (fst \<circ> snd) (pts ! i) \<sqsubseteq> (fst \<circ> snd) (qts ! i)"
      using i_len list_all2_lengthD list_all2_nthD2 p_elims by fastforce
    moreover have
      "record_kind_subty L K C (pts ! i) (qts ! i)"
      "record_kind_subty L K C (qts ! i) (rts ! i)"
      using p_elims r_elims i_len
      by (simp add: list_all2_conv_all_nth)+
    ultimately show "record_kind_subty L K C (pts ! i) (rts ! i)"
      by (auto
          simp add: if_bool_eq_conj kinding_defs not_less_iff_gr_or_eq
          dest: subtyping_wellformed_preservation subtyping_kinding_fn_drop_super_impl_drop_sub)
  qed
  ultimately show ?case
    using p_elims r_elims
    by (simp add: sat_p_r list_all2_conv_all_nth subty_trecord)
qed (fast elim: subtyping.cases)+


lemma subtyping_preserves_type_repr:
  "L, K, C \<turnstile> t \<sqsubseteq> t' \<Longrightarrow> type_repr t = type_repr t'"
proof (induct rule: subtyping.induct)
  case (subty_trecord L K C ts1 ts2 s1 s2)
  then show ?case
    by (cases s1; induct rule: list_all2_induct; auto)
next
  case (subty_tsum L K C ts1 ts2)
  then show ?case
    by (induct rule: list_all2_induct; auto)
qed auto

lemma subtyping_preserves_type_repr_map:
  "list_all2 (\<lambda>p1 p2. L, K, C \<turnstile> fst (snd p1) \<sqsubseteq> fst (snd p2)) as bs
  \<Longrightarrow> map (type_repr \<circ> fst \<circ> snd) as = map (type_repr \<circ> fst \<circ> snd) bs"
  by (induct rule: list_all2_induct, auto simp add: subtyping_preserves_type_repr)


section {* Typing lemmas *}

lemma typing_all_Cons1I:
  assumes
    "L, K, C \<turnstile> \<Gamma> \<leadsto> \<Gamma>1 | \<Gamma>2"
    "\<exists>ta tsa. ts = ta # tsa \<and> \<Xi>, L, K, C, \<Gamma>1 \<turnstile>  e : ta \<and> \<Xi>, L, K, C, \<Gamma>2 \<turnstile>* es : tsa"
  shows "\<Xi>, L, K, C, \<Gamma> \<turnstile>* (e # es) : ts"
  using assms
  by (force intro: typing_all_cons)

lemma variant_elem_preservation:
  assumes tag_in_ts: "(tag, t, b) \<in> set ts"
    and tags_same: "map fst ts = map fst ts'"
    and types_same: "map (fst \<circ> snd) ts = map (fst \<circ> snd) ts'"
    and taken_subcond: "list_all2 (\<lambda>x y. snd (snd x) \<le> snd (snd y)) ts ts'"
  shows "\<exists>b'. (tag, t, b') \<in> set ts' \<and> (b \<le> b')"
proof -
  obtain i
    where ts_at_i:
      "i < length ts"
      "ts ! i = (tag, t, b)"
    by (meson tag_in_ts in_set_conv_nth)
  moreover then obtain b' where ts'_at_i: "ts' ! i = (tag, t, b')"
    by (metis comp_eq_dest_lhs eq_fst_iff length_map nth_map snd_conv tags_same types_same)
  ultimately show ?thesis
    using taken_subcond ts_at_i ts'_at_i nth_mem
    by (fastforce simp add: list_all2_conv_all_nth)
qed

lemma variant_elem_preservation_reverse:
  assumes tag_in_ts': "(tag', t', b') \<in> set ts'"
    and tags_same: "map fst ts = map fst ts'"
    and types_same: "map (fst \<circ> snd) ts = map (fst \<circ> snd) ts'"
    and taken_subcond: "list_all2 (\<lambda>x y. snd (snd x) \<le> snd (snd y)) ts ts'"
  shows "\<exists>b. (tag', t', b) \<in> set ts \<and> (b \<le> b')"
proof -
  obtain i
    where ts'_at_i:
      "i < length ts'"
      "ts' ! i = (tag', t', b')"
    by (meson tag_in_ts' in_set_conv_nth)
  then obtain b where ts_at_i: "ts ! i = (tag', t', b)"
    by (metis comp_eq_dest_lhs eq_fst_iff length_map nth_map snd_conv tags_same types_same)
  moreover have "b \<le> b'"
    using taken_subcond ts_at_i ts'_at_i
    by (fastforce simp add: list_all2_conv_all_nth)
  ultimately show ?thesis
    using taken_subcond ts_at_i ts'_at_i nth_mem
    by (metis length_map tags_same)
qed

section {* Instantiation *}

lemma instantiate_sigil_bang [simp] :
  "instantiate_sigil \<epsilon> (bang_sigil s) = bang_sigil (instantiate_sigil \<epsilon> s)"
proof(cases s)
  case (Boxed perm ptrl)
  then show ?thesis 
    by(cases ptrl) (simp add:bang_sigil_boxed)+    
qed (simp)



lemma instantiate_bang [simp]:
  shows "instantiate \<epsilon> \<delta> (bang \<tau>) = bang (instantiate \<epsilon> \<delta> \<tau>)"
  by (force intro: bang.induct [where P = "\<lambda> \<tau>. instantiate \<epsilon> \<delta> (bang \<tau>) = bang (instantiate \<epsilon> \<delta> \<tau>)"]
          simp:  bang_idempotent bang_lrepr  prod.case_distrib)+


lemma layout_offset_layout_offset[simp] : "layout_offset n1 (layout_offset n2 ptrl) = layout_offset (n1 + n2) ptrl" 
  by(induct ptrl) (fastforce simp add: list_all_iff )+
  


lemma instantiate_lay_layout_offset[simp] : "instantiate_lay \<epsilon> (layout_offset offset ptrl) = layout_offset offset (instantiate_lay \<epsilon> ptrl)"
proof(induct ptrl)
  case (LayBitRange b)
  then show ?case
    by(induct b)simp
  next  case (LayVar x1a x2)
    then show ?case
      
      by (simp add: add.commute)
qed (fastforce simp add: list_all_iff )+


lemma instantiate_lay_instantiate_lay[simp] :
  assumes "layout_wellformed L ptrl"
  "L \<le> length \<epsilon>'"
shows "
instantiate_lay \<epsilon> (instantiate_lay \<epsilon>' ptrl) = instantiate_lay (map (instantiate_lay \<epsilon>) \<epsilon>') ptrl"
  using assms
  by(induct ptrl) (fastforce simp add: list_all_iff)+

lemma instantiate_lrepr_instantiate_lrepr[simp] :
  assumes "lrepr_wellformed n t"
  "n \<le> length \<delta>'"
shows "
instantiate_lrepr \<delta> (instantiate_lrepr \<delta>' t) = instantiate_lrepr (map (instantiate_lrepr \<delta>) \<delta>') t"
  using assms
  by(induct n t rule:lrepr_wellformed.induct) (fastforce simp add: list_all_iff)+
  


lemma instantiate_sigil_instantiate_sigil [simp] :
  assumes "matches_type_sigil L C \<tau> s"
    "L \<le> length \<epsilon>'"
  shows
"instantiate_sigil \<epsilon> (instantiate_sigil \<epsilon>' s) = instantiate_sigil (map (instantiate_lay \<epsilon>) \<epsilon>') s"
  using assms
  by(induct s rule:sigil_lay_cases)  (fastforce simp add:matches_fields_layout_def)+

lemma instantiate_instantiate [simp]:
(*assumes "list_all2 (kinding L K C') \<delta>' K"
and     "length K' = length \<delta>" *)
  assumes "length K \<le> length \<delta>'"
          "L \<le> length \<epsilon>'"
  shows   "L, K, C \<turnstile> x wellformed \<Longrightarrow> 
  instantiate \<epsilon> \<delta> (instantiate \<epsilon>' \<delta>' x) = 
  instantiate (map (instantiate_lay \<epsilon>) \<epsilon>')(map (instantiate \<epsilon> \<delta>) \<delta>') x"
  using assms
proof (induct x arbitrary: \<delta>' rule: instantiate.induct)
next case 3 then show ?case by (force dest: kinding_typelist_wellformed_elem simp add: list_all_iff kinding_simps)
next case 8 then show ?case 
    by(fastforce dest: kinding_record_wellformed_elem simp add: list_all_iff kinding_simps)
 next case 6 then show ?case by (fastforce dest: kinding_variant_wellformed_elem simp add: list_all_iff kinding_simps)
qed (auto simp add: kinding_def kinding_simps dest: list_all2_lengthD)



lemma instantiate_tprim [simp]:
shows "instantiate \<epsilon> \<delta> \<circ> TPrim = TPrim"
  by (rule ext, simp)

lemma instantiate_lay_nothing:
  shows "instantiate_lay [] l = l"
by (induct l) (auto simp: prod_set_defs intro: map_idI)

lemma instantiate_lay_nothing_id[simp]:
shows "instantiate_lay [] = id"
by (rule ext, simp add: instantiate_lay_nothing)

lemma instantiate_sigil_nothing_id[simp]:
  shows "instantiate_sigil [] = id"
  apply(rule ext)
  apply(induct_tac x rule:sigil_lay_cases)
  by simp+

lemma instantiate_nothing:
shows "instantiate [] [] e = e"
by (induct e) (auto simp: prod_set_defs intro: map_idI)

lemma instantiate_nothing_id[simp]:
shows "instantiate [] [] = id"
by (rule ext, simp add: instantiate_nothing)

lemma instantiate_ctx_nothing:
shows "instantiate_ctx [] [] e = e"
unfolding instantiate_ctx_def
by (induct e, auto simp: map_option.id [simplified id_def])

lemma instantiate_ctx_nothing_id[simp]:
shows "instantiate_ctx [] [] = id"
by (rule ext, simp add: instantiate_ctx_nothing)

lemma sigil_kind_instantiate[simp] : "sigil_kind (instantiate_sigil \<epsilon> s) = sigil_kind s"
proof(induct s rule:sigil_lay_cases)
case (BoxedLay p ptrl)
  then show ?case
    by(cases p)(simp)+
qed (simp)+

lemma instantiate_sigil_boxed_invert : "instantiate_sigil \<epsilon> s = Boxed perm ptrl \<longleftrightarrow> ( \<exists> ptrl'. s = Boxed perm ptrl' \<and> ptrl = map_option (instantiate_lay \<epsilon>) ptrl')"
  by (cases s ) (fastforce)+



lemma specialise_nothing:
shows "specialise [] [] e = e"
by (induct e) (auto simp: prod_set_defs intro: map_idI)

lemma specialise_nothing_id[simp]:
shows "specialise [] [] = id"
  by (rule ext, simp add: specialise_nothing)

lemma subst_wellformed_nothing : "L, K, C \<turnstile> [], [] :s 0, [], {}"
  by(simp add: subst_wellformed_def )


lemmas typing_struct_instantiate = typing_struct[where ts = "map (instantiate \<epsilon> \<delta>) ts" for \<epsilon> \<delta> ts, simplified]

lemma wellkinded_imp_kinded: "list_all2 (kinding L' K' C') \<delta> K \<Longrightarrow> list_all2 (\<lambda>t k. k \<subseteq> kinding_fn K' t) \<delta> K"
  by (clarsimp simp add: list_all2_conv_all_nth kinding_def)

lemma wellkinded_imp_wellformed: "list_all2 (kinding L' K' C') \<delta> K \<Longrightarrow> list_all (type_wellformed L' (length K') C') \<delta>"
  by (clarsimp simp add: list_all2_conv_all_nth list_all_length kinding_def)

lemma instantiate_over_variants_subvariants:
  assumes tags_same: "map fst ts = map fst ts'"
    and types_same: "map (fst \<circ> snd) ts = map (fst \<circ> snd) ts'"
  shows "map (\<lambda>(n, t, _). (n, type_repr t)) (map (\<lambda>(c, t, b). (c, instantiate \<epsilon> \<tau>s t, b)) ts) =
         map (\<lambda>(c, t, _). (c, type_repr t)) (map (\<lambda>(c, t, b). (c, instantiate \<epsilon> \<tau>s t, b)) ts')"
proof -
  have f1: "((\<lambda>(n, t, _). (n, type_repr t)) \<circ> (\<lambda>(c, t, b). (c, instantiate \<epsilon> \<tau>s t, b))) = (\<lambda>(n, t, _). (n, type_repr (instantiate \<epsilon> \<tau>s t)))"
    by fastforce
  have f2: "(\<lambda>(n, t, _). (n, type_repr (instantiate \<epsilon> \<tau>s t))) = (\<lambda>p. (fst p, (type_repr \<circ> (instantiate \<epsilon> \<tau>s) \<circ> (fst \<circ> snd)) p))"
    by fastforce

  have "(map (type_repr \<circ> (instantiate \<epsilon> \<tau>s) \<circ> (fst \<circ> snd)) ts) = (map (type_repr \<circ> (instantiate \<epsilon> \<tau>s) \<circ> (fst \<circ> snd)) ts')"
    using types_same map_map by metis
  then have "map (\<lambda>(n, t, _). (n, type_repr (instantiate \<epsilon> \<tau>s t))) ts =
          map (\<lambda>(n, t, _). (n, type_repr (instantiate \<epsilon> \<tau>s t))) ts'"
    by (fastforce intro: pair_list_eqI simp add: f2 comp_def tags_same)
  then show ?thesis
    by (simp add: f1)
qed

subsection {* substitutivity *}


lemma instantiate_lay_closed[simp] : "layout_wellformed 0 ptrl \<Longrightarrow>
instantiate_lay \<epsilon> ptrl = ptrl"
  by (induct ptrl) (fastforce intro:map_idI simp add:list_all_iff)+


lemma instantiate_lrepr_closed[simp] : "lrepr_wellformed 0 rep \<Longrightarrow>
instantiate_lrepr \<delta> rep = rep"
  by (induct rep) (fastforce intro:map_idI simp add:list_all_iff)+


(* could be stated more generally for substitution of lrepr,
but this would require a specific wellformedness predicate
on substitution *)

lemma instantiate_matches_fields_layout :
  assumes "matches_fields_layout L C \<tau> ptrl"
   "lrepr_wellformed (length K) \<tau>"
    "L', K', C' \<turnstile> \<epsilon>, \<delta> :s L, K, C"  
  shows "matches_fields_layout L' C' (instantiate_lrepr (map type_lrepr \<delta>) \<tau>) (instantiate_lay \<epsilon> ptrl)"
  using assms
  by(fastforce dest:layout_wellformed_mono simp add:
   matches_fields_layout_def subst_wellformed_def match_constraint_def)

lemma instantiate_match_type_sigil:
  assumes "matches_type_sigil L C \<tau> s"
  "lrepr_wellformed (length K) \<tau>"
   "L', K', C' \<turnstile> \<epsilon>, \<delta> :s L, K, C"
 shows "matches_type_sigil L' C' (instantiate_lrepr (map type_lrepr \<delta>) \<tau>) (instantiate_sigil \<epsilon> s)" 
  using assms
proof(induct s rule:sigil_lay_cases)
  case (BoxedLay p ptrl)
  then show ?case 
    by (simp add:instantiate_matches_fields_layout)
qed simp+ 

(* TODO: move before *)
lemma type_lrepr_instantiate[simp] : "type_lrepr (instantiate \<epsilon> \<delta> t) =
    instantiate_lrepr (map type_lrepr \<delta>) (type_lrepr t)"
proof(induct rule:instantiate.induct)
  (* bang variable *)
  case (2 \<epsilon> \<delta> i)
  then show ?case by (simp add:bang_lrepr)
next
(* TCon *)
  case (3 \<epsilon> \<delta> n ts s)
  then show ?case 
    by(cases s;simp)
next
(* TRecord *)
  case (8 \<epsilon> \<delta> ts s)

  then show ?case
    by(induct_tac s rule:sigil_lay_cases; fastforce)
qed fastforce+



lemma instantiate_match_type_sigil_record:
  assumes "matches_type_sigil L C (LRRecord \<tau>s) s"
   "list_all (\<lambda>(_, y). lrepr_wellformed (length K) y) \<tau>s"
   "L', K', C' \<turnstile> \<epsilon>, \<delta> :s L, K, C"
 shows "matches_type_sigil L' C' (LRRecord (map (\<lambda>(n, t). (n, instantiate_lrepr (map type_lrepr \<delta>) t)) \<tau>s)) (instantiate_sigil \<epsilon> s)"
  using assms
  by(simp add: instantiate_match_type_sigil[where \<tau> = "LRRecord \<tau>s", simplified])
  

            

(* 

This is no longer true with dargent: 
a type variable matches any layout.

*)
lemma instantiate_wellformed:
  assumes
    (* "list_all (type_wellformed n') \<delta>"
    "length \<delta> = n" *)
    "L', K', C' \<turnstile> \<epsilon>, \<delta> :s L, K, C"
    "n  = length K"
    "n' = length K'"
  shows "type_wellformed L n C t \<Longrightarrow> type_wellformed L' n' C' (instantiate \<epsilon> \<delta> t)"
  using assms
proof (induct t)
  case (TVar i)
  then show ?case
    by(fastforce dest:list_all2_kinding_wellformedD 
             simp add:list_all_length subst_wellformed_def)
  
next
  case (TVarBang x)
  then show ?case
    using bang_wellformed
    by(fastforce dest:list_all2_kinding_wellformedD 
             simp add:list_all_length subst_wellformed_def)
next
  case (TRecord ts s)
  show ?case     
    apply (simp) 
    using TRecord instantiate_match_type_sigil_record type_lrepr_wellformed
    by (fastforce simp add: list_all_iff prod.case_distrib comp_def)+
qed (auto simp add: list_all_iff) 

lemma instantiate_lrepr_wellformed:
  assumes
     "list_all (lrepr_wellformed n') \<delta>"
    "length \<delta> = n" 
(*    "L', K', C' \<turnstile> \<epsilon>, \<delta> :s L, K, C" *)
    (* "n  = length K" *)
    "n' = length K'"
  shows "lrepr_wellformed n t \<Longrightarrow> lrepr_wellformed n' (instantiate_lrepr 
\<delta> t)"
  using assms
  by (induct t)
   (fastforce dest:list_all2_lengthD simp add: 
list_all2_conv_all_nth  list_all_iff )+

lemma substitutivity_kinding_fn:
  assumes
(*    "list_all (type_wellformed L' (length K') C') \<delta>" *)
    "list_all2 (\<lambda>t k. k \<subseteq> kinding_fn K' t) \<delta> K"
    "type_wellformed L (length K) C t" 
    "k \<subseteq> kinding_fn K t"
  shows "k \<subseteq> kinding_fn K' (instantiate \<epsilon> \<delta> t)"
  using assms
proof (induct t arbitrary: k)
  case (TVarBang i)
  then show ?case
    using bang_kinding_fn
    by (auto simp add: list_all2_conv_all_nth list_all_length)
next
  case (TSum ts)
  then show ?case
    by (fastforce split: variant_state.split simp add: list_all_iff)
next
  case (TRecord ts s)
  then show ?case
  proof(induct s rule:sigil_lay_cases)
    case (BoxedLay perm ptrl) 
    then show ?case
      by (cases perm) (fastforce split: record_state.split simp add:list_all2_conv_all_nth list_all_iff)+
  next
   case (BoxedNoLay p)
   then show ?case
     by (fastforce split: record_state.split simp add:list_all2_conv_all_nth list_all_iff)+
     
  next
    case Unboxed
    then show ?case

      using TRecord
      by (fastforce split: record_state.split simp add: list_all_iff) 
  qed
(*    by (fastforce split: record_state.split simp add: list_all_iff) *)
qed (fastforce simp add: list_all2_conv_all_nth list_all_iff)+

lemma substitutivity_single:
  assumes
(*    "list_all2 (kinding L K C') \<delta> K" *)
"L', K', C' \<turnstile> \<epsilon>, \<delta> :s L, K, C"
    "L, K, C \<turnstile> t :\<kappa> k"
  shows "L', K', C' \<turnstile> instantiate \<epsilon> \<delta> t :\<kappa> k"
proof -
  have "type_wellformed L' (length K') C' (instantiate \<epsilon> \<delta> t)"
    using assms
    by (auto intro!: instantiate_wellformed simp add: kinding_def list_all2_conv_all_nth list_all_length)
  moreover then have "k \<subseteq> kinding_fn K' (instantiate \<epsilon> \<delta> t)"
    using assms
    by (intro substitutivity_kinding_fn; auto simp add:
subst_wellformed_def kinding_def list_all2_conv_all_nth list_all_length)
  ultimately show "L', K', C' \<turnstile> instantiate \<epsilon> \<delta> t :\<kappa> k"
    by (simp add: kinding_def)
qed

lemma substitutivity_single_kinding_fn:
  assumes
    "list_all2 (kinding L' K' C') \<delta> K"
    "L, K, C \<turnstile> t :\<kappa> k"
  shows "k \<subseteq> kinding_fn K' (instantiate \<epsilon> \<delta> t)"

  using assms  
  by (intro substitutivity_kinding_fn; auto simp add: kinding_def list_all2_conv_all_nth list_all_length) 



lemma substitutivity_rest:
fixes \<delta>    :: "type substitution"
and   K K' :: "kind env"
assumes well_kinded: (* "list_all2 (kinding L' K' C') \<delta> K" *)
"L', K', C' \<turnstile> \<epsilon>, \<delta> :s L, K, C"
shows "L, K, C \<turnstile>* ts :\<kappa> k  \<Longrightarrow> L', K', C' \<turnstile>* map (instantiate \<epsilon> \<delta>) ts                :\<kappa> k"
and   "L, K, C \<turnstile>* xs :\<kappa>v k \<Longrightarrow> L', K', C' \<turnstile>* map (\<lambda>(n,a,b). (n,instantiate \<epsilon> \<delta> a, b)) xs :\<kappa>v k"
and   "L, K, C \<turnstile>* fs :\<kappa>r k \<Longrightarrow> L', K', C' \<turnstile>* map (\<lambda>(n,a,b). (n,instantiate \<epsilon> \<delta> a, b)) fs :\<kappa>r k"
  using substitutivity_single well_kinded instantiate_wellformed
    list_all2_kinding_wellformedD list_all2_lengthD
     apply -
    apply (simp add: kinding_all_set kinding_iff_wellformed)+
   apply (fastforce simp add: kinding_variant_set kinding_iff_wellformed split: variant_state.split)
  apply (fastforce simp add: kinding_record_set kinding_iff_wellformed split: record_state.split)
  done

lemmas substitutivity = substitutivity_single substitutivity_rest

(* TODO: improve the proof (Vincent?) *)
lemma list_all2_substitutivity:
fixes \<delta>    :: "type substitution"
and   K K' :: "kind env"
assumes well_kinded: (* "list_all2 (kinding L K C') \<delta> K" *)
"L', K', C' \<turnstile> \<epsilon>, \<delta> :s L, K, C"
shows "L, K, C \<turnstile> es, ts :s ls, ks, cs \<Longrightarrow> 
L', K', C' \<turnstile> (map (instantiate_lay \<epsilon>) es), map (instantiate \<epsilon> \<delta>) ts :s ls, ks, cs"
proof -

  assume yop : "L, K, C \<turnstile> es, ts :s ls, ks, cs"
  show "L', K', C' \<turnstile> (map (instantiate_lay \<epsilon>) es), map (instantiate \<epsilon> \<delta>) ts :s ls, ks, cs"
  apply(simp add: subst_wellformed_def)  
  apply(intro conjI)+
    using assms substitutivity
    using yop
      apply (fastforce simp add:list_all2_conv_all_nth subst_wellformed_def)
    using yop
      apply (fastforce simp add:list_all2_conv_all_nth subst_wellformed_def)
  apply(intro ballI)
  apply clarify
  apply(rename_tac l' t')
    using yop
    apply(simp add:subst_wellformed_def)
    apply(erule conjE)+
  apply(erule_tac x = "(l', t')" in  ballE;simp)
     apply(drule instantiate_matches_fields_layout[OF _ _ assms])
     apply (fastforce 
intro:instantiate_lrepr_wellformed
simp add: kinding_def type_lrepr_wellformed list_all2_conv_all_nth list_all_length
comp_def )+  
    done
qed

subsection {* Instantiation of contexts *}

lemma instantiate_ctx_weaken:
assumes "L, K, C \<turnstile> \<Gamma> \<leadsto>w \<Gamma>'"
  and    (*  "list_all2 (kinding L K C') \<delta> K" *)
   "L', K', C' \<turnstile> \<epsilon>, \<delta> :s L, K, C"
shows   "L', K', C' \<turnstile> instantiate_ctx \<epsilon> \<delta> \<Gamma> \<leadsto>w instantiate_ctx \<epsilon> \<delta> \<Gamma>'"
using assms(1) [simplified weakening_def] and assms(2) proof (induct rule: list_all2_induct)
     case Nil  then show ?case by (simp add: instantiate_ctx_def weakening_def)
next case Cons then show ?case
    using instantiate_wellformed list_all2_kinding_wellformedD
    by (auto simp add: weakening_comp.simps instantiate_ctx_def weakening_Cons
        dest: substitutivity)
qed


lemma instantiate_ctx_empty [simplified, simp]:
shows "instantiate_ctx \<epsilon> \<delta> (empty l) = empty l"
by (induct l, simp_all add: empty_def
                            instantiate_ctx_def)



lemma instantiate_ctx_singleton [simplified, simp]:
shows "instantiate_ctx \<epsilon> \<delta> (singleton l i \<tau>) = singleton l i (instantiate \<epsilon> \<delta> \<tau>)"
by (induct l arbitrary: i, simp_all add:   instantiate_ctx_def
                                           empty_def
                                    split: nat.split)

lemma instantiate_ctx_length [simp]:
shows "length (instantiate_ctx \<epsilon> \<delta> \<Gamma>) = length \<Gamma>"
by (simp add: instantiate_ctx_def)

lemma instantiate_ctx_consumed [simplified]:
assumes "L, K, C \<turnstile> \<Gamma> consumed"
and     (* "list_all2 (kinding L K C') \<delta> K" *)
   "L', K', C' \<turnstile> \<epsilon>, \<delta> :s L, K, C"
shows   "L', K', C' \<turnstile> instantiate_ctx \<epsilon> \<delta> \<Gamma> consumed"
using assms by (auto intro: instantiate_ctx_weaken [where \<Gamma>' = "empty (length \<Gamma>)", simplified])

lemma map_option_instantiate_split_comp:
assumes "L, K, C \<turnstile> c \<leadsto> c1 \<parallel> c2"
and     (* "list_all2 (kinding L K C') \<delta> K" *)
 "L', K', C' \<turnstile> \<epsilon>, \<delta> :s L, K, C"
shows   "L', K', C' \<turnstile> map_option (instantiate \<epsilon> \<delta>) c \<leadsto> map_option (instantiate \<epsilon> \<delta>) c1 \<parallel> map_option (instantiate \<epsilon> \<delta>) c2"
  using assms
  by (auto elim!: split_comp.cases simp add: instantiate_wellformed split_comp.intros
      dest: substitutivity_single list_all2_kinding_wellformedD)

lemma instantiate_ctx_split:
assumes "L, K, C \<turnstile> \<Gamma> \<leadsto> \<Gamma>1 | \<Gamma>2"
and     (* "list_all2 (kinding L K C') \<delta> K" *)
 "L', K', C' \<turnstile> \<epsilon>, \<delta> :s L, K, C"
shows   "L', K', C' \<turnstile> instantiate_ctx \<epsilon> \<delta> \<Gamma> \<leadsto> instantiate_ctx \<epsilon> \<delta> \<Gamma>1 | instantiate_ctx \<epsilon> \<delta> \<Gamma>2"
  using assms
  by (auto intro: list_all3_map_over simp: map_option_instantiate_split_comp instantiate_ctx_def split_def)


lemma instantiate_ctx_split_bang:
assumes "split_bang L K C is \<Gamma> \<Gamma>1 \<Gamma>2"
and     (* "list_all2 (kinding L K C') \<delta> K" *)
 "L', K', C' \<turnstile> \<epsilon>, \<delta> :s L, K, C"
shows   "split_bang L' K' C' is (instantiate_ctx \<epsilon> \<delta> \<Gamma>) (instantiate_ctx \<epsilon> \<delta> \<Gamma>1) (instantiate_ctx \<epsilon> \<delta> \<Gamma>2)"
  using assms
proof (induct rule: split_bang.induct)
  case split_bang_empty
  then show ?case
    by (auto simp: instantiate_ctx_def intro: split_bang.intros)
next
  case split_bang_cons
  then show ?case
    by (auto
        intro!: split_bang.intros substitutivity_single instantiate_wellformed
        elim!: split_bang_comp.cases split_comp.cases
        dest: list_all2_kinding_wellformedD
        simp add: instantiate_ctx_def split_bang_comp.simps split_comp.simps)
qed


lemma instantiate_ctx_cons [simp]:
shows   "instantiate_ctx \<epsilon> \<delta> (Some x # \<Gamma>) = Some (instantiate \<epsilon> \<delta> x) # instantiate_ctx \<epsilon> \<delta> \<Gamma>"
by (simp add: instantiate_ctx_def)


lemma specialisation_subtyping:
  assumes
    "L, K, C \<turnstile> t \<sqsubseteq> t'"
    "L, K, C \<turnstile> t wellformed"
    "L, K, C \<turnstile> t' wellformed"
(*    "list_all2 (kinding L' K' C') \<delta> K" *)
     "L', K', C' \<turnstile> \<epsilon>, \<delta> :s L, K, C" 

  shows "L', K', C' \<turnstile> instantiate \<epsilon> \<delta> t \<sqsubseteq> instantiate \<epsilon> \<delta>  t'"
  using assms
proof (induct rule: subtyping.inducts)
  case (subty_tvar i' i K)
  then show ?case
    by (auto intro!: subtyping.intros subtyping_refl simp add: kinding_def list_all2_conv_all_nth)
next
  case (subty_tvarb i' i K)
  moreover then have "type_wellformed L' (length K') C' (bang (\<delta> ! i))"
    by (auto dest: bang_wellformed simp add: kinding_def list_all2_conv_all_nth
subst_wellformed_def
)
  ultimately show ?case
    by (auto intro!: subtyping.intros subtyping_refl simp add: kinding_def list_all2_conv_all_nth)
next
  case (subty_tcon n1 n2 s1 s2 ts1 ts2 K)
  then show ?case
    by (simp add: subtyping_simps(3))
next
  case (subty_trecord L K C ts1 ts2 s1 s2)
  then show ?case
  proof (clarsimp, intro subtyping.intros)
    show "list_all2 (\<lambda>p1 p2. L', K', C' \<turnstile> fst (snd p1) \<sqsubseteq> fst (snd p2)) (map (\<lambda>(n, t, b). (n, instantiate \<epsilon> \<delta> t, b)) ts1) (map (\<lambda>(n, t, b). (n, instantiate \<epsilon> \<delta> t, b)) ts2)"
      using subty_trecord.prems subty_trecord.hyps(1)
      by (fastforce simp add: list_all2_conv_all_nth list_all_length split: prod.splits)
  next
    have "length ts1 = length ts2"
      using list_all2_conv_all_nth subty_trecord.hyps by blast
    then show "list_all2 (record_kind_subty L' K' C') (map (\<lambda>(n, t, b). (n, instantiate \<epsilon> \<delta> t, b)) ts1) (map (\<lambda>(n, t, b). (n, instantiate \<epsilon> \<delta> t, b)) ts2)"
    proof (clarsimp simp add: list_all2_conv_all_nth split: prod.splits)
      fix i n1 t1 b1 n2 t2 b2
      presume localassms:
        "ts1 ! i = (n1, t1, b1)"
        "ts2 ! i = (n2, t2, b2)"
        "i < length ts2"
        "i < length ts1"
        "L', K', C' \<turnstile> instantiate \<epsilon> \<delta> t1 :\<kappa> {D} \<longrightarrow> \<not> b1 < b2"
      moreover then have "b1 = b2 \<or> ((L, K, C \<turnstile> t1 :\<kappa> {D}) \<and> b1 < b2)"
        using subty_trecord.hyps(3)
        by (force simp add: list_all2_conv_all_nth split: prod.splits)
      moreover then have "L, K, C \<turnstile> t1 :\<kappa> {D} \<Longrightarrow> L', K', C' \<turnstile> (instantiate \<epsilon> \<delta> t1) :\<kappa> {D}"
        using subty_trecord.prems substitutivity_single
        by blast
      ultimately show "b1 = b2"
        by clarsimp
    qed force+
  qed force+
next
  case (subty_tsum L K C ts1 ts2)
  moreover then have "\<And>i. i < length ts1 \<Longrightarrow>
    L', K', C' \<turnstile> instantiate \<epsilon> \<delta> (fst (snd (ts1 ! i))) \<sqsubseteq> instantiate \<epsilon> \<delta> (fst (snd (ts2 ! i)))"
    by (auto simp add: list_all2_conv_all_nth list_all_length)
  ultimately show ?case
    by (fastforce intro!: subtyping.intros simp add: list_all2_conv_all_nth split: prod.splits)
qed (auto intro!: subtyping.intros)



section {* Lemmas about contexts, splitting and weakening *}

lemma empty_length:
shows "length (empty n) = n"
by (induct n, simp_all add: empty_def)

subsection {* split *}

lemma split_length:
  assumes "L, K, C \<turnstile> \<Gamma> \<leadsto> \<Gamma>1 | \<Gamma>2"
  shows "length \<Gamma> = length \<Gamma>1"
    and "length \<Gamma> = length \<Gamma>2"
  using assms
  by (induct rule: split_induct, force+)

lemma split_preservation_some_left:
  assumes splits: "L, K, C \<turnstile> \<Gamma> \<leadsto> \<Gamma>1 | \<Gamma>2"
    and idx: "\<Gamma>1 ! i = Some t"
  shows "\<Gamma> ! i  = Some t"
  using assms
  by (induct arbitrary: i rule: split_induct; fastforce simp add: nth_Cons' elim: split_comp.cases)

lemma split_preservation_some_right:
  assumes splits: "L, K, C \<turnstile> \<Gamma> \<leadsto> \<Gamma>1 | \<Gamma>2"
    and idx: "\<Gamma>2 ! i = Some t"
  shows "\<Gamma> ! i  = Some t"
  using assms
  by (induct arbitrary: i rule: split_induct; fastforce simp add: nth_Cons' elim: split_comp.cases)

lemma split_preserves_none:
  assumes splits: "L, K, C \<turnstile> \<Gamma> \<leadsto> \<Gamma>1 | \<Gamma>2"
    and idx: "\<Gamma> ! i  = None"
  shows "\<Gamma>1 ! i = None"
    and "\<Gamma>2 ! i = None"
  using assms
  by (induct arbitrary: i rule: split_induct, (fastforce simp add: nth_Cons' elim: split_comp.cases)+)

subsection {* split bang *}

lemma split_bang_length:
  assumes "L, K , C, isa \<turnstile> \<Gamma> \<leadsto>b \<Gamma>1 | \<Gamma>2"
  shows "length \<Gamma> = length \<Gamma>1"
    and "length \<Gamma> = length \<Gamma>2"
    and "length \<Gamma>1 = length \<Gamma>2"
  using assms
  by (induct rule: split_bang.induct, force+)

lemma split_bang_Cons1:
  shows "(L, K, C, isa \<turnstile> x # \<Gamma>' \<leadsto>b \<Gamma>1 | \<Gamma>2) \<longleftrightarrow>
          (\<exists>a \<Gamma>1' b \<Gamma>2'.
            (L, K, C, (0 \<in> isa) \<turnstile> x \<leadsto>b a \<parallel> b) \<and>
            (L, K, C, (pred ` Set.remove (0 :: index) isa) \<turnstile> \<Gamma>' \<leadsto>b \<Gamma>1' | \<Gamma>2') \<and>
            \<Gamma>1 = a # \<Gamma>1' \<and>
            \<Gamma>2 = b # \<Gamma>2' \<and>
            length \<Gamma>1' = length \<Gamma>' \<and>
            length \<Gamma>2' = length \<Gamma>')"
  by (fastforce dest: split_bang_length elim: split_bang.cases intro!: split_bang.intros)

lemma split_bang_Cons2:
  shows "(L, K, C, isa \<turnstile> \<Gamma> \<leadsto>b a # \<Gamma>1' | \<Gamma>2) \<longleftrightarrow>
          (\<exists>x \<Gamma>' b \<Gamma>2'.
            (L, K, C, (0 \<in> isa) \<turnstile> x \<leadsto>b a \<parallel> b) \<and>
            (L, K, C, (pred ` Set.remove (0 :: index) isa) \<turnstile> \<Gamma>' \<leadsto>b \<Gamma>1' | \<Gamma>2') \<and>
            \<Gamma> = x # \<Gamma>' \<and>
            \<Gamma>2 = b # \<Gamma>2' \<and>
            length \<Gamma>' = length \<Gamma>1' \<and>
            length \<Gamma>2' = length \<Gamma>1')"
  by (fastforce dest: split_bang_length elim: split_bang.cases intro!: split_bang.intros)

lemma split_bang_Cons3:
  shows "(L, K, C, isa \<turnstile> \<Gamma> \<leadsto>b \<Gamma>1 | b # \<Gamma>2') \<longleftrightarrow>
          (\<exists>x \<Gamma>' a \<Gamma>1'.
            (L, K, C, (0 \<in> isa) \<turnstile> x \<leadsto>b a \<parallel> b) \<and>
            (L, K, C, (pred ` Set.remove (0 :: index) isa) \<turnstile> \<Gamma>' \<leadsto>b \<Gamma>1' | \<Gamma>2') \<and>
            \<Gamma> = x # \<Gamma>' \<and>
            \<Gamma>1 = a # \<Gamma>1' \<and>
            length \<Gamma>' = length \<Gamma>2' \<and>
            length \<Gamma>1' = length \<Gamma>2')"
  by (fastforce dest: split_bang_length elim: split_bang.cases intro!: split_bang.intros)

lemma Suc_mem_image_pred:
  "0 \<notin> js \<Longrightarrow> (Suc n \<in> js) = (n \<in> pred ` js)"
  apply (simp add: image_def pred_def)
  apply (auto elim: rev_bexI split: nat.split_asm)
  done

lemma Suc_mem_image_pred_remove:
  "(n \<in> pred ` Set.remove 0 js) = (Suc n \<in> js)"
  by (simp add: Suc_mem_image_pred[symmetric])

lemma split_bang_nth:
  "split_bang L K C is \<Gamma> \<Gamma>1 \<Gamma>2 = (length \<Gamma>1 = length \<Gamma> \<and> length \<Gamma>2 = length \<Gamma>
        \<and> (\<forall>i < length \<Gamma>. L, K, C, i \<in> is \<turnstile> \<Gamma> ! i \<leadsto>b \<Gamma>1 ! i \<parallel> \<Gamma>2 ! i))"
proof (induct \<Gamma> arbitrary: "is" \<Gamma>1 \<Gamma>2)
  case (Cons a \<Gamma>)
  then show ?case
    apply -
    apply (intro iffI)

     apply (clarsimp simp add: split_bang_Cons1)
     apply (case_tac i)
      apply force
     apply (fastforce simp add: Suc_mem_image_pred_remove)

    apply (clarsimp simp add: split_bang_Cons1 Suc_mem_image_pred_remove length_Suc_conv)
    apply (rename_tac a1 \<Gamma>1 a2 \<Gamma>2)
    apply (intro conjI)
     apply (drule_tac x=0 in spec, cases "0 \<in> is"; force simp add: split_bang_comp.simps)
    apply auto

    done
qed (fastforce elim: split_bang.cases intro: split_bang_empty)


lemma weakening_length:
shows "L, K, C \<turnstile> \<Gamma> \<leadsto>w \<Gamma>' \<Longrightarrow> length \<Gamma> = length \<Gamma>'"
by (auto simp: weakening_def dest:list_all2_lengthD)

lemma weakening_preservation_some:
assumes weak: "L, K, C \<turnstile> \<Gamma> \<leadsto>w \<Gamma>'"
and     idx:  "\<Gamma>' ! x = Some t"
shows   "\<Gamma>  ! x = Some t"
using weak[simplified weakening_def]
  and weakening_length[OF weak]
  and idx
  proof (induct arbitrary: x rule: list_all2_induct)
     case Nil                then show ?case by auto
next case (Cons x xs y ys a) then show ?case by (case_tac a, auto elim: weakening_comp.cases)
qed

lemma weakening_preserves_none:
assumes weak: "L, K, C \<turnstile> \<Gamma> \<leadsto>w \<Gamma>'"
and     idx:  "\<Gamma>  ! x = None"
shows   "\<Gamma>' ! x = None"
using weak[simplified weakening_def]
  and weakening_length[OF weak]
  and idx
  proof (induct arbitrary: x rule: list_all2_induct)
     case Nil                then show ?case by auto
next case (Cons x xs y ys a) then show ?case by (case_tac a, auto elim: weakening_comp.cases)
qed

lemma same_type_as_weakened:
  assumes
    "L, K, C \<turnstile> \<Gamma> \<leadsto>w \<Gamma>'[i := Some t]"
    "i < length \<Gamma>"
  shows "\<Gamma> ! i = Some t"
  using assms weakening_length weakening_preservation_some
  by fastforce

lemma same_type_as_split_weakened_left:
  assumes
    "L, K, C \<turnstile> \<Gamma> \<leadsto> \<Gamma>1 | \<Gamma>2"
    "L, K, C \<turnstile> \<Gamma>1 \<leadsto>w \<Gamma>1'[x := Some t]"
    "x < length \<Gamma>1"
  shows "\<Gamma> ! x = Some t"
  using assms same_type_as_weakened split_preservation_some_left by blast

lemma same_type_as_split_weakened_right:
  assumes
    "L, K, C \<turnstile> \<Gamma> \<leadsto> \<Gamma>1 | \<Gamma>2"
    "L, K, C \<turnstile> \<Gamma>2 \<leadsto>w \<Gamma>2'[x := Some t]"
    "x < length \<Gamma>2"
  shows "\<Gamma> ! x = Some t"
  using assms same_type_as_weakened split_preservation_some_right by blast


lemma weakening_nth:
assumes weak: "L, K, C \<turnstile> \<Gamma> \<leadsto>w \<Gamma>'"
and           "i < length \<Gamma>"
shows         "weakening_comp L K C (\<Gamma>!i) (\<Gamma>'!i)"
using assms by (auto simp add: weakening_def dest: list_all2_nthD)

lemma typing_to_wellformed:
shows "\<Xi>, L, K, C, \<Gamma> \<turnstile>  e  : t  \<Longrightarrow> L, K, C \<turnstile>  t  wellformed"
and   "\<Xi>, L, K, C, \<Gamma> \<turnstile>* es : ts \<Longrightarrow> L, K, C \<turnstile>* ts wellformed"
proof (induct rule: typing_typing_all.inducts)
  case typing_var then show ?case
    by (fastforce dest: weakening_nth elim: weakening_comp.cases simp add: kinding_defs empty_def)
next case typing_afun then show ?case
    
    by (clarsimp simp add: kinding_defs instantiate_wellformed list_all2_kinding_wellformedD list_all2_lengthD 
 )
    
next case typing_fun then show ?case
    by (clarsimp simp add: kinding_defs  instantiate_wellformed  list_all2_kinding_wellformedD list_all2_lengthD)
next case typing_esac then show ?case
    by (fastforce dest: filter_member2  simp add: kinding_simps kinding_variant_set list_all_iff)
next case typing_struct then show ?case by (clarsimp simp add: in_set_zip list_all_iff)
next case typing_member then show ?case
    by (fastforce simp add: kinding_defs INT_subset_iff list_all_iff dest: nth_mem split: prod.splits record_state.splits)
next case (typing_put L K C \<Gamma> \<Gamma>1 \<Gamma>2 \<Xi> e ts s f n t taken k e')
  then show ?case
  proof(induct s rule:sigil_lay_cases)
    case (BoxedLay p ptrl)
    have hyp : " map (\<lambda>(n, t, _). (n, type_lrepr t)) ts 
   =   map (\<lambda>(n, t, _). (n, type_lrepr t)) (ts[f := (n, t, Present)])" 

      using  `f < length ts`
             `ts ! f = (n, t, taken)`      
      by (simp add:list.rel_eq[symmetric] list_all2_conv_all_nth nth_list_update)      

    show ?case
      apply simp
      apply(intro conjI)+
      using BoxedLay apply(fastforce intro:distinct_list_update simp add: map_update   )
      using BoxedLay apply(simp add:list_all_length nth_list_update)
      using BoxedLay apply(simp add: hyp)
        done
    qed
     (clarsimp, auto intro: distinct_list_update simp add: list_all_iff map_update in_set_conv_nth Ball_def nth_list_update)+
(*     matches_type_sigil_taken) *)
  
    
next case typing_promote then show ?case
    using subtyping_wellformed_preservation by blast
qed (auto intro: supersumption simp add: kinding_defs)

lemma upcast_valid_cast_to :
assumes "upcast_valid \<tau> \<tau>'"
    and "lit_type l = Num \<tau>"
obtains x where "cast_to \<tau>' l = Some x"
            and "lit_type x = Num \<tau>'"
using assms by (cases l, auto elim: upcast_valid.elims)

lemma wellformed_imp_bang_type_repr:
  assumes "0, [], C \<turnstile> t wellformed"
  shows "type_repr (bang t) = type_repr t"
  using assms
proof (induct t)
  case (TCon n ts s)
  then show ?case
    by (cases s, rename_tac p l, case_tac p; auto simp add: list_all_iff)
next
  case (TRecord ts s)
  then show ?case
    by (cases s, rename_tac p l, case_tac p; auto simp add: list_all_iff)
qed (auto simp add: list_all_iff)

lemma wellformed_bang_type_repr[simp]:
  shows "0, [], C \<turnstile> t wellformed \<Longrightarrow> type_repr (bang t) = type_repr t"
    and "0, [], C \<turnstile>* ts wellformed \<Longrightarrow> (map (type_repr \<circ> bang) ts) = map (type_repr) ts "
    and "0, [], C \<turnstile>* map (fst \<circ> snd) xs wellformed \<Longrightarrow> (map (type_repr \<circ>  bang \<circ> fst \<circ> snd) xs) = map (type_repr \<circ> fst \<circ> snd) xs"
    and "0, [], C \<turnstile>* map (fst \<circ> snd) fs wellformed \<Longrightarrow> (map (type_repr \<circ>  bang \<circ> fst \<circ> snd) fs) = map (type_repr \<circ> fst \<circ> snd) fs"
  by (force intro: wellformed_imp_bang_type_repr simp add: kinding_all_set kinding_def)+

lemma bang_type_repr[simp]:
  shows "0, [], C \<turnstile> t :\<kappa> k \<Longrightarrow> (type_repr (bang t) = type_repr t)"
    and "0, [], C \<turnstile>* ts :\<kappa> k \<Longrightarrow> (map (type_repr \<circ> bang) ts) = map (type_repr) ts "
    and "0, [], C \<turnstile>* xs :\<kappa>v k \<Longrightarrow> (map (type_repr \<circ>  bang \<circ> fst \<circ> snd) xs) = map (type_repr \<circ> fst \<circ> snd) xs"
    and "0, [], C \<turnstile>* fs :\<kappa>r k \<Longrightarrow> (map (type_repr \<circ>  bang \<circ> fst \<circ> snd) fs) = map (type_repr \<circ> fst \<circ> snd) fs"
  using wellformed_bang_type_repr
  by (force dest: kinding_to_wellformedD)+

subsection {* Specialisation *}

lemma specialisation:
  assumes well_kinded: 
 "L', K', C' \<turnstile> \<epsilon>, \<delta> :s L, K, C"   
(* "list_all2 (kinding L K C') \<delta> K" *)
shows "\<Xi> , L, K, C, \<Gamma> \<turnstile>  e  : \<tau>  \<Longrightarrow> \<Xi> , L', K', C', instantiate_ctx \<epsilon> \<delta> \<Gamma> \<turnstile> specialise \<epsilon> \<delta> e : instantiate \<epsilon> \<delta> \<tau> "
and   "\<Xi> , L, K, C, \<Gamma> \<turnstile>* es : \<tau>s \<Longrightarrow> \<Xi> , L', K', C', instantiate_ctx \<epsilon> \<delta> \<Gamma> \<turnstile>* map (specialise \<epsilon> \<delta>) es : map (instantiate \<epsilon> \<delta>) \<tau>s"
  using assms
proof (induct rule: typing_typing_all.inducts)
  have f1: "(\<lambda>(c, p). (c, case p of (t, b) \<Rightarrow> (instantiate \<epsilon> \<delta> t, b))) = (\<lambda>(c, t, b). (c, instantiate \<epsilon> \<delta> t, b))"
    by force
 case (typing_case L K C \<Gamma> \<Gamma>1 \<Gamma>2 \<Xi> x ts tag t a u b)
  then have "\<Xi>, L', K', C', instantiate_ctx \<epsilon> \<delta> \<Gamma> \<turnstile> Case (specialise \<epsilon> \<delta> x) tag (specialise \<epsilon> \<delta> a) (specialise \<epsilon> \<delta> b) : instantiate \<epsilon> \<delta> u"
  proof (intro typing_typing_all.typing_case)
    have "\<Xi>, L', K', C', instantiate_ctx \<epsilon> \<delta> (Some (TSum (tagged_list_update tag (t, Checked) ts)) # \<Gamma>2) \<turnstile> specialise \<epsilon> \<delta> b : instantiate \<epsilon> \<delta> u"
      using typing_case.hyps(8) typing_case.prems 
      by blast
    moreover have "(map (\<lambda>(c, t, b). (c, instantiate \<epsilon> \<delta> t, b)) (tagged_list_update tag (t, Checked) ts)) = (tagged_list_update tag (instantiate \<epsilon> \<delta> t, Checked) (map (\<lambda>(c, t, b). (c, instantiate \<epsilon> \<delta> t, b)) ts))"
      using case_prod_conv f1 tagged_list_update_map_over1[where f = id and g = "\<lambda>_ (t,b). (instantiate \<epsilon> \<delta> t, b)", simplified]
      by metis
    ultimately show "\<Xi>, L', K', C', Some (TSum (tagged_list_update tag (instantiate \<epsilon> \<delta> t, Checked) (map (\<lambda>(c, t, b). (c, instantiate \<epsilon> \<delta> t, b)) ts))) # instantiate_ctx \<epsilon> \<delta> \<Gamma>2 \<turnstile> specialise \<epsilon> \<delta> b : instantiate \<epsilon> \<delta> u"
      by clarsimp
  qed (force intro: instantiate_ctx_split)+
  then show ?case by simp
next case (typing_afun \<Xi> f nl ks cs t u t' ls ts u' L K C \<Gamma>  )
  moreover have "instantiate \<epsilon> \<delta> (instantiate ls ts t) = instantiate (map (instantiate_lay \<epsilon>) ls) (map (instantiate \<epsilon> \<delta>) ts) t"
    and "instantiate \<epsilon> \<delta> (instantiate ls ts u) = instantiate (map (instantiate_lay \<epsilon>) ls) (map (instantiate \<epsilon> \<delta>) ts) u"
    using typing_afun    
    by(fastforce  intro!: instantiate_instantiate[where \<epsilon>' = "ls", simplified, rotated 1]
simp add: list_all2_lengthD subst_wellformed_def)+
  ultimately show ?case 
    
    apply simp
    using instantiate_ctx_consumed
    apply(intro typing_typing_all.typing_afun [simplified])
         apply(simp_all)
    
    using instantiate_ctx_consumed list_all2_substitutivity

    by (fastforce)

    (* by (auto intro!: list_all2_substitutivity
        typing_typing_all.typing_afun [simplified]
        instantiate_ctx_consumed) *)
    
next case (typing_fun \<Xi> ls ks cs t f u t' \<epsilon>' ts u' L K C \<Gamma>  )
  then also have "instantiate \<epsilon> \<delta> (instantiate \<epsilon>' ts t) = instantiate (map (instantiate_lay \<epsilon>) \<epsilon>') (map (instantiate \<epsilon> \<delta>) ts) t"
    and  "instantiate \<epsilon> \<delta> (instantiate \<epsilon>' ts u) = instantiate (map (instantiate_lay \<epsilon>) \<epsilon>') (map (instantiate \<epsilon> \<delta>) ts) u"
    by (force simp add: list_all2_lengthD subst_wellformed_def intro!: instantiate_instantiate dest!: typing_to_wellformed)+
  ultimately show ?case by (auto intro!: list_all2_substitutivity
        typing_typing_all.typing_fun [simplified]
        instantiate_ctx_consumed)
next
  case (typing_con \<Xi> K L C \<Gamma> x t tag ts ts')
  then show ?case
  proof (clarsimp, intro typing_typing_all.intros)
  next show "L', K', C' \<turnstile> TSum (map (\<lambda>(c, t, b). (c, instantiate \<epsilon> \<delta> t, b)) ts') wellformed"
      using typing_con
      by (fastforce simp add: list_all_iff intro: substitutivity instantiate_wellformed dest: list_all2_kinding_wellformedD list_all2_lengthD)
  qed (force intro: specialisation_subtyping substitutivity)+
next case typing_esac then show ?case
    by (force intro!: typing_typing_all.typing_esac
              simp: filter_map_map_filter_thd3_app2
                    typing_esac.hyps(3)[symmetric])+
next case typing_promote then show ?case
    by (simp, metis specialisation_subtyping typing_to_wellformed(1) typing_typing_all.typing_promote)
next
  case (typing_all_empty \<Gamma> \<Xi> K)
  then show ?case
    by (force intro!: typing_typing_all.intros simp add: instantiate_ctx_def empty_def)

next
  case (typing_take L K C \<Gamma> \<Gamma>1 \<Gamma>2 \<Xi> e ts s f n t k taken e' u)
  then show ?case 
(* Help Vincent: why doesn't the force after the qed work here? *)
    apply simp
    apply(intro typing_typing_all.intros)    

    by (force intro!: typing_struct_instantiate
                   typing_typing_all.intros
           dest:   substitutivity
                   instantiate_ctx_split
                   instantiate_ctx_split_bang
                   instantiate_ctx_weaken
                   instantiate_ctx_consumed
           simp:   instantiate_ctx_def [where \<Gamma> = "[]", simplified]
                   map_update                   
           split:  prod.splits)+


next
  case (typing_put L K C \<Gamma> \<Gamma>1 \<Gamma>2 \<Xi> e ts s f n t taken k e')
   then show ?case
     apply(simp add:map_update)
    apply(intro typing_typing_all.intros)    

    by (force intro!: typing_struct_instantiate
                   typing_typing_all.intros
           dest:   substitutivity
                   instantiate_ctx_split
                   instantiate_ctx_split_bang
                   instantiate_ctx_weaken
                   instantiate_ctx_consumed
           simp:   instantiate_ctx_def [where \<Gamma> = "[]", simplified]
                   map_update                   
           split:  prod.splits)+
 
qed (force intro!: typing_struct_instantiate
                   typing_typing_all.intros
           dest:   substitutivity
                   instantiate_ctx_split
                   instantiate_ctx_split_bang
                   instantiate_ctx_weaken
                   instantiate_ctx_consumed
           simp:   instantiate_ctx_def [where \<Gamma> = "[]", simplified]
                   map_update
           split:  prod.splits)+



fun expr_size :: "'f expr \<Rightarrow> nat" where
  "expr_size (Let a b) = Suc ((expr_size a) + (expr_size b))"
| "expr_size (LetBang vs a b) = Suc ((expr_size a) + (expr_size b))"
| "expr_size (Fun f ts ls) = Suc (expr_size f)"
| "expr_size (Unit) = 0"
| "expr_size (Member x f) = Suc (expr_size x)"
| "expr_size (Cast t x) = Suc (expr_size x)"
| "expr_size (Con c x ts) = Suc (expr_size ts)"
| "expr_size (App a b) = Suc ((expr_size a) + (expr_size b))"
| "expr_size (Prim p as) = Suc (sum_list (map expr_size as))"
| "expr_size (Var v) = 0"
| "expr_size (AFun v va _) = 0"
| "expr_size (Struct v va) = Suc (sum_list (map expr_size va))"
| "expr_size (Lit v) = 0"
| "expr_size (SLit s) = 0"
| "expr_size (Tuple v va) = Suc ((expr_size v) + (expr_size va))"
| "expr_size (Put v va vb) = Suc ((expr_size v) + (expr_size vb))"
| "expr_size (Esac x t) = Suc (expr_size x)"
| "expr_size (If x a b) = Suc ((expr_size x) + (expr_size a) + (expr_size b))"
| "expr_size (Split x y) = Suc ((expr_size x) + (expr_size y))"
| "expr_size (Case x v a b) = Suc ((expr_size x) + (expr_size a) + (expr_size b))"
| "expr_size (Take x f y) = Suc ((expr_size x) + (expr_size y))"
| "expr_size (Promote t x) = Suc (expr_size x)"

lemma specialise_size [simp]:
  shows "expr_size (specialise \<epsilon> \<tau>s x) = expr_size x"
proof -
have "\<forall> as . (\<forall> x. x \<in> set as \<longrightarrow> expr_size (specialise \<epsilon> \<tau>s x) = expr_size x) \<longrightarrow>
  sum_list (map (expr_size \<circ> specialise \<epsilon> \<tau>s) as) = sum_list (map expr_size as)"
by (rule allI, induct_tac as, simp+)
then show ?thesis by (induct x rule: expr_size.induct, auto)
qed


end<|MERGE_RESOLUTION|>--- conflicted
+++ resolved
@@ -1253,7 +1253,7 @@
   shows "L, K, C \<turnstile> t wellformed"
   by (metis assms fst_conv in_set_conv_nth list_all_length snd_conv type_wellformed.simps(6) type_wellformed_pretty_def)
 
-<<<<<<< HEAD
+
 lemma type_lrepr_wellformed : "type_wellformed L n C t \<Longrightarrow> 
   lrepr_wellformed n (type_lrepr t)"
   by(induct t rule:type_lrepr.induct) (fastforce simp add:list_all_iff)+
@@ -1310,8 +1310,6 @@
 
 
 
-=======
->>>>>>> 1a6c1cf3
 section {* Kinding lemmas *}
 
 (* kinding in terms of the higher level kinding judgements *)
