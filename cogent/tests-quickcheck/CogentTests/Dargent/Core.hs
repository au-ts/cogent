--
-- Copyright 2018, Data61
-- Commonwealth Scientific and Industrial Research Organisation (CSIRO)
-- ABN 41 687 119 230.
--
-- This software may be distributed and modified according to the terms of
-- the GNU General Public License version 2. Note that NO WARRANTY is provided.
-- See "LICENSE_GPLv2.txt" for details.
--
-- @TAG(DATA61_GPL)
--

{-# LANGUAGE NamedFieldPuns #-}
{-# LANGUAGE TemplateHaskell #-}
module CogentTests.Dargent.Core where

import Control.Arrow (first)
import Data.Map (Map)
import Data.List as List
import qualified Data.Map as M
import Text.Parsec.Pos (SourcePos, newPos)
import Test.QuickCheck

import Cogent.Common.Syntax (FieldName, TagName, RepName, Size)
import Cogent.Dargent.Allocation
import Cogent.Dargent.Core
import Cogent.Dargent.Surface (Endianness(..))
import Cogent.Dargent.TypeCheck
import Cogent.Dargent.Util

possiblePrimBitSizes = [0, 1, 8, 16, 32, 64]

{- PROPERTIES -}

prop_sizePreserved range =
  foldr (\x -> (+ bitSizeABR x)) 0 (rangeToAlignedRanges wordSizeBits range) == bitSizeBR range

prop_roundTrip range =
  case (alignedRangesToRanges . rangeToAlignedRanges wordSizeBits) range of
    [range'] -> range == range'
    _        -> False

{- FUNCTIONS -}

-- A partial inverse to rangeToAlignedRanges
alignedRangesToRanges
  :: [AlignedBitRange]
  -> [BitRange]
alignedRangesToRanges = merge . fmap alignedRangeToRange
  where
    alignedRangeToRange :: AlignedBitRange -> BitRange
    alignedRangeToRange AlignedBitRange { bitSizeABR, wordOffsetABR, bitOffsetABR } =
      BitRange
      { bitSizeBR = bitSizeABR
      , bitOffsetBR = wordOffsetABR * wordSizeBits + bitOffsetABR
      }

    merge :: [BitRange] -> [BitRange]
    merge [] = []
    merge (range1 : rest) = case merge rest of
      [] -> range1 : []
      range2 : rest'
        | bitOffsetBR range2 == bitOffsetBR range1 + bitSizeBR range1 ->
            BitRange
            { bitOffsetBR = bitOffsetBR range1
            , bitSizeBR   = bitSizeBR range1 + bitSizeBR range2
            }
            : rest'
        | otherwise -> range1 : range2 : rest'

{- ARBITRARY INSTANCES -}
instance Arbitrary BitRange where
  arbitrary = sized $ \totalSize -> do
    let totalSize' = fromIntegral totalSize
    offset    <- choose (0, (max (totalSize' - 1) 0))
    size      <- choose (1, (max (totalSize' - offset) 1))
    return $ BitRange size offset

{- GENERATORS -}
-- Generates a valid datalayout
genDataLayout
  :: Size -- For sizing
  -> Gen (DataLayout BitRange, Allocation)
genDataLayout n = first Layout <$> genDataLayout' n n (Allocation [])

genDataLayout'
  :: Size -- max allowed allocated bit index
  -> Size -- max allowed total bit size of the layout
  -> Allocation -- existing allocation
  -> Gen (DataLayout' BitRange, Allocation)
genDataLayout' maxBitIndex maxSize alloc =
  if maxSize == 0 -- || maxBitIndex = 0
  then return (UnitLayout, alloc)
  else
    let primWeight = 
         if maxSize <= 16 then
           -- 15
           10
         else if maxSize <= 32 then
           -- 12
           5
          else
            4
    in
      frequency
      [ (primWeight, genPrimLayout   maxBitIndex maxSize alloc)
      , (1         , genSumLayout    maxBitIndex maxSize alloc)
      , (1         , genRecordLayout maxBitIndex maxSize alloc)
      ]

genPrimLayout
  :: Size -- max allowed allocated bit index
  -> Size -- max allowed bit size for the range
  -> Allocation -- Existing allocation
  -> Gen (DataLayout' BitRange, Allocation)
genPrimLayout maxBitIndex maxSize alloc = do
<<<<<<< HEAD
  (range, alloc') <- genBitRangeAllowed maxBitIndex 
      (\n -> n <= fromIntegral maxSize &&
         List.elem n possiblePrimBitSizes )       
      alloc
  return (PrimLayout range, alloc')
=======
  (range, alloc') <- genBitRange maxBitIndex maxSize alloc
  return (PrimLayout range ME, alloc')
>>>>>>> e9de146c

genSumLayout
  :: Size -- max allowed allocated bit index
  -> Size -- max allowed total bit size for the records fields
  -> Allocation -- Existing allocation
  -> Gen (DataLayout' BitRange, Allocation)
genSumLayout maxBitIndex maxSize alloc =
<<<<<<< HEAD
    let maxTagSize = min 4 maxSize in
    let dSize = maxSize - maxTagSize in
    if dSize == 0 then
      genPrimLayout maxBitIndex maxSize alloc
    else do
      (tagBitRange, alloc') <- genBitRange maxBitIndex maxTagSize alloc
      let alloc''            = fmap InTag alloc'
      let maxNumAlternatives = 2^(bitSizeBR tagBitRange)
      (alts, alloc''') <- genAlts dSize 0 maxNumAlternatives alloc''
      return (SumLayout tagBitRange alts, alloc''')
=======
  do
    let maxTagSize = min 4 maxSize
    (tagBitRange, alloc') <- genBitRange maxBitIndex maxTagSize alloc
    let alloc''            = fmap InTag alloc'
    let maxNumAlternatives = 2 ^ (bitSizeBR tagBitRange)
    (alts, alloc''') <- genAlts (maxSize - maxTagSize) 0 maxNumAlternatives alloc''
    return (SumLayout tagBitRange alts, alloc''')
>>>>>>> e9de146c
  where
    genAlts
      :: Size     -- max allowed total bit size for remaining fields
      -> Integer  -- tag value for alternative
      -> Size     -- max number of alternatives
      -> Allocation -- existing allocation
      -> Gen (Map TagName (Size, DataLayout' BitRange), Allocation)

    genAlts _ m n alloc | m == n = return (M.empty, alloc)

    genAlts maxSize tagValue maxTagValue alloc = do
      sourcePos <- arbitrary
      altSize <- if 1 <= maxSize then choose (1, maxSize) else return 0
      (remainingAlts, remainingAlloc) <- genAlts (maxSize - altSize) (tagValue + 1) maxTagValue alloc
      let altName = "Con" ++ show tagValue
      (altLayout, altAlloc) <- genDataLayout' maxBitIndex altSize alloc
      let altAlloc' = fmap (InAlt altName sourcePos) altAlloc
      return (M.insert altName (tagValue, altLayout) remainingAlts, altAlloc' \/ remainingAlloc)

genRecordLayout
  :: Size -- max allowed allocated bit index
  -> Size -- max allowed total bit size for the records fields
  -> Allocation -- Existing allocation
  -> Gen (DataLayout' BitRange, Allocation)
genRecordLayout maxBitIndex maxSize alloc =
  do
    (fields, alloc') <- genFields maxSize 0 alloc
    return (RecordLayout fields, alloc')
  where
    genFields
      :: Size -- max allowed total bit size for remaining fields
      -> Size -- for generating unique field names
      -> Allocation -- existing allocation
      -> Gen (Map FieldName (DataLayout' BitRange), Allocation)

    genFields 0 _ alloc = return (M.empty, alloc)
    genFields maxSize name alloc = do
      fieldSize <- choose (1, maxSize)
      sourcePos <- arbitrary
      (remainingFields, alloc') <- genFields (maxSize - fieldSize) (name + 1) alloc
      let fieldName = "field" ++ show name
      (fieldLayout, alloc'') <- genDataLayout' maxBitIndex fieldSize alloc'
      let alloc''' = fmap (InField fieldName sourcePos) alloc''
      return $ (M.insert fieldName fieldLayout remainingFields, alloc''')


-- Generates an unallocated BitRange
-- of size at most the requested allocSize
-- and the corresponding new allocation
genBitRange
  :: Size -- Max allowed bit index
  -> Size -- Max size for the new range
  -> Allocation -- Existing allocation which range must not overlap
  -- -> [Size] -- List of allowed sizes, by order of preference
  -> Gen (BitRange, Allocation)
genBitRange maxBitIndex maxSize =
  genBitRangeAllowed maxBitIndex (\ s -> s <= fromIntegral maxSize)

-- Generates an unallocated BitRange
-- of the biggest size that is allowed
-- and the corresponding new allocation
genBitRangeAllowed
  :: Size -- Max allowed bit index
  -> (Size -> Bool) -- allowed sizes    
  -> Allocation -- Existing allocation which range must not overlap
  -- -> [Size] -- List of allowed sizes, by order of preference
  -> Gen (BitRange, Allocation)
<<<<<<< HEAD
genBitRangeAllowed maxBitIndex allowedSizes accumAlloc =
  let allRanges      = allNonAllocatedRanges maxBitIndex accumAlloc in
  let allSizedRanges = filter (allowedSizes . bitSizeBR . fst) allRanges in
  let maxRange = maximumBy (\ (a, _) (b, _) -> compare (bitSizeBR a) (bitSizeBR b)) allSizedRanges in
  -- let smallerAllowedSizes = filter (((<=) fromIntegral maxSize) . bitSizeBR . fst ) in
  return maxRange
  -- oneof [return maxRange -- ,
  --        -- return maxRange,
  --        -- elements allSizedRanges
  --       ] 
=======
genBitRange maxBitIndex maxSize accumAlloc = do
  let allRanges      = allNonAllocatedRanges maxBitIndex accumAlloc
  let allSizedRanges = filter ((<= maxSize) . bitSizeBR . fst) allRanges
  elements allSizedRanges
>>>>>>> e9de146c

-- Enumerates all bitranges from smallest last bit index to maxBitIndex
allNonEmptyRanges :: Size -> [BitRange]
allNonEmptyRanges maxBitIndex = do
  lastBitIndex  <- [1 .. maxBitIndex]
  size          <- [1 .. lastBitIndex]
  let offset    =  lastBitIndex - size
  return $ BitRange size offset

-- Enumerates all ranges which are not allocated in the given Allocation
allNonAllocatedRanges
  :: Size -- Max allowed bit index
  -> Allocation -- Existing allocation
  -> [(BitRange, Allocation)] -- All possible new (range, allocation) pairs
allNonAllocatedRanges maxBitIndex alloc = do
  range <- allNonEmptyRanges maxBitIndex
  case Allocation [(range, PathEnd)] /\ alloc of
    Right newAlloc -> return (range, newAlloc)
    _              -> []

{- Arbitrary instances -}

instance Arbitrary SourcePos where
  arbitrary = do
    sourceName <- arbitrary
    line <- choose (0, 100)
    column <- choose (0, 80)
    return $ newPos sourceName line column


return []
testAll = $quickCheckAll<|MERGE_RESOLUTION|>--- conflicted
+++ resolved
@@ -114,16 +114,11 @@
   -> Allocation -- Existing allocation
   -> Gen (DataLayout' BitRange, Allocation)
 genPrimLayout maxBitIndex maxSize alloc = do
-<<<<<<< HEAD
   (range, alloc') <- genBitRangeAllowed maxBitIndex 
       (\n -> n <= fromIntegral maxSize &&
          List.elem n possiblePrimBitSizes )       
       alloc
-  return (PrimLayout range, alloc')
-=======
-  (range, alloc') <- genBitRange maxBitIndex maxSize alloc
   return (PrimLayout range ME, alloc')
->>>>>>> e9de146c
 
 genSumLayout
   :: Size -- max allowed allocated bit index
@@ -131,7 +126,6 @@
   -> Allocation -- Existing allocation
   -> Gen (DataLayout' BitRange, Allocation)
 genSumLayout maxBitIndex maxSize alloc =
-<<<<<<< HEAD
     let maxTagSize = min 4 maxSize in
     let dSize = maxSize - maxTagSize in
     if dSize == 0 then
@@ -142,15 +136,6 @@
       let maxNumAlternatives = 2^(bitSizeBR tagBitRange)
       (alts, alloc''') <- genAlts dSize 0 maxNumAlternatives alloc''
       return (SumLayout tagBitRange alts, alloc''')
-=======
-  do
-    let maxTagSize = min 4 maxSize
-    (tagBitRange, alloc') <- genBitRange maxBitIndex maxTagSize alloc
-    let alloc''            = fmap InTag alloc'
-    let maxNumAlternatives = 2 ^ (bitSizeBR tagBitRange)
-    (alts, alloc''') <- genAlts (maxSize - maxTagSize) 0 maxNumAlternatives alloc''
-    return (SumLayout tagBitRange alts, alloc''')
->>>>>>> e9de146c
   where
     genAlts
       :: Size     -- max allowed total bit size for remaining fields
@@ -218,7 +203,6 @@
   -> Allocation -- Existing allocation which range must not overlap
   -- -> [Size] -- List of allowed sizes, by order of preference
   -> Gen (BitRange, Allocation)
-<<<<<<< HEAD
 genBitRangeAllowed maxBitIndex allowedSizes accumAlloc =
   let allRanges      = allNonAllocatedRanges maxBitIndex accumAlloc in
   let allSizedRanges = filter (allowedSizes . bitSizeBR . fst) allRanges in
@@ -229,12 +213,6 @@
   --        -- return maxRange,
   --        -- elements allSizedRanges
   --       ] 
-=======
-genBitRange maxBitIndex maxSize accumAlloc = do
-  let allRanges      = allNonAllocatedRanges maxBitIndex accumAlloc
-  let allSizedRanges = filter ((<= maxSize) . bitSizeBR . fst) allRanges
-  elements allSizedRanges
->>>>>>> e9de146c
 
 -- Enumerates all bitranges from smallest last bit index to maxBitIndex
 allNonEmptyRanges :: Size -> [BitRange]
