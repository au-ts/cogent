--- conflicted
+++ resolved
@@ -66,11 +66,7 @@
                                 ++ map ValName  (foldMap (fvT . stripLocT) ts)
                                 ++ map RepName  (foldMap (dvT . stripLocT) ts)
 dependencies (DocBlock _) = []
-<<<<<<< HEAD
-dependencies (RepDef (DataLayoutDecl _ _ e)) = map RepName (allRepRefs e)
-=======
 dependencies (RepDef (DataLayoutDecl _ _ _ e)) = map RepName (allRepRefs e)
->>>>>>> ebead8fe
 dependencies (AbsDec _ pt) = map TypeName (foldMap (fcT . stripLocT) pt)
                           ++ map ValName  (foldMap (fvT . stripLocT) pt)
                           ++ map RepName  (foldMap (dvT . stripLocT) pt)
@@ -97,11 +93,7 @@
 sourceObject (AbsDec n _)       = ValName n
 sourceObject (FunDef v _ _)     = ValName v
 sourceObject (ConstDef v _ _)   = ValName v
-<<<<<<< HEAD
-sourceObject (RepDef (DataLayoutDecl _ n _))    = RepName n
-=======
 sourceObject (RepDef (DataLayoutDecl _ n _ _))    = RepName n
->>>>>>> ebead8fe
 
 prune :: [SourceObject]  -- a list of entry-points
       -> [(SourceObject, v, [SourceObject])]
