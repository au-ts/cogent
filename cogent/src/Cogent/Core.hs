--
-- Copyright 2018, Data61
-- Commonwealth Scientific and Industrial Research Organisation (CSIRO)
-- ABN 41 687 119 230.
--
-- This software may be distributed and modified according to the terms of
-- the GNU General Public License version 2. Note that NO WARRANTY is provided.
-- See "LICENSE_GPLv2.txt" for details.
--
-- @TAG(DATA61_GPL)
--

{-# LANGUAGE AllowAmbiguousTypes #-}
{-# LANGUAGE DataKinds #-}
{- LANGUAGE DeriveDataTypeable -}
{-# LANGUAGE DeriveFunctor #-}
{-# LANGUAGE DeriveGeneric #-}
{-# LANGUAGE ExistentialQuantification #-}
{-# LANGUAGE FlexibleContexts #-}
{-# LANGUAGE FlexibleInstances #-}
{-# LANGUAGE GADTs #-}
{-# LANGUAGE GeneralizedNewtypeDeriving #-}
{- LANGUAGE InstanceSigs -}
{-# LANGUAGE KindSignatures #-}
{-# LANGUAGE LambdaCase #-}
#if __GLASGOW_HASKELL__ < 709
{-# LANGUAGE OverlappingInstances #-}
#endif
{-# LANGUAGE PatternGuards #-}
{-# LANGUAGE PolyKinds #-}
{-# LANGUAGE Rank2Types #-}
{-# LANGUAGE ScopedTypeVariables #-}
{-# LANGUAGE StandaloneDeriving #-}
{-# LANGUAGE TupleSections #-}
{-# LANGUAGE TypeFamilies #-}
{-# LANGUAGE TypeOperators #-}
{-# LANGUAGE UndecidableInstances #-}
{-# LANGUAGE ViewPatterns #-}
{-# OPTIONS_GHC -fno-warn-orphans -fno-warn-missing-signatures #-}

module Cogent.Core
  ( module Cogent.Core
  , module Cogent.Dargent.Core
  ) where

import Cogent.Common.Syntax
import Cogent.Common.Types
import Cogent.Compiler
import Cogent.Dargent.Allocation (BitRange)
import Cogent.Dargent.Core
import Cogent.PrettyPrint hiding (associativity, primop)
import Cogent.Util
import Data.Fin
import Data.Nat (Nat(Zero, Suc), natToInt)
import qualified Data.Nat as Nat
import Data.Vec hiding (splitAt, length, zipWith, zip, unzip)
import qualified Data.Vec as Vec
import qualified Data.Map as M

import Control.Arrow hiding ((<+>))
import Data.Binary (Binary)
-- import Data.Data hiding (Refl)
import Data.Function ((&))
import Data.IntMap as IM (IntMap, null, filter, keys)
#if __GLASGOW_HASKELL__ < 709
import Data.Traversable(traverse)
#endif
import GHC.Generics (Generic)
import Text.PrettyPrint.ANSI.Leijen as L hiding (tupled, indent, (<$>))
import qualified Text.PrettyPrint.ANSI.Leijen as L ((<$>))

data Type t b
  = TVar (Fin t)
  | TVarBang (Fin t)
  | TVarUnboxed (Fin t)
  | TCon TypeName [Type t b] (Sigil ()) -- Layout will be nothing for abstract types
  | TFun (Type t b) (Type t b)
  | TPrim PrimInt
  | TString
  | TSum [(TagName, (Type t b, Bool))]  -- True means taken (since 2.0.4)
  | TProduct (Type t b) (Type t b)
<<<<<<< HEAD
  | TRecord [(FieldName, (Type t b, Bool))] (Sigil (DataLayout BitRange))
    -- True means taken, Layout will be nothing for abstract types
  | TUnit
=======
  | TRecord RecursiveParameter [(FieldName, (Type t b, Bool))] (Sigil (DataLayout BitRange))
    -- True means taken, Layout will be nothing for abstract types
  | TUnit
  | TRPar     RecParName (RecContext (Type t b))
  | TRParBang RecParName (RecContext (Type t b))
>>>>>>> ebead8fe
-- #ifdef BUILTIN_ARRAYS
  | TArray (Type t b) (LExpr t b) (Sigil (DataLayout BitRange)) (Maybe (LExpr t b))  -- the hole
  | TRefine (Type t b) (LExpr t b)
-- #endif
    -- The sigil specifies the layout of the element
  deriving (Show, Eq, Ord, Functor)

deriving instance Generic b => Generic (Type 'Zero b)

instance (Generic b, Binary b) => Binary (Type 'Zero b)


data SupposedlyMonoType b = forall (t :: Nat) (v :: Nat). SMT (Type t b)

isTVar :: Type t b -> Bool
isTVar (TVar _) = True
isTVar _ = False

isTFun :: Type t b -> Bool
isTFun (TFun {}) = True
isTFun _ = False

isUnboxed :: Type t b -> Bool
isUnboxed (TCon _ _ Unboxed) = True
<<<<<<< HEAD
isUnboxed (TRecord _ Unboxed) =  True
=======
isUnboxed (TRecord _ _ Unboxed) =  True
>>>>>>> ebead8fe
#ifdef BUILTIN_ARRAYS
isUnboxed (TArray _ _ Unboxed _) = True
#endif
#ifdef REFINEMENT_TYPES
isUnboxed (TRefine t _) = isUnboxed t
#endif
isUnboxed _ = False

unroll :: RecParName -> RecContext (Type t b) -> Type t b
unroll v (Just ctxt) = erp (Just ctxt) (ctxt M.! v)
  where
    -- Embed rec pars
    erp :: RecContext (Type t b) -> Type t b -> Type t b
    erp c (TCon n ts s) = TCon n (map (erp c) ts) s
    erp c (TFun t1 t2) = TFun (erp c t1) (erp c t2)
    erp c (TSum r) = TSum $ map (\(a,(t,b)) -> (a, (erp c t, b))) r
    erp c (TProduct t1 t2) = TProduct (erp c t1) (erp c t2)
    erp (Just c) t@(TRecord rp fs s) =
      let c' = case rp of Rec v -> M.insert v t c; _ -> c
      in TRecord rp (map (\(a,(t,b)) -> (a, (erp (Just c') t, b))) fs) s
    -- Context must be Nothing at this point
    erp c (TRPar v Nothing) = TRPar v c
#ifdef BUILTIN_ARRAYS
    erp c (TArray t e s h) = TArray (erp c t) e s h
#endif
    erp _ t = t
unroll v _ = __impossible "unroll in core given an empty context - this usually means a recursive parameter was not unrolled before being used"

data FunNote = NoInline | InlineMe | MacroCall | InlinePlease  -- order is important, larger value has stronger precedence
             deriving (Bounded, Eq, Ord, Show)

data Expr t v a b e
  = Variable (Fin v, a)
<<<<<<< HEAD
  | Fun CoreFunName [Type t b] FunNote  -- here do we want to keep partial application and infer again? / zilinc
=======
  | Fun CoreFunName [Type t b] [DataLayout BitRange] FunNote  -- here do we want to keep partial application and infer again? / zilinc
>>>>>>> ebead8fe
  | Op Op [e t v a b]
  | App (e t v a b) (e t v a b)
  | Con TagName (e t v a b) (Type t b)
  | Unit
  | ILit Integer PrimInt
  | SLit String
#ifdef BUILTIN_ARRAYS
  | ALit [e t v a b]
  | ArrayIndex (e t v a b) (e t v a b)
  | Pop (a, a) (e t v a b) (e t ('Suc ('Suc v)) a b)
  | Singleton (e t v a b)  -- extracting the element out of a singleton array
  | ArrayMap2 ((a, a), e t ('Suc ('Suc v)) a b) (e t v a b, e t v a b)
  | ArrayTake (a, a) (e t v a b) (e t v a b) (e t ('Suc ('Suc v)) a b)
          -- \ ^^^ The first is the taken object, and the second is the array
  | ArrayPut (e t v a b) (e t v a b) (e t v a b)
#endif
  | Let a (e t v a b) (e t ('Suc v) a b)
  | LetBang [(Fin v, a)] a (e t v a b) (e t ('Suc v) a b)
  | Tuple (e t v a b) (e t v a b)
  | Struct [(FieldName, e t v a b)]  -- unboxed record
  | If (e t v a b) (e t v a b) (e t v a b)   -- technically no longer needed as () + () == Bool
  | Case (e t v a b) TagName (Likelihood, a, e t ('Suc v) a b) (Likelihood, a, e t ('Suc v) a b)
  | Esac (e t v a b)
  | Split (a, a) (e t v a b) (e t ('Suc ('Suc v)) a b)
  | Member (e t v a b) FieldIndex
  | Take (a, a) (e t v a b) FieldIndex (e t ('Suc ('Suc v)) a b)
     -- \ ^^^ The first is the taken field, and the second is the record
  | Put (e t v a b) FieldIndex (e t v a b)
  | Promote (Type t b) (e t v a b)  -- only for guiding the tc. rep. unchanged.
  | Cast (Type t b) (e t v a b)  -- only for integer casts. rep. changed
-- \ vvv constraint no smaller than header, thus UndecidableInstances
deriving instance (Show a, Show b, Show (e t v a b), Show (e t ('Suc v) a b), Show (e t ('Suc ('Suc v)) a b))
  => Show (Expr t v a b e)
deriving instance (Eq a, Eq b, Eq (e t v a b), Eq (e t ('Suc v) a b), Eq (e t ('Suc ('Suc v)) a b))
  => Eq  (Expr t v a b e)
deriving instance (Ord a, Ord b, Ord (e t v a b), Ord (e t ('Suc v) a b), Ord (e t ('Suc ('Suc v)) a b))
  => Ord (Expr t v a b e)

-- NOTE: We leave these logic expressions here even when the --builtin-arrays
-- flag is off. The reason is that, without it, the type class instance
-- derivings don't work. It's very misterious to me. / zilinc
data LExpr t b
  = LVariable (Nat, b)
<<<<<<< HEAD
  | LFun CoreFunName [Type t b]
=======
  | LFun CoreFunName [Type t b] [DataLayout BitRange]
>>>>>>> ebead8fe
  | LOp Op [LExpr t b]
  | LApp (LExpr t b) (LExpr t b)
  | LCon TagName (LExpr t b) (Type t b)
  | LUnit
  | LILit Integer PrimInt
  | LSLit String
  | LLet b (LExpr t b) (LExpr t b)
  | LLetBang [(Nat, b)] b (LExpr t b) (LExpr t b)
  | LTuple (LExpr t b) (LExpr t b)
  | LStruct [(FieldName, LExpr t b)]  -- unboxed record
  | LIf (LExpr t b) (LExpr t b) (LExpr t b)   -- technically no longer needed as () + () == Bool
  | LCase (LExpr t b) TagName (b, LExpr t b) (b, LExpr t b)
  | LEsac (LExpr t b)
  | LSplit (b, b) (LExpr t b) (LExpr t b)
  | LMember (LExpr t b) FieldIndex
  | LTake (b, b) (LExpr t b) FieldIndex (LExpr t b)
     -- \ ^^^ The first is the record, and the second is the taken field
  | LPut (LExpr t b) FieldIndex (LExpr t b)
  | LPromote (Type t b) (LExpr t b)  -- only for guiding the tc. rep. unchanged.
  | LCast (Type t b) (LExpr t b)  
  deriving (Show, Eq, Ord, Functor, Generic)

instance (Binary b, Generic b) => Binary (LExpr 'Zero b)
<<<<<<< HEAD

#ifdef BUILTIN_ARRAYS
exprToLExpr :: (a -> b)
            -> ((a -> b) -> e t v a b -> LExpr t b)
            -> ((a -> b) -> e t ('Suc v) a b -> LExpr t b)
            -> ((a -> b) -> e t ('Suc ('Suc v)) a b -> LExpr t b)
            -> Expr t v a b e -> LExpr t b
exprToLExpr fab f f1 f2 = \case
  Variable v         -> LVariable (second fab $ first finNat v)
  Fun fn tys nt      -> LFun fn tys
  Op opr es          -> LOp opr (map f' es)
  App e1 e2          -> LApp (f' e1) (f' e2)
  Con cn e t         -> LCon cn (f' e) t
  Unit               -> LUnit
  ILit i pt          -> LILit i pt
  SLit s             -> LSLit s
  ALit {}            -> __impossible "array expressions in types not allowed" 
  ArrayIndex {}      -> __impossible "array expressions in types not allowed"
  ArrayMap2 {}       -> __impossible "array expressions in types not allowed"
  Pop {}             -> __impossible "array expressions in types not allowed"
  Singleton {}       -> __impossible "array expressions in types not allowed"
  ArrayTake {}       -> __impossible "array expressions in types not allowed"
  ArrayPut {}        -> __impossible "array expressions in types not allowed"
  Let a e1 e2        -> LLet (fab a) (f' e1) (f1' e2)
  LetBang vs a e1 e2 -> LLetBang (map (second fab . first finNat) vs) (fab a) (f' e1) (f1' e2)
  Tuple e1 e2        -> LTuple (f' e1) (f' e2)
  Struct fs          -> LStruct (map (second f') fs)
  If e1 e2 e3        -> LIf (f' e1) (f' e2) (f' e3)
  Case e tn (l1,a1,e1) (l2,a2,e2) -> LCase (f' e) tn (fab a1, f1' e1) (fab a2, f1' e2)
  Esac e             -> LEsac (f' e)
  Split a e1 e2      -> LSplit (both fab a) (f' e1) (f2' e2)
  Member rec fld     -> LMember (f' rec) fld
  Take a rec fld e   -> LTake (both fab a) (f' rec) fld (f2' e)
  Put rec fld v      -> LPut (f' rec) fld (f' v)
  Promote ty e       -> LPromote ty (f' e)
  Cast ty e          -> LCast ty (f' e)
 where
  f'  = f  fab
  f1' = f1 fab
  f2' = f2 fab

texprToLExpr :: (a -> b) -> TypedExpr t v a b -> LExpr t b
texprToLExpr f (TE _ e) = exprToLExpr f texprToLExpr texprToLExpr texprToLExpr e

uexprToLExpr :: (a -> b) -> UntypedExpr t v a b -> LExpr t b
uexprToLExpr f (E e) = exprToLExpr f uexprToLExpr uexprToLExpr uexprToLExpr e
#endif

=======

#ifdef BUILTIN_ARRAYS
exprToLExpr :: (a -> b)
            -> ((a -> b) -> e t v a b -> LExpr t b)
            -> ((a -> b) -> e t ('Suc v) a b -> LExpr t b)
            -> ((a -> b) -> e t ('Suc ('Suc v)) a b -> LExpr t b)
            -> Expr t v a b e -> LExpr t b
exprToLExpr fab f f1 f2 = \case
  Variable v         -> LVariable (second fab $ first finNat v)
  Fun fn ts ls nt    -> LFun fn ts ls
  Op opr es          -> LOp opr (map f' es)
  App e1 e2          -> LApp (f' e1) (f' e2)
  Con cn e t         -> LCon cn (f' e) t
  Unit               -> LUnit
  ILit i pt          -> LILit i pt
  SLit s             -> LSLit s
  ALit {}            -> __impossible "array expressions in types not allowed" 
  ArrayIndex {}      -> __impossible "array expressions in types not allowed"
  ArrayMap2 {}       -> __impossible "array expressions in types not allowed"
  Pop {}             -> __impossible "array expressions in types not allowed"
  Singleton {}       -> __impossible "array expressions in types not allowed"
  ArrayTake {}       -> __impossible "array expressions in types not allowed"
  ArrayPut {}        -> __impossible "array expressions in types not allowed"
  Let a e1 e2        -> LLet (fab a) (f' e1) (f1' e2)
  LetBang vs a e1 e2 -> LLetBang (map (second fab . first finNat) vs) (fab a) (f' e1) (f1' e2)
  Tuple e1 e2        -> LTuple (f' e1) (f' e2)
  Struct fs          -> LStruct (map (second f') fs)
  If e1 e2 e3        -> LIf (f' e1) (f' e2) (f' e3)
  Case e tn (l1,a1,e1) (l2,a2,e2) -> LCase (f' e) tn (fab a1, f1' e1) (fab a2, f1' e2)
  Esac e             -> LEsac (f' e)
  Split a e1 e2      -> LSplit (both fab a) (f' e1) (f2' e2)
  Member rec fld     -> LMember (f' rec) fld
  Take a rec fld e   -> LTake (both fab a) (f' rec) fld (f2' e)
  Put rec fld v      -> LPut (f' rec) fld (f' v)
  Promote ty e       -> LPromote ty (f' e)
  Cast ty e          -> LCast ty (f' e)
 where
  f'  = f  fab
  f1' = f1 fab
  f2' = f2 fab

texprToLExpr :: (a -> b) -> TypedExpr t v a b -> LExpr t b
texprToLExpr f (TE _ e) = exprToLExpr f texprToLExpr texprToLExpr texprToLExpr e

uexprToLExpr :: (a -> b) -> UntypedExpr t v a b -> LExpr t b
uexprToLExpr f (E e) = exprToLExpr f uexprToLExpr uexprToLExpr uexprToLExpr e
#endif

>>>>>>> ebead8fe
data UntypedExpr t v a b = E  (Expr t v a b UntypedExpr) deriving (Show, Eq, Ord)
data TypedExpr   t v a b = TE { exprType :: Type t b , exprExpr :: Expr t v a b TypedExpr }
                         deriving (Show, Eq, Ord)

<<<<<<< HEAD
data FunctionType b = forall t. FT (Vec t Kind) (Type t b) (Type t b)
=======
data FunctionType b = forall t l. FT (Vec t Kind) (Vec l (Type t b)) (Type t b) (Type t b)
>>>>>>> ebead8fe
deriving instance Show a => Show (FunctionType a)

data Attr = Attr { inlineDef :: Bool, fnMacro :: Bool } deriving (Eq, Ord, Show, Generic)

instance Binary Attr

#if __GLASGOW_HASKELL__ < 803
instance Monoid Attr where
  mempty = Attr False False
  (Attr a1 a2) `mappend` (Attr a1' a2') = Attr (a1 || a1') (a2 || a2')
#else
instance Semigroup Attr where
  Attr a1 a2 <> Attr a1' a2' = Attr (a1 || a1') (a2 || a2')
instance Monoid Attr where
  mempty = Attr False False
#endif


data Definition e a b
<<<<<<< HEAD
  = forall t. (Pretty a, Pretty b, Pretty (e t ('Suc 'Zero) a b))
           => FunDef  Attr FunName (Vec t (TyVarName, Kind)) (Type t b) (Type t b) (e t ('Suc 'Zero) a b)
  | forall t. AbsDecl Attr FunName (Vec t (TyVarName, Kind)) (Type t b) (Type t b)
=======
  = forall t l. (Pretty a, Pretty b, Pretty (e t ('Suc 'Zero) a b))
             => FunDef  Attr FunName (Vec t (TyVarName, Kind)) (Vec l (DLVarName, Type t b)) (Type t b) (Type t b) (e t ('Suc 'Zero) a b)
  | forall t l. AbsDecl Attr FunName (Vec t (TyVarName, Kind)) (Vec l (DLVarName, Type t b)) (Type t b) (Type t b)
>>>>>>> ebead8fe
  | forall t. TypeDef TypeName (Vec t TyVarName) (Maybe (Type t b))
deriving instance (Show a, Show b) => Show (Definition TypedExpr   a b)
deriving instance (Show a, Show b) => Show (Definition UntypedExpr a b)

type CoreConst e = (VarName, e 'Zero 'Zero VarName VarName)

getDefinitionId :: Definition e a b -> String
<<<<<<< HEAD
getDefinitionId (FunDef  _ fn _ _ _ _) = fn
getDefinitionId (AbsDecl _ fn _ _ _  ) = fn
getDefinitionId (TypeDef tn _ _    ) = tn

getFuncId :: Definition e a b -> Maybe FunName
getFuncId (FunDef  _ fn _ _ _ _) = Just fn
getFuncId (AbsDecl _ fn _ _ _  ) = Just fn
getFuncId _ = Nothing

getTypeVarNum :: Definition e a b -> Int
getTypeVarNum (FunDef  _ _ tvs _ _ _) = Nat.toInt $ Vec.length tvs
getTypeVarNum (AbsDecl _ _ tvs _ _  ) = Nat.toInt $ Vec.length tvs
getTypeVarNum (TypeDef _ tvs _    ) = Nat.toInt $ Vec.length tvs
=======
getDefinitionId (FunDef  _ fn _ _ _ _ _) = fn
getDefinitionId (AbsDecl _ fn _ _ _ _  ) = fn
getDefinitionId (TypeDef tn _ _    ) = tn

getFuncId :: Definition e a b -> Maybe FunName
getFuncId (FunDef  _ fn _ _ _ _ _) = Just fn
getFuncId (AbsDecl _ fn _ _ _ _  ) = Just fn
getFuncId _ = Nothing

getTypeVarNum :: Definition e a b -> Int
getTypeVarNum (FunDef  _ _ tvs _ _ _ _) = Nat.toInt $ Vec.length tvs
getTypeVarNum (AbsDecl _ _ tvs _ _ _  ) = Nat.toInt $ Vec.length tvs
getTypeVarNum (TypeDef _ tvs _        ) = Nat.toInt $ Vec.length tvs

getLayoutVarNum :: Definition e a b -> Int
getLayoutVarNum (FunDef  _ _ _ lvs _ _ _) = Nat.toInt $ Vec.length lvs
getLayoutVarNum (AbsDecl _ _ _ lvs _ _  ) = Nat.toInt $ Vec.length lvs
getLayoutVarNum (TypeDef _ _ _          ) = 0
>>>>>>> ebead8fe

isDefinitionId :: String -> Definition e a b -> Bool
isDefinitionId n d = n == getDefinitionId d

isFuncId :: CoreFunName -> Definition e a b -> Bool
<<<<<<< HEAD
isFuncId n (FunDef  _ fn _ _ _ _) = unCoreFunName n == fn
isFuncId n (AbsDecl _ fn _ _ _  ) = unCoreFunName n == fn
=======
isFuncId n (FunDef  _ fn _ _ _ _ _) = unCoreFunName n == fn
isFuncId n (AbsDecl _ fn _ _ _ _  ) = unCoreFunName n == fn
>>>>>>> ebead8fe
isFuncId _ _ = False

isAbsFun :: Definition e a b -> Bool
isAbsFun (AbsDecl {}) = True
isAbsFun _ = False

isConFun :: Definition e a b -> Bool
isConFun (FunDef {}) = True
isConFun _ = False

isTypeDef :: Definition e a b -> Bool
isTypeDef (TypeDef {}) = True
isTypeDef _ = False

isAbsTyp :: Definition e a b -> Bool
isAbsTyp (TypeDef _ _ Nothing) = True
isAbsTyp _ = False

insertIdxAtType :: Nat -> Type t b -> Type t b
insertIdxAtType cut t = __fixme t

insertIdxAtUntypedExpr :: Fin ('Suc v) -> UntypedExpr t v a b -> UntypedExpr t ('Suc v) a b
insertIdxAtUntypedExpr cut (E e) = E $ insertIdxAtE cut insertIdxAtUntypedExpr e

insertIdxAtTypedExpr :: Fin ('Suc v) -> TypedExpr t v a b -> TypedExpr t ('Suc v) a b
insertIdxAtTypedExpr cut (TE t e) = TE (insertIdxAtType (finNat cut) t) (insertIdxAtE cut insertIdxAtTypedExpr e)

insertIdxAtE :: Fin ('Suc v)
             -> (forall v. Fin ('Suc v) -> e t v a b -> e t ('Suc v) a b)
             -> (Expr t v a b e -> Expr t ('Suc v) a b e)
insertIdxAtE cut f (Variable v) = Variable $ first (liftIdx cut) v
<<<<<<< HEAD
insertIdxAtE cut f (Fun fn ts nt) = Fun fn ts nt
=======
insertIdxAtE cut f (Fun fn ts ls nt) = Fun fn ts ls nt
>>>>>>> ebead8fe
insertIdxAtE cut f (Op opr es) = Op opr $ map (f cut) es
insertIdxAtE cut f (App e1 e2) = App (f cut e1) (f cut e2)
insertIdxAtE cut f (Con tag e t) = Con tag (f cut e) t
insertIdxAtE cut f (Unit) = Unit
insertIdxAtE cut f (ILit n pt) = ILit n pt
insertIdxAtE cut f (SLit s) = SLit s
#ifdef BUILTIN_ARRAYS
insertIdxAtE cut f (ALit es) = ALit $ map (f cut) es
insertIdxAtE cut f (ArrayIndex e l) = ArrayIndex (f cut e) (f cut l)
insertIdxAtE cut f (Pop a e1 e2) = Pop a (f cut e1) (f (FSuc (FSuc cut)) e2)
insertIdxAtE cut f (Singleton e) = Singleton (f cut e)
insertIdxAtE cut f (ArrayPut arr i e) = ArrayPut (f cut arr) (f cut i) (f cut e)
insertIdxAtE cut f (ArrayTake (o, ca) pa i e) = ArrayTake (o, ca) (f cut pa) (f cut i) (f (FSuc (FSuc cut)) e)
#endif
insertIdxAtE cut f (Let a e1 e2) = Let a (f cut e1) (f (FSuc cut) e2)
insertIdxAtE cut f (LetBang vs a e1 e2) = LetBang (map (first $ liftIdx cut) vs) a (f cut e1) (f (FSuc cut) e2)
insertIdxAtE cut f (Tuple e1 e2) = Tuple (f cut e1) (f cut e2)
insertIdxAtE cut f (Struct fs) = Struct $ map (second $ f cut) fs
insertIdxAtE cut f (If c e1 e2) = If (f cut c) (f cut e1) (f cut e2)
insertIdxAtE cut f (Case c tag (l1,a1,alt) (l2,a2,alts)) = Case (f cut c) tag (l1, a1, f (FSuc cut) alt) (l2, a2, f (FSuc cut) alts)
insertIdxAtE cut f (Esac e) = Esac (f cut e)
insertIdxAtE cut f (Split a e1 e2) = Split a (f cut e1) (f (FSuc (FSuc cut)) e2)
insertIdxAtE cut f (Member e fld) = Member (f cut e) fld
insertIdxAtE cut f (Take a rec fld e) = Take a (f cut rec) fld (f (FSuc (FSuc cut)) e)
insertIdxAtE cut f (Put rec fld e) = Put (f cut rec) fld (f cut e)
insertIdxAtE cut f (Promote ty e) = Promote ty (f cut e)
insertIdxAtE cut f (Cast ty e) = Cast ty (f cut e)



-- pre-order fold over Expr wrapper
foldEPre :: (Monoid m)
         => (forall t v. e1 t v a b -> Expr t v a b e1)
         -> (forall t v. e1 t v a b -> m)
         -> e1 t v a b
         -> m
foldEPre unwrap f e = case unwrap e of
  Variable{}          -> f e
  Fun{}               -> f e
  (Op _ es)           -> mconcat $ f e : map (foldEPre unwrap f) es
  (App e1 e2)         -> mconcat [f e, foldEPre unwrap f e1, foldEPre unwrap f e2]
  (Con _ e1 _)        -> f e `mappend` foldEPre unwrap f e1
  Unit                -> f e
  ILit {}             -> f e
  SLit {}             -> f e
#ifdef BUILTIN_ARRAYS
  ALit es             -> mconcat $ f e : map (foldEPre unwrap f) es
  ArrayIndex e i      -> mconcat [f e, f i]
  Pop as e1 e2        -> mconcat [f e1, f e2]
  Singleton e         -> f e
  ArrayMap2 (_,e) (e1,e2) -> mconcat [f e, f e1, f e2]
  ArrayTake _ arr fld e   -> mconcat [f arr, f fld, f e]
  ArrayPut    arr fld e   -> mconcat [f arr, f fld, f e]
#endif
  (Let _ e1 e2)       -> mconcat [f e, foldEPre unwrap f e1, foldEPre unwrap f e2]
  (LetBang _ _ e1 e2) -> mconcat [f e, foldEPre unwrap f e1, foldEPre unwrap f e2]
  (Tuple e1 e2)       -> mconcat [f e, foldEPre unwrap f e1, foldEPre unwrap f e2]
  (Struct fs)         -> mconcat $ f e : map (foldEPre unwrap f . snd) fs
  (If e1 e2 e3)       -> mconcat [f e, foldEPre unwrap f e1, foldEPre unwrap f e2, foldEPre unwrap f e3]
  (Case e1 _ (_,_,e2) (_,_,e3)) -> mconcat $ [f e, foldEPre unwrap f e1, foldEPre unwrap f e2, foldEPre unwrap f e3]
  (Esac e1)           -> f e `mappend` foldEPre unwrap f e1
  (Split _ e1 e2)     -> mconcat [f e, foldEPre unwrap f e1, foldEPre unwrap f e2]
  (Member e1 _)       -> f e `mappend` foldEPre unwrap f e1
  (Take _ e1 _ e2)    -> mconcat [f e, foldEPre unwrap f e1, foldEPre unwrap f e2]
  (Put e1 _ e2)       -> mconcat [f e, foldEPre unwrap f e1, foldEPre unwrap f e2]
  (Promote _ e1)      -> f e `mappend` foldEPre unwrap f e1
  (Cast _ e1)         -> f e `mappend` foldEPre unwrap f e1


fmapE :: (forall t v. e1 t v a b -> e2 t v a b) -> Expr t v a b e1 -> Expr t v a b e2
fmapE f (Variable v)         = Variable v
fmapE f (Fun fn ts ls nt)    = Fun fn ts ls nt
fmapE f (Op opr es)          = Op opr (map f es)
fmapE f (App e1 e2)          = App (f e1) (f e2)
fmapE f (Con cn e t)         = Con cn (f e) t
fmapE f (Unit)               = Unit
fmapE f (ILit i pt)          = ILit i pt
fmapE f (SLit s)             = SLit s
#ifdef BUILTIN_ARRAYS
fmapE f (ALit es)            = ALit (map f es)
fmapE f (ArrayIndex e i)     = ArrayIndex (f e) (f i)
fmapE f (ArrayMap2 (as,e) (e1,e2)) = ArrayMap2 (as, f e) (f e1, f e2)
fmapE f (Pop a e1 e2)        = Pop a (f e1) (f e2)
fmapE f (Singleton e)        = Singleton (f e)
fmapE f (ArrayTake as arr fld e) = ArrayTake as (f arr) (f fld) (f e)
fmapE f (ArrayPut arr fld e) = ArrayPut (f arr) (f fld) (f e)
#endif
fmapE f (Let a e1 e2)        = Let a (f e1) (f e2)
fmapE f (LetBang vs a e1 e2) = LetBang vs a (f e1) (f e2)
fmapE f (Tuple e1 e2)        = Tuple (f e1) (f e2)
fmapE f (Struct fs)          = Struct (map (second f) fs)
fmapE f (If e1 e2 e3)        = If (f e1) (f e2) (f e3)
fmapE f (Case e tn (l1,a1,e1) (l2,a2,e2)) = Case (f e) tn (l1, a1, f e1) (l2, a2, f e2)
fmapE f (Esac e)             = Esac (f e)
fmapE f (Split a e1 e2)      = Split a (f e1) (f e2)
fmapE f (Member rec fld)     = Member (f rec) fld
fmapE f (Take a rec fld e)   = Take a (f rec) fld (f e)
fmapE f (Put rec fld v)      = Put (f rec) fld (f v)
fmapE f (Promote ty e)       = Promote ty (f e)
fmapE f (Cast ty e)          = Cast ty (f e)


untypeE :: TypedExpr t v a b -> UntypedExpr t v a b
untypeE (TE _ e) = E $ fmapE untypeE e

untypeD :: Definition TypedExpr a b -> Definition UntypedExpr a b
<<<<<<< HEAD
untypeD (FunDef  attr fn ts ti to e) = FunDef  attr fn ts ti to (untypeE e)
untypeD (AbsDecl attr fn ts ti to  ) = AbsDecl attr fn ts ti to
=======
untypeD (FunDef  attr fn ts ls ti to e) = FunDef  attr fn ts ls ti to (untypeE e)
untypeD (AbsDecl attr fn ts ls ti to  ) = AbsDecl attr fn ts ls ti to
>>>>>>> ebead8fe
untypeD (TypeDef tn ts mt) = TypeDef tn ts mt

instance (Functor (e t v a),
          Functor (e t ('Suc v) a),
          Functor (e t ('Suc ('Suc v)) a))
       => Functor (Flip (Expr t v a) e) where  -- map over @b@
  fmap f (Flip (Variable v)         )      = Flip $ Variable v
<<<<<<< HEAD
  fmap f (Flip (Fun fn tys nt)      )      = Flip $ Fun fn (fmap (fmap f) tys) nt
=======
  fmap f (Flip (Fun fn ts ls nt)    )      = Flip $ Fun fn (fmap (fmap f) ts) ls nt
>>>>>>> ebead8fe
  fmap f (Flip (Op opr es)          )      = Flip $ Op opr (fmap (fmap f) es)
  fmap f (Flip (App e1 e2)          )      = Flip $ App (fmap f e1) (fmap f e2)
  fmap f (Flip (Con cn e t)         )      = Flip $ Con cn (fmap f e) (fmap f t)
  fmap f (Flip (Unit)               )      = Flip $ Unit
  fmap f (Flip (ILit i pt)          )      = Flip $ ILit i pt
  fmap f (Flip (SLit s)             )      = Flip $ SLit s
<<<<<<< HEAD
#ifdef BUILTIN_ARRAYS
  fmap f (Flip (ALit es)            )      = Flip $ ALit (fmap (fmap f) es)
  fmap f (Flip (ArrayIndex e i)     )      = Flip $ ArrayIndex (fmap f e) (fmap f i)
  fmap f (Flip (ArrayMap2 (as,e) (e1,e2))) = Flip $ ArrayMap2 (as, fmap f e) (fmap f e1, fmap f e2)
  fmap f (Flip (Pop as e1 e2)       )      = Flip $ Pop as (fmap f e1) (fmap f e2)
  fmap f (Flip (Singleton e)        )      = Flip $ Singleton (fmap f e)
  fmap f (Flip (ArrayTake as arr fld e))   = Flip $ ArrayTake as (fmap f arr) (fmap f fld) (fmap f e)
  fmap f (Flip (ArrayPut     arr fld e))   = Flip $ ArrayPut (fmap f arr) (fmap f fld) (fmap f e)
#endif
  fmap f (Flip (Let a e1 e2)        )      = Flip $ Let a (fmap f e1) (fmap f e2)
  fmap f (Flip (LetBang vs a e1 e2) )      = Flip $ LetBang vs a (fmap f e1) (fmap f e2)
  fmap f (Flip (Tuple e1 e2)        )      = Flip $ Tuple (fmap f e1) (fmap f e2)
  fmap f (Flip (Struct fs)          )      = Flip $ Struct (map (second $ fmap f) fs)
  fmap f (Flip (If e1 e2 e3)        )      = Flip $ If (fmap f e1) (fmap f e2) (fmap f e3)
  fmap f (Flip (Case e tn (l1,a1,e1) (l2,a2,e2))) = Flip $ Case (fmap f e) tn (l1, a1, fmap f e1) (l2, a2, fmap f e2)
  fmap f (Flip (Esac e)             )      = Flip $ Esac (fmap f e)
  fmap f (Flip (Split a e1 e2)      )      = Flip $ Split a (fmap f e1) (fmap f e2)
  fmap f (Flip (Member rec fld)     )      = Flip $ Member (fmap f rec) fld
  fmap f (Flip (Take a rec fld e)   )      = Flip $ Take a (fmap f rec) fld (fmap f e)
  fmap f (Flip (Put rec fld v)      )      = Flip $ Put (fmap f rec) fld (fmap f v)
  fmap f (Flip (Promote ty e)       )      = Flip $ Promote (fmap f ty) (fmap f e)
  fmap f (Flip (Cast ty e)          )      = Flip $ Cast (fmap f ty) (fmap f e)

instance (Functor (Flip (e t v) b),
          Functor (Flip (e t ('Suc v)) b),
          Functor (Flip (e t ('Suc ('Suc v))) b))
       => Functor (Flip2 (Expr t v) e b) where  -- map over @a@
  fmap f (Flip2 (Variable v)         )      = Flip2 $ Variable (second f v)
  fmap f (Flip2 (Fun fn tys nt)      )      = Flip2 $ Fun fn tys nt
  fmap f (Flip2 (Op opr es)          )      = Flip2 $ Op opr (fmap (ffmap f) es)
  fmap f (Flip2 (App e1 e2)          )      = Flip2 $ App (ffmap f e1) (ffmap f e2)
  fmap f (Flip2 (Con cn e t)         )      = Flip2 $ Con cn (ffmap f e) t
  fmap f (Flip2 (Unit)               )      = Flip2 $ Unit
  fmap f (Flip2 (ILit i pt)          )      = Flip2 $ ILit i pt
  fmap f (Flip2 (SLit s)             )      = Flip2 $ SLit s
#ifdef BUILTIN_ARRAYS
  fmap f (Flip2 (ALit es)            )      = Flip2 $ ALit (fmap (ffmap f) es)
  fmap f (Flip2 (ArrayIndex e i)     )      = Flip2 $ ArrayIndex (ffmap f e) (ffmap f i)
  fmap f (Flip2 (ArrayMap2 (as,e) (e1,e2))) = Flip2 $ ArrayMap2 (both f as, ffmap f e) (ffmap f e1, ffmap f e2)
  fmap f (Flip2 (Pop as e1 e2)       )      = Flip2 $ Pop (both f as) (ffmap f e1) (ffmap f e2)
  fmap f (Flip2 (Singleton e)        )      = Flip2 $ Singleton (ffmap f e)
  fmap f (Flip2 (ArrayTake as arr fld e))   = Flip2 $ ArrayTake (both f as) (ffmap f arr) (ffmap f fld) (ffmap f e)
  fmap f (Flip2 (ArrayPut     arr fld e))   = Flip2 $ ArrayPut (ffmap f arr) (ffmap f fld) (ffmap f e)
#endif
=======
#ifdef BUILTIN_ARRAYS
  fmap f (Flip (ALit es)            )      = Flip $ ALit (fmap (fmap f) es)
  fmap f (Flip (ArrayIndex e i)     )      = Flip $ ArrayIndex (fmap f e) (fmap f i)
  fmap f (Flip (ArrayMap2 (as,e) (e1,e2))) = Flip $ ArrayMap2 (as, fmap f e) (fmap f e1, fmap f e2)
  fmap f (Flip (Pop as e1 e2)       )      = Flip $ Pop as (fmap f e1) (fmap f e2)
  fmap f (Flip (Singleton e)        )      = Flip $ Singleton (fmap f e)
  fmap f (Flip (ArrayTake as arr fld e))   = Flip $ ArrayTake as (fmap f arr) (fmap f fld) (fmap f e)
  fmap f (Flip (ArrayPut     arr fld e))   = Flip $ ArrayPut (fmap f arr) (fmap f fld) (fmap f e)
#endif
  fmap f (Flip (Let a e1 e2)        )      = Flip $ Let a (fmap f e1) (fmap f e2)
  fmap f (Flip (LetBang vs a e1 e2) )      = Flip $ LetBang vs a (fmap f e1) (fmap f e2)
  fmap f (Flip (Tuple e1 e2)        )      = Flip $ Tuple (fmap f e1) (fmap f e2)
  fmap f (Flip (Struct fs)          )      = Flip $ Struct (map (second $ fmap f) fs)
  fmap f (Flip (If e1 e2 e3)        )      = Flip $ If (fmap f e1) (fmap f e2) (fmap f e3)
  fmap f (Flip (Case e tn (l1,a1,e1) (l2,a2,e2))) = Flip $ Case (fmap f e) tn (l1, a1, fmap f e1) (l2, a2, fmap f e2)
  fmap f (Flip (Esac e)             )      = Flip $ Esac (fmap f e)
  fmap f (Flip (Split a e1 e2)      )      = Flip $ Split a (fmap f e1) (fmap f e2)
  fmap f (Flip (Member rec fld)     )      = Flip $ Member (fmap f rec) fld
  fmap f (Flip (Take a rec fld e)   )      = Flip $ Take a (fmap f rec) fld (fmap f e)
  fmap f (Flip (Put rec fld v)      )      = Flip $ Put (fmap f rec) fld (fmap f v)
  fmap f (Flip (Promote ty e)       )      = Flip $ Promote (fmap f ty) (fmap f e)
  fmap f (Flip (Cast ty e)          )      = Flip $ Cast (fmap f ty) (fmap f e)

instance (Functor (Flip (e t v) b),
          Functor (Flip (e t ('Suc v)) b),
          Functor (Flip (e t ('Suc ('Suc v))) b))
       => Functor (Flip2 (Expr t v) e b) where  -- map over @a@
  fmap f (Flip2 (Variable v)         )      = Flip2 $ Variable (second f v)
  fmap f (Flip2 (Fun fn ts ls nt)    )      = Flip2 $ Fun fn ts ls nt
  fmap f (Flip2 (Op opr es)          )      = Flip2 $ Op opr (fmap (ffmap f) es)
  fmap f (Flip2 (App e1 e2)          )      = Flip2 $ App (ffmap f e1) (ffmap f e2)
  fmap f (Flip2 (Con cn e t)         )      = Flip2 $ Con cn (ffmap f e) t
  fmap f (Flip2 (Unit)               )      = Flip2 $ Unit
  fmap f (Flip2 (ILit i pt)          )      = Flip2 $ ILit i pt
  fmap f (Flip2 (SLit s)             )      = Flip2 $ SLit s
#ifdef BUILTIN_ARRAYS
  fmap f (Flip2 (ALit es)            )      = Flip2 $ ALit (fmap (ffmap f) es)
  fmap f (Flip2 (ArrayIndex e i)     )      = Flip2 $ ArrayIndex (ffmap f e) (ffmap f i)
  fmap f (Flip2 (ArrayMap2 (as,e) (e1,e2))) = Flip2 $ ArrayMap2 (both f as, ffmap f e) (ffmap f e1, ffmap f e2)
  fmap f (Flip2 (Pop as e1 e2)       )      = Flip2 $ Pop (both f as) (ffmap f e1) (ffmap f e2)
  fmap f (Flip2 (Singleton e)        )      = Flip2 $ Singleton (ffmap f e)
  fmap f (Flip2 (ArrayTake as arr fld e))   = Flip2 $ ArrayTake (both f as) (ffmap f arr) (ffmap f fld) (ffmap f e)
  fmap f (Flip2 (ArrayPut     arr fld e))   = Flip2 $ ArrayPut (ffmap f arr) (ffmap f fld) (ffmap f e)
#endif
>>>>>>> ebead8fe
  fmap f (Flip2 (Let a e1 e2)        )      = Flip2 $ Let (f a) (ffmap f e1) (ffmap f e2)
  fmap f (Flip2 (LetBang vs a e1 e2) )      = Flip2 $ LetBang (map (second f) vs) (f a) (ffmap f e1) (ffmap f e2)
  fmap f (Flip2 (Tuple e1 e2)        )      = Flip2 $ Tuple (ffmap f e1) (ffmap f e2)
  fmap f (Flip2 (Struct fs)          )      = Flip2 $ Struct (map (second $ ffmap f) fs)
  fmap f (Flip2 (If e1 e2 e3)        )      = Flip2 $ If (ffmap f e1) (ffmap f e2) (ffmap f e3)
  fmap f (Flip2 (Case e tn (l1,a1,e1) (l2,a2,e2))) = Flip2 $ Case (ffmap f e) tn (l1, f a1, ffmap f e1) (l2, f a2, ffmap f e2)
  fmap f (Flip2 (Esac e)             )      = Flip2 $ Esac (ffmap f e)
  fmap f (Flip2 (Split a e1 e2)      )      = Flip2 $ Split (both f a) (ffmap f e1) (ffmap f e2)
  fmap f (Flip2 (Member rec fld)     )      = Flip2 $ Member (ffmap f rec) fld
  fmap f (Flip2 (Take a rec fld e)   )      = Flip2 $ Take (both f a) (ffmap f rec) fld (ffmap f e)
  fmap f (Flip2 (Put rec fld v)      )      = Flip2 $ Put (ffmap f rec) fld (ffmap f v)
  fmap f (Flip2 (Promote ty e)       )      = Flip2 $ Promote ty (ffmap f e)
  fmap f (Flip2 (Cast ty e)          )      = Flip2 $ Cast ty (ffmap f e)

instance Functor (Flip (TypedExpr t v) b) where  -- over @a@
  fmap f (Flip (TE t e)) = Flip $ TE t (fffmap f e)


-- instance Functor (Definition TypedExpr) where
--   fmap f (FunDef  attr fn ts ti to e) = FunDef  attr fn ts ti to (fmap f e)
--   fmap f (AbsDecl attr fn ts ti to)   = AbsDecl attr fn ts ti to
--   fmap f (TypeDef tn ts mt)      = TypeDef tn ts mt
--
-- stripNameTD :: Definition TypedExpr VarName -> Definition TypedExpr ()
-- stripNameTD = fmap $ const ()


-- /////////////////////////////////////////////////////////////////////////////
-- Core-lang pretty-printing

primop = blue . (pretty :: Op -> Doc)
fieldIndex = magenta . string . ('.':) . show

-- NOTE: the precedence levels are somewhat different to those of the surface lang / zilinc

instance Prec (Expr t v a b e) where
  prec (Op opr [_,_]) = prec (associativity opr)
  prec (ILit {}) = 0
  prec (SLit {}) = 0
#ifdef BUILTIN_ARRAYS
  prec (ALit {}) = 0
#endif
  prec (Variable {}) = 0
  prec (Fun {}) = 0
  prec (App {}) = 1
  prec (Tuple {}) = 0
  prec (Con {}) = 0
  prec (Esac {}) = 0
  prec (Member {}) = 0
  prec (Take {}) = 0
  prec (Put {}) = 1
  prec (Promote {}) = 0
  prec (Cast {}) = 0
  prec _ = 100

instance Prec (TypedExpr t v a b) where
  prec (TE _ e) = prec e

instance Prec (UntypedExpr t v a b) where
  prec (E e) = prec e

#ifdef BUILTIN_ARRAYS
instance Prec (LExpr t b) where
  prec (LOp opr [_,_]) = prec (associativity opr)
  prec (LILit {}) = 0
  prec (LSLit {}) = 0
  prec (LVariable {}) = 0
  prec (LFun {}) = 0
  prec (LApp {}) = 1
  prec (LTuple {}) = 0
  prec (LCon {}) = 0
  prec (LEsac {}) = 0
  prec (LMember {}) = 0
  prec (LTake {}) = 0
  prec (LPut {}) = 1
  prec (LPromote {}) = 0
  prec (LCast {}) = 0
  prec _ = 100
#endif

prettyV = dullblue  . string . ("_v" ++) . show . finInt
prettyT = dullgreen . string . ("_t" ++) . show . finInt

instance (Pretty a, Pretty b) => Pretty (TypedExpr t v a b) where
  pretty (TE t e) | not __cogent_fshow_types_in_pretty = pretty e
                  | otherwise = parens (pretty e <+> symbol ":" <+> pretty t)

instance (Pretty a, Pretty b) => Pretty (UntypedExpr t v a b) where
  pretty (E e) = pretty e

instance (Pretty a, Pretty b, Prec (e t v a b), Pretty (e t v a b), Pretty (e t ('Suc v) a b), Pretty (e t ('Suc ('Suc v)) a b))
         => Pretty (Expr t v a b e) where
  pretty (Op opr [a,b])
     | LeftAssoc  l <- associativity opr = prettyPrec (l+1) a <+> primop opr <+> prettyPrec l b
     | RightAssoc l <- associativity opr = prettyPrec l a <+> primop opr <+> prettyPrec (l+1)  b
     | NoAssoc    l <- associativity opr = prettyPrec l a <+> primop opr <+> prettyPrec l  b
  pretty (Op opr [e]) = primop opr <+> prettyPrec 1 e
  pretty (Op opr es)  = primop opr <+> tupled (map pretty es)
  pretty (ILit i pt) = literal (string $ show i) <+> symbol "::" <+> pretty pt
  pretty (SLit s) = literal $ string s
#ifdef BUILTIN_ARRAYS
  pretty (ALit es) = array $ map pretty es
  pretty (ArrayIndex arr idx) = prettyPrec 2 arr <+> symbol "@" <+> prettyPrec 2 idx
  pretty (ArrayMap2 ((v1,v2),f) (e1,e2)) = keyword "map2" <+>
                                           parens (symbol "\\" <> pretty v1 <+> pretty v2 <+> symbol "=>" <+> pretty f) <+>
                                           prettyPrec 1 e1 <+> prettyPrec 1 e2
  pretty (Pop (v1,v2) e1 e2) = align (keyword "pop" <+> pretty v1 <> symbol ":@" <> pretty v2 <+> symbol "=" <+> pretty e1 L.<$>
                                keyword "in"  <+> pretty e2)
  pretty (Singleton e) = keyword "singleton" <+> parens (pretty e)
  pretty (ArrayPut arr i e) = prettyPrec 1 arr <+> symbol "@" <> record [symbol "@" <> pretty i <+> symbol "=" <+> pretty e]
  pretty (ArrayTake (o, ca) pa i e) = align (keyword "take" <+> pretty ca <+> symbol "@" <> record [symbol "@" <> pretty i <+>
                                             symbol "=" <+> pretty o] <+> symbol "=" <+> (prettyPrec 1 pa) L.<$> keyword "in" <+> pretty e)
#endif
  pretty (Variable x) = pretty (snd x) L.<> angles (prettyV $ fst x)
  pretty (Fun fn ts ls nt) = pretty nt L.<> funname (unCoreFunName fn) <+> pretty ts <+> pretty ls
  pretty (App a b) = prettyPrec 2 a <+> prettyPrec 1 b
  pretty (Let a e1 e2) = align (keyword "let" <+> pretty a <+> symbol "=" <+> pretty e1 L.<$>
                                keyword "in" <+> pretty e2)
  pretty (LetBang bs a e1 e2) = align (keyword "let!" <+> tupled (map (prettyV . fst) bs) <+> pretty a <+> symbol "=" <+> pretty e1 L.<$>
                                       keyword "in" <+> pretty e2)
  pretty (Unit) = tupled []
  pretty (Tuple e1 e2) = tupled (map pretty [e1, e2])
  pretty (Struct fs) = symbol "#" L.<> record (map (\(n,e) -> fieldname n <+> symbol "=" <+> pretty e) fs)
  pretty (Con tn e t) = parens (tagname tn <+> prettyPrec 1 e) <+> symbol "::" <+> pretty t
  pretty (If c t e) = group . align $ (keyword "if" <+> pretty c
                                       L.<$> indent (keyword "then" </> align (pretty t))
                                       L.<$> indent (keyword "else" </> align (pretty e)))
  pretty (Case e tn (l1,v1,a1) (l2,v2,a2)) = align (keyword "case" <+> pretty e <+> keyword "of"
                                                  L.<$> indent (tagname tn <+> pretty v1 <+> pretty l1 <+> align (pretty a1))
                                                  L.<$> indent (pretty v2 <+> pretty l2 <+> align (pretty a2)))
  pretty (Esac e) = keyword "esac" <+> parens (pretty e)
  pretty (Split (v1,v2) e1 e2) = align (keyword "split" <+> parens (pretty v1 <> comma <> pretty v2) <+> symbol "=" <+> pretty e1 L.<$>
                                  keyword "in" <+> pretty e2)
  pretty (Member x f) = prettyPrec 1 x L.<> symbol "." L.<> fieldIndex f
  pretty (Take (a,b) rec f e) = align (keyword "take" <+> tupled [pretty a, pretty b] <+> symbol "="
                                                      <+> prettyPrec 1 rec <+> record (fieldIndex f:[]) L.<$>
                                       keyword "in" <+> pretty e)
  pretty (Put rec f v) = prettyPrec 1 rec <+> record [fieldIndex f <+> symbol "=" <+> pretty v]
  pretty (Promote t e) = prettyPrec 1 e <+> symbol ":^:" <+> pretty t
  pretty (Cast t e) = prettyPrec 1 e <+> symbol ":::" <+> pretty t

instance Pretty FunNote where
  pretty NoInline = empty
  pretty InlineMe = comment "{-# INLINE #-}" <+> empty
  pretty MacroCall = comment "{-# FNMACRO #-}" <+> empty
  pretty InlinePlease = comment "inline" <+> empty

instance (Pretty b) => Pretty (Type t b) where
  pretty (TVar v) = prettyT v
  pretty (TVarBang v) = prettyT v L.<> typesymbol "!"
  pretty (TVarUnboxed v) = typesymbol "#" <> prettyT v
  pretty (TPrim pt) = pretty pt
  pretty (TString) = typename "String"
  pretty (TUnit) = typename "()"
  pretty (TProduct t1 t2) = tupled (map pretty [t1, t2])
  pretty (TSum alts) = variant (map (\(n,(t,b)) -> tagname n L.<> prettyTaken b <+> pretty t) alts)
  pretty (TFun t1 t2) = prettyT' t1 <+> typesymbol "->" <+> pretty t2
     where prettyT' e@(TFun {}) = parens (pretty e)
           prettyT' e           = pretty e
  pretty (TRecord rp fs s) = pretty rp <+> record (map (\(f,(t,b)) -> fieldname f <+> symbol ":" L.<> prettyTaken b <+> pretty t) fs)
                          <> pretty s
  pretty (TCon tn [] s) = typename tn <> pretty s
  pretty (TCon tn ts s) = typename tn <> pretty s <+> typeargs (map pretty ts)
  pretty (TRPar v m) = keyword "rec" <+> typevar v
#ifdef BUILTIN_ARRAYS
  pretty (TArray t l s mhole) = (pretty t <> brackets (pretty l) <+> pretty s) &
    (case mhole of Nothing -> id; Just hole -> (<+> keyword "take" <+> parens (pretty hole)))
#endif
#ifdef REFINEMENT_TYPES
  pretty (TRefine t p) = braces (pretty t <+> symbol "|" <+> pretty p)
#endif

prettyTaken :: Bool -> Doc
prettyTaken True  = symbol "*"
prettyTaken False = empty

#ifdef BUILTIN_ARRAYS
instance (Pretty b) => Pretty (LExpr t b) where
  pretty (LOp opr [a,b])
     | LeftAssoc  l <- associativity opr = prettyPrec (l+1) a <+> primop opr <+> prettyPrec l b
     | RightAssoc l <- associativity opr = prettyPrec l a <+> primop opr <+> prettyPrec (l+1)  b
     | NoAssoc    l <- associativity opr = prettyPrec l a <+> primop opr <+> prettyPrec l  b
  pretty (LOp opr [e]) = primop opr <+> prettyPrec 1 e
  pretty (LOp opr es)  = primop opr <+> tupled (map pretty es)
  pretty (LILit i pt) = literal (string $ show i) <+> symbol "::" <+> pretty pt
  pretty (LSLit s) = literal $ string s
  pretty (LVariable x) = pretty (snd x) L.<> angles (L.int . natToInt $ fst x)
<<<<<<< HEAD
  pretty (LFun fn ins) = funname (unCoreFunName fn) <+> pretty ins
=======
  pretty (LFun fn ts ls) = funname (unCoreFunName fn) <+> pretty ts <+> pretty ls
>>>>>>> ebead8fe
  pretty (LApp a b) = prettyPrec 2 a <+> prettyPrec 1 b
  pretty (LLet a e1 e2) = align (keyword "let" <+> pretty a <+> symbol "=" <+> pretty e1 L.<$>
                                keyword "in" <+> pretty e2)
  pretty (LLetBang bs a e1 e2) = align (keyword "let!" <+> tupled (map (L.int . natToInt . fst) bs) <+> pretty a <+> symbol "=" <+> pretty e1 L.<$>
                                       keyword "in" <+> pretty e2)
  pretty (LUnit) = tupled []
  pretty (LTuple e1 e2) = tupled (map pretty [e1, e2])
  pretty (LStruct fs) = symbol "#" L.<> record (map (\(n,e) -> fieldname n <+> symbol "=" <+> pretty e) fs)
  pretty (LCon tn e t) = parens (tagname tn <+> prettyPrec 1 e) <+> symbol "::" <+> pretty t
  pretty (LIf c t e) = group . align $ (keyword "if" <+> pretty c
                                       L.<$> indent (keyword "then" </> align (pretty t))
                                       L.<$> indent (keyword "else" </> align (pretty e)))
  pretty (LCase e tn (v1,a1) (v2,a2)) = align (keyword "case" <+> pretty e <+> keyword "of"
                                               L.<$> indent (tagname tn <+> pretty v1 <+> symbol "->" <+> align (pretty a1))
                                               L.<$> indent (pretty v2 <+> symbol "->" <+> align (pretty a2)))
  pretty (LEsac e) = keyword "esac" <+> parens (pretty e)
  pretty (LSplit (v1,v2) e1 e2) = align (keyword "split" <+> parens (pretty v1 <> comma <> pretty v2) <+> symbol "=" <+> pretty e1 L.<$>
                                  keyword "in" <+> pretty e2)
  pretty (LMember x f) = prettyPrec 1 x L.<> symbol "." L.<> fieldIndex f
  pretty (LTake (a,b) rec f e) = align (keyword "take" <+> tupled [pretty a, pretty b] <+> symbol "="
                                                      <+> prettyPrec 1 rec <+> record (fieldIndex f:[]) L.<$>
                                       keyword "in" <+> pretty e)
  pretty (LPut rec f v) = prettyPrec 1 rec <+> record [fieldIndex f <+> symbol "=" <+> pretty v]
  pretty (LPromote t e) = prettyPrec 1 e <+> symbol ":^:" <+> pretty t
  pretty (LCast t e) = prettyPrec 1 e <+> symbol ":::" <+> pretty t
#endif


#if __GLASGOW_HASKELL__ < 709
instance Pretty (TyVarName, Kind) where
#else
instance {-# OVERLAPPING #-} Pretty (TyVarName, Kind) where
#endif
  pretty (v,k) = pretty v L.<> typesymbol ":<" L.<> pretty k

instance Pretty a => Pretty (Vec t a) where
  pretty Nil = empty
  pretty (Cons x Nil) = pretty x
  pretty (Cons x xs) = pretty x L.<> string "," <+> pretty xs

instance (Pretty a, Pretty b) => Pretty (Definition e a b) where
<<<<<<< HEAD
  pretty (FunDef _ fn ts t rt e) = funname fn <+> symbol ":" <+> brackets (pretty ts) L.<> symbol "." <+>
                                   parens (pretty t) <+> symbol "->" <+> parens (pretty rt) <+> symbol "=" L.<$>
                                   pretty e
  pretty (AbsDecl _ fn ts t rt) = funname fn <+> symbol ":" <+> brackets (pretty ts) L.<> symbol "." <+>
                                  parens (pretty t) <+> symbol "->" <+> parens (pretty rt)
=======
  pretty (FunDef _ fn ts ls t rt e) = funname fn <+> symbol ":" <+> brackets (pretty ts) <+> braces (pretty ls) L.<> symbol "." <+>
                                      parens (pretty t) <+> symbol "->" <+> parens (pretty rt) <+> symbol "=" L.<$>
                                      pretty e
  pretty (AbsDecl _ fn ts ls t rt) = funname fn <+> symbol ":" <+> brackets (pretty ts) <+> braces (pretty ls) L.<> symbol "." <+>
                                     parens (pretty t) <+> symbol "->" <+> parens (pretty rt)
>>>>>>> ebead8fe
  pretty (TypeDef tn ts Nothing) = keyword "type" <+> typename tn <+> pretty ts
  pretty (TypeDef tn ts (Just t)) = keyword "type" <+> typename tn <+> pretty ts <+>
                                    symbol "=" <+> pretty t

<|MERGE_RESOLUTION|>--- conflicted
+++ resolved
@@ -79,17 +79,11 @@
   | TString
   | TSum [(TagName, (Type t b, Bool))]  -- True means taken (since 2.0.4)
   | TProduct (Type t b) (Type t b)
-<<<<<<< HEAD
-  | TRecord [(FieldName, (Type t b, Bool))] (Sigil (DataLayout BitRange))
-    -- True means taken, Layout will be nothing for abstract types
-  | TUnit
-=======
   | TRecord RecursiveParameter [(FieldName, (Type t b, Bool))] (Sigil (DataLayout BitRange))
     -- True means taken, Layout will be nothing for abstract types
   | TUnit
   | TRPar     RecParName (RecContext (Type t b))
   | TRParBang RecParName (RecContext (Type t b))
->>>>>>> ebead8fe
 -- #ifdef BUILTIN_ARRAYS
   | TArray (Type t b) (LExpr t b) (Sigil (DataLayout BitRange)) (Maybe (LExpr t b))  -- the hole
   | TRefine (Type t b) (LExpr t b)
@@ -114,11 +108,7 @@
 
 isUnboxed :: Type t b -> Bool
 isUnboxed (TCon _ _ Unboxed) = True
-<<<<<<< HEAD
-isUnboxed (TRecord _ Unboxed) =  True
-=======
 isUnboxed (TRecord _ _ Unboxed) =  True
->>>>>>> ebead8fe
 #ifdef BUILTIN_ARRAYS
 isUnboxed (TArray _ _ Unboxed _) = True
 #endif
@@ -152,11 +142,7 @@
 
 data Expr t v a b e
   = Variable (Fin v, a)
-<<<<<<< HEAD
-  | Fun CoreFunName [Type t b] FunNote  -- here do we want to keep partial application and infer again? / zilinc
-=======
   | Fun CoreFunName [Type t b] [DataLayout BitRange] FunNote  -- here do we want to keep partial application and infer again? / zilinc
->>>>>>> ebead8fe
   | Op Op [e t v a b]
   | App (e t v a b) (e t v a b)
   | Con TagName (e t v a b) (Type t b)
@@ -200,11 +186,7 @@
 -- derivings don't work. It's very misterious to me. / zilinc
 data LExpr t b
   = LVariable (Nat, b)
-<<<<<<< HEAD
-  | LFun CoreFunName [Type t b]
-=======
   | LFun CoreFunName [Type t b] [DataLayout BitRange]
->>>>>>> ebead8fe
   | LOp Op [LExpr t b]
   | LApp (LExpr t b) (LExpr t b)
   | LCon TagName (LExpr t b) (Type t b)
@@ -228,56 +210,6 @@
   deriving (Show, Eq, Ord, Functor, Generic)
 
 instance (Binary b, Generic b) => Binary (LExpr 'Zero b)
-<<<<<<< HEAD
-
-#ifdef BUILTIN_ARRAYS
-exprToLExpr :: (a -> b)
-            -> ((a -> b) -> e t v a b -> LExpr t b)
-            -> ((a -> b) -> e t ('Suc v) a b -> LExpr t b)
-            -> ((a -> b) -> e t ('Suc ('Suc v)) a b -> LExpr t b)
-            -> Expr t v a b e -> LExpr t b
-exprToLExpr fab f f1 f2 = \case
-  Variable v         -> LVariable (second fab $ first finNat v)
-  Fun fn tys nt      -> LFun fn tys
-  Op opr es          -> LOp opr (map f' es)
-  App e1 e2          -> LApp (f' e1) (f' e2)
-  Con cn e t         -> LCon cn (f' e) t
-  Unit               -> LUnit
-  ILit i pt          -> LILit i pt
-  SLit s             -> LSLit s
-  ALit {}            -> __impossible "array expressions in types not allowed" 
-  ArrayIndex {}      -> __impossible "array expressions in types not allowed"
-  ArrayMap2 {}       -> __impossible "array expressions in types not allowed"
-  Pop {}             -> __impossible "array expressions in types not allowed"
-  Singleton {}       -> __impossible "array expressions in types not allowed"
-  ArrayTake {}       -> __impossible "array expressions in types not allowed"
-  ArrayPut {}        -> __impossible "array expressions in types not allowed"
-  Let a e1 e2        -> LLet (fab a) (f' e1) (f1' e2)
-  LetBang vs a e1 e2 -> LLetBang (map (second fab . first finNat) vs) (fab a) (f' e1) (f1' e2)
-  Tuple e1 e2        -> LTuple (f' e1) (f' e2)
-  Struct fs          -> LStruct (map (second f') fs)
-  If e1 e2 e3        -> LIf (f' e1) (f' e2) (f' e3)
-  Case e tn (l1,a1,e1) (l2,a2,e2) -> LCase (f' e) tn (fab a1, f1' e1) (fab a2, f1' e2)
-  Esac e             -> LEsac (f' e)
-  Split a e1 e2      -> LSplit (both fab a) (f' e1) (f2' e2)
-  Member rec fld     -> LMember (f' rec) fld
-  Take a rec fld e   -> LTake (both fab a) (f' rec) fld (f2' e)
-  Put rec fld v      -> LPut (f' rec) fld (f' v)
-  Promote ty e       -> LPromote ty (f' e)
-  Cast ty e          -> LCast ty (f' e)
- where
-  f'  = f  fab
-  f1' = f1 fab
-  f2' = f2 fab
-
-texprToLExpr :: (a -> b) -> TypedExpr t v a b -> LExpr t b
-texprToLExpr f (TE _ e) = exprToLExpr f texprToLExpr texprToLExpr texprToLExpr e
-
-uexprToLExpr :: (a -> b) -> UntypedExpr t v a b -> LExpr t b
-uexprToLExpr f (E e) = exprToLExpr f uexprToLExpr uexprToLExpr uexprToLExpr e
-#endif
-
-=======
 
 #ifdef BUILTIN_ARRAYS
 exprToLExpr :: (a -> b)
@@ -326,16 +258,11 @@
 uexprToLExpr f (E e) = exprToLExpr f uexprToLExpr uexprToLExpr uexprToLExpr e
 #endif
 
->>>>>>> ebead8fe
 data UntypedExpr t v a b = E  (Expr t v a b UntypedExpr) deriving (Show, Eq, Ord)
 data TypedExpr   t v a b = TE { exprType :: Type t b , exprExpr :: Expr t v a b TypedExpr }
                          deriving (Show, Eq, Ord)
 
-<<<<<<< HEAD
-data FunctionType b = forall t. FT (Vec t Kind) (Type t b) (Type t b)
-=======
 data FunctionType b = forall t l. FT (Vec t Kind) (Vec l (Type t b)) (Type t b) (Type t b)
->>>>>>> ebead8fe
 deriving instance Show a => Show (FunctionType a)
 
 data Attr = Attr { inlineDef :: Bool, fnMacro :: Bool } deriving (Eq, Ord, Show, Generic)
@@ -355,15 +282,9 @@
 
 
 data Definition e a b
-<<<<<<< HEAD
-  = forall t. (Pretty a, Pretty b, Pretty (e t ('Suc 'Zero) a b))
-           => FunDef  Attr FunName (Vec t (TyVarName, Kind)) (Type t b) (Type t b) (e t ('Suc 'Zero) a b)
-  | forall t. AbsDecl Attr FunName (Vec t (TyVarName, Kind)) (Type t b) (Type t b)
-=======
   = forall t l. (Pretty a, Pretty b, Pretty (e t ('Suc 'Zero) a b))
              => FunDef  Attr FunName (Vec t (TyVarName, Kind)) (Vec l (DLVarName, Type t b)) (Type t b) (Type t b) (e t ('Suc 'Zero) a b)
   | forall t l. AbsDecl Attr FunName (Vec t (TyVarName, Kind)) (Vec l (DLVarName, Type t b)) (Type t b) (Type t b)
->>>>>>> ebead8fe
   | forall t. TypeDef TypeName (Vec t TyVarName) (Maybe (Type t b))
 deriving instance (Show a, Show b) => Show (Definition TypedExpr   a b)
 deriving instance (Show a, Show b) => Show (Definition UntypedExpr a b)
@@ -371,21 +292,6 @@
 type CoreConst e = (VarName, e 'Zero 'Zero VarName VarName)
 
 getDefinitionId :: Definition e a b -> String
-<<<<<<< HEAD
-getDefinitionId (FunDef  _ fn _ _ _ _) = fn
-getDefinitionId (AbsDecl _ fn _ _ _  ) = fn
-getDefinitionId (TypeDef tn _ _    ) = tn
-
-getFuncId :: Definition e a b -> Maybe FunName
-getFuncId (FunDef  _ fn _ _ _ _) = Just fn
-getFuncId (AbsDecl _ fn _ _ _  ) = Just fn
-getFuncId _ = Nothing
-
-getTypeVarNum :: Definition e a b -> Int
-getTypeVarNum (FunDef  _ _ tvs _ _ _) = Nat.toInt $ Vec.length tvs
-getTypeVarNum (AbsDecl _ _ tvs _ _  ) = Nat.toInt $ Vec.length tvs
-getTypeVarNum (TypeDef _ tvs _    ) = Nat.toInt $ Vec.length tvs
-=======
 getDefinitionId (FunDef  _ fn _ _ _ _ _) = fn
 getDefinitionId (AbsDecl _ fn _ _ _ _  ) = fn
 getDefinitionId (TypeDef tn _ _    ) = tn
@@ -404,19 +310,13 @@
 getLayoutVarNum (FunDef  _ _ _ lvs _ _ _) = Nat.toInt $ Vec.length lvs
 getLayoutVarNum (AbsDecl _ _ _ lvs _ _  ) = Nat.toInt $ Vec.length lvs
 getLayoutVarNum (TypeDef _ _ _          ) = 0
->>>>>>> ebead8fe
 
 isDefinitionId :: String -> Definition e a b -> Bool
 isDefinitionId n d = n == getDefinitionId d
 
 isFuncId :: CoreFunName -> Definition e a b -> Bool
-<<<<<<< HEAD
-isFuncId n (FunDef  _ fn _ _ _ _) = unCoreFunName n == fn
-isFuncId n (AbsDecl _ fn _ _ _  ) = unCoreFunName n == fn
-=======
 isFuncId n (FunDef  _ fn _ _ _ _ _) = unCoreFunName n == fn
 isFuncId n (AbsDecl _ fn _ _ _ _  ) = unCoreFunName n == fn
->>>>>>> ebead8fe
 isFuncId _ _ = False
 
 isAbsFun :: Definition e a b -> Bool
@@ -448,11 +348,7 @@
              -> (forall v. Fin ('Suc v) -> e t v a b -> e t ('Suc v) a b)
              -> (Expr t v a b e -> Expr t ('Suc v) a b e)
 insertIdxAtE cut f (Variable v) = Variable $ first (liftIdx cut) v
-<<<<<<< HEAD
-insertIdxAtE cut f (Fun fn ts nt) = Fun fn ts nt
-=======
 insertIdxAtE cut f (Fun fn ts ls nt) = Fun fn ts ls nt
->>>>>>> ebead8fe
 insertIdxAtE cut f (Op opr es) = Op opr $ map (f cut) es
 insertIdxAtE cut f (App e1 e2) = App (f cut e1) (f cut e2)
 insertIdxAtE cut f (Con tag e t) = Con tag (f cut e) t
@@ -559,13 +455,8 @@
 untypeE (TE _ e) = E $ fmapE untypeE e
 
 untypeD :: Definition TypedExpr a b -> Definition UntypedExpr a b
-<<<<<<< HEAD
-untypeD (FunDef  attr fn ts ti to e) = FunDef  attr fn ts ti to (untypeE e)
-untypeD (AbsDecl attr fn ts ti to  ) = AbsDecl attr fn ts ti to
-=======
 untypeD (FunDef  attr fn ts ls ti to e) = FunDef  attr fn ts ls ti to (untypeE e)
 untypeD (AbsDecl attr fn ts ls ti to  ) = AbsDecl attr fn ts ls ti to
->>>>>>> ebead8fe
 untypeD (TypeDef tn ts mt) = TypeDef tn ts mt
 
 instance (Functor (e t v a),
@@ -573,18 +464,13 @@
           Functor (e t ('Suc ('Suc v)) a))
        => Functor (Flip (Expr t v a) e) where  -- map over @b@
   fmap f (Flip (Variable v)         )      = Flip $ Variable v
-<<<<<<< HEAD
-  fmap f (Flip (Fun fn tys nt)      )      = Flip $ Fun fn (fmap (fmap f) tys) nt
-=======
   fmap f (Flip (Fun fn ts ls nt)    )      = Flip $ Fun fn (fmap (fmap f) ts) ls nt
->>>>>>> ebead8fe
   fmap f (Flip (Op opr es)          )      = Flip $ Op opr (fmap (fmap f) es)
   fmap f (Flip (App e1 e2)          )      = Flip $ App (fmap f e1) (fmap f e2)
   fmap f (Flip (Con cn e t)         )      = Flip $ Con cn (fmap f e) (fmap f t)
   fmap f (Flip (Unit)               )      = Flip $ Unit
   fmap f (Flip (ILit i pt)          )      = Flip $ ILit i pt
   fmap f (Flip (SLit s)             )      = Flip $ SLit s
-<<<<<<< HEAD
 #ifdef BUILTIN_ARRAYS
   fmap f (Flip (ALit es)            )      = Flip $ ALit (fmap (fmap f) es)
   fmap f (Flip (ArrayIndex e i)     )      = Flip $ ArrayIndex (fmap f e) (fmap f i)
@@ -613,7 +499,7 @@
           Functor (Flip (e t ('Suc ('Suc v))) b))
        => Functor (Flip2 (Expr t v) e b) where  -- map over @a@
   fmap f (Flip2 (Variable v)         )      = Flip2 $ Variable (second f v)
-  fmap f (Flip2 (Fun fn tys nt)      )      = Flip2 $ Fun fn tys nt
+  fmap f (Flip2 (Fun fn ts ls nt)    )      = Flip2 $ Fun fn ts ls nt
   fmap f (Flip2 (Op opr es)          )      = Flip2 $ Op opr (fmap (ffmap f) es)
   fmap f (Flip2 (App e1 e2)          )      = Flip2 $ App (ffmap f e1) (ffmap f e2)
   fmap f (Flip2 (Con cn e t)         )      = Flip2 $ Con cn (ffmap f e) t
@@ -629,52 +515,6 @@
   fmap f (Flip2 (ArrayTake as arr fld e))   = Flip2 $ ArrayTake (both f as) (ffmap f arr) (ffmap f fld) (ffmap f e)
   fmap f (Flip2 (ArrayPut     arr fld e))   = Flip2 $ ArrayPut (ffmap f arr) (ffmap f fld) (ffmap f e)
 #endif
-=======
-#ifdef BUILTIN_ARRAYS
-  fmap f (Flip (ALit es)            )      = Flip $ ALit (fmap (fmap f) es)
-  fmap f (Flip (ArrayIndex e i)     )      = Flip $ ArrayIndex (fmap f e) (fmap f i)
-  fmap f (Flip (ArrayMap2 (as,e) (e1,e2))) = Flip $ ArrayMap2 (as, fmap f e) (fmap f e1, fmap f e2)
-  fmap f (Flip (Pop as e1 e2)       )      = Flip $ Pop as (fmap f e1) (fmap f e2)
-  fmap f (Flip (Singleton e)        )      = Flip $ Singleton (fmap f e)
-  fmap f (Flip (ArrayTake as arr fld e))   = Flip $ ArrayTake as (fmap f arr) (fmap f fld) (fmap f e)
-  fmap f (Flip (ArrayPut     arr fld e))   = Flip $ ArrayPut (fmap f arr) (fmap f fld) (fmap f e)
-#endif
-  fmap f (Flip (Let a e1 e2)        )      = Flip $ Let a (fmap f e1) (fmap f e2)
-  fmap f (Flip (LetBang vs a e1 e2) )      = Flip $ LetBang vs a (fmap f e1) (fmap f e2)
-  fmap f (Flip (Tuple e1 e2)        )      = Flip $ Tuple (fmap f e1) (fmap f e2)
-  fmap f (Flip (Struct fs)          )      = Flip $ Struct (map (second $ fmap f) fs)
-  fmap f (Flip (If e1 e2 e3)        )      = Flip $ If (fmap f e1) (fmap f e2) (fmap f e3)
-  fmap f (Flip (Case e tn (l1,a1,e1) (l2,a2,e2))) = Flip $ Case (fmap f e) tn (l1, a1, fmap f e1) (l2, a2, fmap f e2)
-  fmap f (Flip (Esac e)             )      = Flip $ Esac (fmap f e)
-  fmap f (Flip (Split a e1 e2)      )      = Flip $ Split a (fmap f e1) (fmap f e2)
-  fmap f (Flip (Member rec fld)     )      = Flip $ Member (fmap f rec) fld
-  fmap f (Flip (Take a rec fld e)   )      = Flip $ Take a (fmap f rec) fld (fmap f e)
-  fmap f (Flip (Put rec fld v)      )      = Flip $ Put (fmap f rec) fld (fmap f v)
-  fmap f (Flip (Promote ty e)       )      = Flip $ Promote (fmap f ty) (fmap f e)
-  fmap f (Flip (Cast ty e)          )      = Flip $ Cast (fmap f ty) (fmap f e)
-
-instance (Functor (Flip (e t v) b),
-          Functor (Flip (e t ('Suc v)) b),
-          Functor (Flip (e t ('Suc ('Suc v))) b))
-       => Functor (Flip2 (Expr t v) e b) where  -- map over @a@
-  fmap f (Flip2 (Variable v)         )      = Flip2 $ Variable (second f v)
-  fmap f (Flip2 (Fun fn ts ls nt)    )      = Flip2 $ Fun fn ts ls nt
-  fmap f (Flip2 (Op opr es)          )      = Flip2 $ Op opr (fmap (ffmap f) es)
-  fmap f (Flip2 (App e1 e2)          )      = Flip2 $ App (ffmap f e1) (ffmap f e2)
-  fmap f (Flip2 (Con cn e t)         )      = Flip2 $ Con cn (ffmap f e) t
-  fmap f (Flip2 (Unit)               )      = Flip2 $ Unit
-  fmap f (Flip2 (ILit i pt)          )      = Flip2 $ ILit i pt
-  fmap f (Flip2 (SLit s)             )      = Flip2 $ SLit s
-#ifdef BUILTIN_ARRAYS
-  fmap f (Flip2 (ALit es)            )      = Flip2 $ ALit (fmap (ffmap f) es)
-  fmap f (Flip2 (ArrayIndex e i)     )      = Flip2 $ ArrayIndex (ffmap f e) (ffmap f i)
-  fmap f (Flip2 (ArrayMap2 (as,e) (e1,e2))) = Flip2 $ ArrayMap2 (both f as, ffmap f e) (ffmap f e1, ffmap f e2)
-  fmap f (Flip2 (Pop as e1 e2)       )      = Flip2 $ Pop (both f as) (ffmap f e1) (ffmap f e2)
-  fmap f (Flip2 (Singleton e)        )      = Flip2 $ Singleton (ffmap f e)
-  fmap f (Flip2 (ArrayTake as arr fld e))   = Flip2 $ ArrayTake (both f as) (ffmap f arr) (ffmap f fld) (ffmap f e)
-  fmap f (Flip2 (ArrayPut     arr fld e))   = Flip2 $ ArrayPut (ffmap f arr) (ffmap f fld) (ffmap f e)
-#endif
->>>>>>> ebead8fe
   fmap f (Flip2 (Let a e1 e2)        )      = Flip2 $ Let (f a) (ffmap f e1) (ffmap f e2)
   fmap f (Flip2 (LetBang vs a e1 e2) )      = Flip2 $ LetBang (map (second f) vs) (f a) (ffmap f e1) (ffmap f e2)
   fmap f (Flip2 (Tuple e1 e2)        )      = Flip2 $ Tuple (ffmap f e1) (ffmap f e2)
@@ -862,11 +702,7 @@
   pretty (LILit i pt) = literal (string $ show i) <+> symbol "::" <+> pretty pt
   pretty (LSLit s) = literal $ string s
   pretty (LVariable x) = pretty (snd x) L.<> angles (L.int . natToInt $ fst x)
-<<<<<<< HEAD
-  pretty (LFun fn ins) = funname (unCoreFunName fn) <+> pretty ins
-=======
   pretty (LFun fn ts ls) = funname (unCoreFunName fn) <+> pretty ts <+> pretty ls
->>>>>>> ebead8fe
   pretty (LApp a b) = prettyPrec 2 a <+> prettyPrec 1 b
   pretty (LLet a e1 e2) = align (keyword "let" <+> pretty a <+> symbol "=" <+> pretty e1 L.<$>
                                 keyword "in" <+> pretty e2)
@@ -908,19 +744,11 @@
   pretty (Cons x xs) = pretty x L.<> string "," <+> pretty xs
 
 instance (Pretty a, Pretty b) => Pretty (Definition e a b) where
-<<<<<<< HEAD
-  pretty (FunDef _ fn ts t rt e) = funname fn <+> symbol ":" <+> brackets (pretty ts) L.<> symbol "." <+>
-                                   parens (pretty t) <+> symbol "->" <+> parens (pretty rt) <+> symbol "=" L.<$>
-                                   pretty e
-  pretty (AbsDecl _ fn ts t rt) = funname fn <+> symbol ":" <+> brackets (pretty ts) L.<> symbol "." <+>
-                                  parens (pretty t) <+> symbol "->" <+> parens (pretty rt)
-=======
   pretty (FunDef _ fn ts ls t rt e) = funname fn <+> symbol ":" <+> brackets (pretty ts) <+> braces (pretty ls) L.<> symbol "." <+>
                                       parens (pretty t) <+> symbol "->" <+> parens (pretty rt) <+> symbol "=" L.<$>
                                       pretty e
   pretty (AbsDecl _ fn ts ls t rt) = funname fn <+> symbol ":" <+> brackets (pretty ts) <+> braces (pretty ls) L.<> symbol "." <+>
                                      parens (pretty t) <+> symbol "->" <+> parens (pretty rt)
->>>>>>> ebead8fe
   pretty (TypeDef tn ts Nothing) = keyword "type" <+> typename tn <+> pretty ts
   pretty (TypeDef tn ts (Just t)) = keyword "type" <+> typename tn <+> pretty ts <+>
                                     symbol "=" <+> pretty t
