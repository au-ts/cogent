--
-- Copyright 2018, Data61
-- Commonwealth Scientific and Industrial Research Organisation (CSIRO)
-- ABN 41 687 119 230.
--
-- This software may be distributed and modified according to the terms of
-- the GNU General Public License version 2. Note that NO WARRANTY is provided.
-- See "LICENSE_GPLv2.txt" for details.
--
-- @TAG(DATA61_GPL)
--

{-# LANGUAGE LambdaCase #-}
{-# LANGUAGE TemplateHaskell #-}
{-# LANGUAGE ImplicitParams #-}
{-# LANGUAGE TupleSections #-}
{-# LANGUAGE ViewPatterns #-}
{-# OPTIONS_GHC -fno-warn-unused-do-bind #-}

module Cogent.TypeCheck.Generator
  ( runCG
  , CG
  , cg
  , cgFunDef
  , freshTVar
  , validateType
  ) where

import Cogent.Common.Syntax
import Cogent.Common.Types
import Cogent.Compiler
import qualified Cogent.Context as C
import Cogent.Dargent.TypeCheck
import Cogent.PrettyPrint (prettyC)
import Cogent.Surface
import Cogent.TypeCheck.ARow as ARow hiding (null)
import Cogent.TypeCheck.Base hiding (validateType)
import Cogent.TypeCheck.Util
import Cogent.Util hiding (Warning)
import qualified Cogent.TypeCheck.Row as Row

import Control.Arrow (first, second)
import Control.Monad.State
import Control.Monad.Trans.Except
import Data.Foldable (fold)
import Data.Functor.Compose
import Data.List (nub, (\\))
import qualified Data.Map as M
import qualified Data.IntMap as IM
import Data.Maybe (catMaybes, isNothing, isJust)
import Data.Monoid ((<>))
import qualified Data.Sequence as Seq
import Text.Parsec.Pos
import Text.PrettyPrint.ANSI.Leijen hiding ((<>), (<$>), bool)
import qualified Text.PrettyPrint.ANSI.Leijen as L
import Lens.Micro.TH
import Lens.Micro
import Lens.Micro.Mtl
-- import Debug.Trace

data GenState = GenState { _context :: C.Context TCType
                         , _knownTypeVars :: [TyVarName]
                         , _flexes :: Int
                         , _flexOrigins :: IM.IntMap VarOrigin
                         }

makeLenses ''GenState

type CG a = TcConsM GenState a

runCG :: C.Context TCType -> [TyVarName] -> CG a -> TcM (a, Int, IM.IntMap VarOrigin)
runCG g vs ma = do
  (a, GenState _ _ f os) <- withTcConsM (GenState g vs 0 mempty) ((,) <$> ma <*> get)
  return (a,f,os)


-- -----------------------------------------------------------------------------
-- Type-level constraints
-- -----------------------------------------------------------------------------

validateType :: (?loc :: SourcePos) => RawType -> CG (Constraint, TCType)
validateType (RT t) = do
  vs <- use knownTypeVars
  ts <- lift $ use knownTypes
  layouts <- lift $ use knownDataLayouts
  traceTc "gen" (text "validate type" <+> pretty t)
  case t of
    TVar v b u  | v `notElem` vs -> freshTVar >>= \t' -> return (Unsat $ UnknownTypeVariable v, t')
                | otherwise -> return (mempty, T $ TVar v b u)

    TCon t as s | Nothing <- lookup t ts -> freshTVar >>= \t' -> return (Unsat $ UnknownTypeConstructor t, t')
                | Just (vs', _) <- lookup t ts
                , provided <- length as
                , required <- length vs'
                , provided /= required
               -> freshTVar >>= \t' -> return (Unsat $ TypeArgumentMismatch t provided required, t')
                | Just (vs, Just x) <- lookup t ts
               -> second (Synonym t) <$> fmapFoldM validateType as
                | otherwise -> (second T) <$> fmapFoldM validateType (TCon t as s)

    TRecord fs s | fields  <- map fst fs
                 , fields' <- nub fields
                -> let toRow (T (TRecord fs s)) = R (Row.fromList fs) (Left s)
                   in if fields' == fields
                        then case s of
                          Boxed _ (Just dlexpr)
                            | Left (anError : _) <- runExcept $ tcDataLayoutExpr layouts dlexpr  -- layout is bad
                            -> freshTVar >>= \t' -> return (Unsat $ DataLayoutError anError, t') 
                          _ -> -- layout is good, or no layout
                               -- We have to pattern match on 'TRecord' otherwise it's a type error.
                               do (c, TRecord fs' s') <- fmapFoldM validateType t
                                  return (c, toRow. T $ TRecord fs' s')
                        else freshTVar >>= \t' -> return (Unsat $ DuplicateRecordFields (fields \\ fields'), t')
                  | otherwise -> (second T) <$> fmapFoldM validateType (TRecord fs s)

    TVariant fs  -> do let tuplize [] = T TUnit
                           tuplize [x] = x
                           tuplize xs  = T (TTuple xs)
                       (c, TVariant fs') <- fmapFoldM validateType t
                       pure (c, V (Row.fromMap (fmap (first tuplize) fs')))

#ifdef BUILTIN_ARRAYS
    TArray te l s tkns -> do
      x <- freshEVar (T u32)
      traceTc "gen" (text "unifier for array length" <+> pretty l L.<$> 
                     text "is" <+> pretty x)
      (cl,l') <- cg (rawToLocE ?loc l) (T u32)
      (ctkn,mhole) <- case tkns of
                        [] -> return (Sat, Nothing)
                        [(i,True)] -> do y <- freshEVar (T u32)
                                         traceTc "gen" (text "unifier for array hole" <+> pretty i L.<$>
                                                        text "is" <+> pretty y)
                                         (ci,i') <- cg (rawToLocE ?loc i) (T u32)
                                         let c = Arith (SE (T bool) (PrimOp "==" [toTCSExpr i', y]))
                                              -- <> Arith (SE (T bool) (PrimOp ">=" [y, SE (T u32) (IntLit 0)]))
                                              <> Arith (SE (T bool) (PrimOp "<" [y, x]))
                                         traceTc "gen" (text "cg for array hole" <+> pretty i L.<$>
                                                        text "generate constraint" <+> prettyC (c <> ci))
                                         return (c <> ci, Just y)
                        _  -> return (Unsat $ OtherTypeError "taking more than one element from arrays not supported", Nothing)
      let cl' = Arith (SE (T bool) (PrimOp ">" [x, SE (T u32) (IntLit 0)]))
             <> Arith (SE (T bool) (PrimOp "==" [toTCSExpr l', x]))
      traceTc "gen" (text "cg for array length" <+> pretty x L.<$>
                     text "generate constraint" <+> prettyC (cl <> cl'))
      (c,te') <- validateType te
      return (cl <> cl' <> ctkn <> c, A te' x (Left s) (Left mhole))

    TATake es t -> do
      blob <- forM es $ \e -> do
        x <- freshEVar (T u32)
        (ce,e') <- cg (rawToLocE ?loc e) (T u32)
        return (ce <> Arith (SE (T bool) (PrimOp "==" [toTCSExpr e', x])), e', x)
      let (ces,es',xs) = unzip3 blob
      traceTc "gen" (text "cg for @take" <+> parens (prettyList es) L.<$>
                     text "generate constraint" <+> prettyC (mconcat ces))
      (ct,t') <- validateType t
      return (mconcat ces <> ct, T $ TATake xs t')

<<<<<<< HEAD
    TAPut  es t -> do
=======
    TAPut es t -> do
>>>>>>> 319156cd
      blob <- forM es $ \e -> do
        x <- freshEVar (T u32)
        (ce,e') <- cg (rawToLocE ?loc e) (T u32)
        return (ce <> Arith (SE (T bool) (PrimOp "==" [toTCSExpr e', x])), e', x)
      let (ces,es',xs) = unzip3 blob
      traceTc "gen" (text "cg for @put" <+> parens (prettyList es) L.<$>
                     text "generate constraint" <+> prettyC (mconcat ces))
      (ct,t') <- validateType t
      return (mconcat ces <> ct, T $ TAPut xs t')
<<<<<<< HEAD
=======
#endif

#ifdef REFINEMENT_TYPES
    TRefine v t e -> do
      (ct,t') <- validateType t
      c <- use context
      context %= C.addScope (M.fromList [(v, (t', ?loc, Seq.empty))])
      (ce,e') <- cg (rawToLocE ?loc e) (T bool)
      rs <- context %%= C.dropScope
      let unused = flip foldMap (M.toList rs) $ \(v,(_,_,us)) ->
            case us of Seq.Empty -> warnToConstraint __cogent_wunused_local_binds (UnusedLocalBind v); _ -> Sat
          c = ct <> ce <> unused
      traceTc "gen" (text "cg for reftype" L.<$>
                     text "generate constraint" <+> prettyC c)
      return (c, T $ TRefine v t' (toTCSExpr e'))
>>>>>>> 319156cd
#endif

    TLayout l t -> do
      let cl = case runExcept $ tcDataLayoutExpr layouts l of
                 Left (e:_) -> Unsat $ DataLayoutError e
                 Right _    -> Sat
      (ct,t') <- validateType t
      pure (cl <> ct, T $ TLayout l t')

    -- vvv The uninteresting cases; but we still have to match each of them to convince the typechecker / zilinc
    TFun t1 t2 -> (second T) <$> fmapFoldM validateType (TFun t1 t2)
    TTuple ts  -> (second T) <$> fmapFoldM validateType (TTuple ts)
    TUnit -> return (mempty, T TUnit)
    TUnbox t  -> (second T) <$> fmapFoldM validateType (TUnbox t)
    TBang  t  -> (second T) <$> fmapFoldM validateType (TBang  t)
    TTake mfs t -> (second T) <$> fmapFoldM validateType (TTake mfs t)
    TPut  mfs t -> (second T) <$> fmapFoldM validateType (TPut  mfs t)
    -- With (TCon _ _ l), and (TRecord _ l), must check l == Nothing iff it is contained in a TUnbox.
    -- This can't be done in the current setup because validateType' has no context for the type it is validating.
    -- Not implementing this now, because a new syntax for types is needed anyway, which may make this issue redundant.
    -- /mdimeglio

validateTypes :: (?loc :: SourcePos, Traversable t) => t RawType -> CG (Constraint, t TCType)
validateTypes = fmapFoldM validateType

-- -----------------------------------------------------------------------------
-- Term-level constraints
-- -----------------------------------------------------------------------------

cgFunDef :: (?loc :: SourcePos) => [Alt LocPatn LocExpr] -> TCType -> CG (Constraint, [Alt TCPatn TCExpr])
cgFunDef alts t = do
  alpha1 <- freshTVar
  alpha2 <- freshTVar
  (c, alts') <- cgAlts alts alpha2 alpha1
  return (c <> (T (TFun alpha1 alpha2)) :< t, alts')

-- cgAlts alts out_type in_type
-- NOTE the order of arguments!
cgAlts :: [Alt LocPatn LocExpr] -> TCType -> TCType -> CG (Constraint, [Alt TCPatn TCExpr])
cgAlts alts top alpha = do
  let
    altPattern (Alt p _ _) = p

    f (Alt p l e) t = do
      (s, c, p',t') <- matchA p t
      context %= C.addScope s
      (c', e') <- cg e top
      rs <- context %%= C.dropScope
      let unused = flip foldMap (M.toList rs) $ \(v,(_,_,us)) ->
            case us of Seq.Empty -> warnToConstraint __cogent_wunused_local_binds (UnusedLocalBind v); _ -> Sat
      return (t', (c <> c' <> dropConstraintFor rs <> unused, Alt p' l e'))

    jobs = map (\(n, alt) -> (NthAlternative n (altPattern alt), f alt)) (zip [1..] alts)

  (c'', blob) <- parallel jobs alpha

  let (cs, alts') = unzip blob
      c = mconcat (Exhaustive alpha (map (toRawPatn . altPattern) $ toTypedAlts alts'):c'':cs)
  return (c, alts')


-- -----------------------------------------------------------------------------
-- Expression constraints
-- -----------------------------------------------------------------------------

cgMany :: (?loc :: SourcePos) => [LocExpr] -> CG ([TCType], Constraint, [TCExpr])
cgMany es = do
  let each (ts,c,es') e = do
        alpha    <- freshTVar
        (c', e') <- cg e alpha
        return (alpha:ts, c <> c', e':es')
  (ts, c', es') <- foldM each ([], Sat, []) es  -- foldM is the same as foldlM
  return (reverse ts, c', reverse es')


cg :: LocExpr -> TCType -> CG (Constraint, TCExpr)
cg x@(LocExpr l e) t = do
  let ?loc = l
  (c, e') <- cg' e t
  return (c :@ InExpression x t, TE t e' l)

cg' :: (?loc :: SourcePos) => Expr LocType LocPatn LocIrrefPatn LocExpr -> TCType -> CG (Constraint, Expr TCType TCPatn TCIrrefPatn TCExpr)
cg' (PrimOp o [e1, e2]) t
  | o `elem` words "+ - * / % .&. .|. .^. >> <<"
  = do (c1, e1') <- cg e1 t
       (c2, e2') <- cg e2 t
       return (integral t <> c1 <> c2, PrimOp o [e1', e2'] )
  | o `elem` words "&& ||"
  = do (c1, e1') <- cg e1 t
       (c2, e2') <- cg e2 t
       return (T bool :=: t <> c1 <> c2, PrimOp o [e1', e2'] )
  | o `elem` words "== /= >= <= > <"
  = do alpha <- freshTVar
       (c1, e1') <- cg e1 alpha
       (c2, e2') <- cg e2 alpha
       let c  = T bool :=: t
           c' = IsPrimType alpha
       return (c <> c' <> c1 <> c2, PrimOp o [e1', e2'] )
cg' (PrimOp o [e]) t
  | o == "complement"  = do
      (c, e') <- cg e t
      return (integral t :& c, PrimOp o [e'])
  | o == "not"         = do
      (c, e') <- cg e t
      return (T bool :=: t :& c, PrimOp o [e'])
cg' (PrimOp _ _) _ = __impossible "cg': unimplemented primops"
cg' (Var n) t = do
  let e = Var n  -- it has a different type than the above `Var n' pattern
  ctx <- use context
  traceTc "gen" (text "cg for variable" <+> pretty n L.<$> text "of type" <+> pretty t)
  case C.lookup n ctx of
    -- Variable not found, see if the user meant a function.
    Nothing ->
      lift (use $ knownFuns.at n) >>= \case
        Just _  -> cg' (TypeApp n [] NoInline) t
        Nothing -> return (Unsat (NotInScope (funcOrVar t) n), e)

    -- Variable used for the first time, mark the use, and continue
    Just (t', _, Seq.Empty) -> do
      context %= C.use n ?loc
      let c = t' :< t
      traceTc "gen" (text "variable" <+> pretty n <+> text "used for the first time" <> semi
               L.<$> text "generate constraint" <+> prettyC c)
      return (c, e)

    -- Variable already used before, emit a Share constraint.
    Just (t', p, us)  -> do
      context %= C.use n ?loc
      traceTc "gen" (text "variable" <+> pretty n <+> text "used before" <> semi
               L.<$> text "generate constraint" <+> prettyC (t' :< t) <+> text "and share constraint")
      return (Share t' (Reused n p us) <> t' :< t, e)

cg' (Upcast e) t = do
  alpha <- freshTVar
  (c1, e1') <- cg e alpha
  let c = integral alpha <> Upcastable alpha t <> c1
  return (c, Upcast e1')

cg' (BoolLit b) t = do
  let c = T bool :=: t
      e = BoolLit b
  return (c,e)

cg' (CharLit l) t = do
  let c = T u8 :=: t
      e = CharLit l
  return (c,e)

cg' (StringLit l) t = do
  let c = T (TCon "String" [] Unboxed) :=: t
      e = StringLit l
  return (c,e)

cg' Unitel t = do
  let c = T TUnit :=: t
      e = Unitel
  return (c,e)

cg' (IntLit i) t = do
  let minimumBitwidth | i < u8MAX      = "U8"
                      | i < u16MAX     = "U16"
                      | i < u32MAX     = "U32"
                      | otherwise      = "U64"
      c = Upcastable (T (TCon minimumBitwidth [] Unboxed)) t
      e = IntLit i
  return (c,e)

#ifdef BUILTIN_ARRAYS
cg' (ArrayLit es) t = do
  alpha <- freshTVar
  blob <- forM es $ flip cg alpha
  let (cs,es') = unzip blob
      n = SE (T u32) (IntLit . fromIntegral $ length es)
      cz = Arith (SE (T bool) (PrimOp ">" [n, SE (T u32) (IntLit 0)]))
  traceTc "gen" (text "cg for array literal length" L.<$>
                 text "generate constraint" <+> prettyC cz L.<$>
                 text "which should always be trivially true")
  beta <- freshVar
  return (mconcat cs <> cz <> (A alpha n (Left Unboxed) (Left Nothing)) :< t, ArrayLit es')

cg' (ArrayIndex e i) t = do
  alpha <- freshTVar        -- element type
  n <- freshEVar (T u32)    -- length
  s <- freshVar             -- sigil
  idx <- freshEVar (T u32)  -- index
  h <- freshVar             -- hole
  let ta = A alpha n (Right s) (Left $ Just idx)  -- this is the biggest type 'e' can ever have -- with a hole
                                                  -- at a location other than 'i'
      ta' = A alpha n (Right s) (Right h)
  (ce, e') <- cg e ta'
  (ci, i') <- cg i (T u32)
  let c = alpha :< t
        <> ta' :< ta
        <> Share ta UsedInArrayIndexing
        <> Arith (SE (T bool) (PrimOp "<"  [toTCSExpr i', n  ]))
        <> Arith (SE (T bool) (PrimOp "<"  [idx         , n  ]))
        <> Arith (SE (T bool) (PrimOp "/=" [toTCSExpr i', idx]))
        -- <> Arith (SE (PrimOp ">=" [toSExpr i, SE (IntLit 0)]))  -- as we don't have negative values
  traceTc "gen" (text "array indexing" <> colon
                 L.<$> text "index is" <+> pretty (stripLocE i) <> semi
                 L.<$> text "upper bound (excl.) is" <+> pretty n <> semi
                 L.<$> text "generate constraint" <+> prettyC c)
  return (ce <> ci <> c, ArrayIndex e' i')

cg' (ArrayMap2 ((p1,p2), fbody) (arr1,arr2)) t = __fixme $ do  -- FIXME: more accurate constraints / zilinc
  alpha1 <- freshTVar
  alpha2 <- freshTVar
  x1 <- freshVar
  x2 <- freshVar
  len1 <- freshEVar (T u32)
  len2 <- freshEVar (T u32)
  (s1,cp1,p1') <- match p1 alpha1
  (s2,cp2,p2') <- match p2 alpha2
  context %= C.addScope (s1 `M.union` s2)  -- domains of s1 and s2 don't overlap
  (cbody, fbody') <- cg fbody (T $ TTuple [alpha1, alpha2])
  -- TODO: also need to check that all other variables `fbody` refers to must be non-linear / zilinc
  rs <- context %%= C.dropScope
  let tarr1 = A alpha1 len1 (Right x1) (Left Nothing)
      tarr2 = A alpha2 len2 (Right x2) (Left Nothing)
  (carr1, arr1') <- cg arr1 tarr1
  (carr2, arr2') <- cg arr2 tarr2
  let unused = flip foldMap (M.toList rs) $ \(v,(_,_,us)) ->
        case us of Seq.Empty -> warnToConstraint __cogent_wunused_local_binds (UnusedLocalBind v); _ -> Sat
      t' = T $ TTuple [tarr1,tarr2]
      e' = ArrayMap2 ((p1',p2'), fbody') (arr1',arr2')
  return (t' :< t <> cp1 <> cp2 <> cbody <> carr1 <> carr2 <> dropConstraintFor rs <> unused, e')

cg' (ArrayPut arr [(idx,v)]) t = do
  alpha <- freshTVar  -- the element type
  sigma <- freshTVar  -- the original array type
  l <- freshEVar (T u32)  -- the length of the array
  s <- freshVar   -- the unifier for the sigil
  (carr,arr') <- cg arr sigma
  (cidx,idx') <- cg idx $ T u32
  (cv,v') <- cg v alpha
  let c = [ A alpha l (Right s) (Left Nothing) :< t
          , sigma :< A alpha l (Right s) (Left . Just $ toTCSExpr idx')
          , carr, cidx, cv
          -- , Arith (SE (T bool) (PrimOp ">=" [idx', SE (IntLit 0)]))
          , Arith (SE (T bool) (PrimOp "<" [toTCSExpr idx', l]))
          ]
  traceTc "gen" (text "cg for array put" L.<$>
                 text "elemenet type is" <+> pretty alpha L.<$>
                 text "array type is" <+> pretty sigma L.<$>
                 text "length is" <+> pretty l L.<$>
                 text "sigil is" <+> pretty s L.<$>
                 text "generate constraint" <+> prettyC (mconcat c))
  return (mconcat c, ArrayPut arr' [(idx',v')])
cg' (ArrayPut arr ivs) t = do
  alpha <- freshTVar  -- the elemenet type
  sigma <- freshTVar  -- the original array type
  l <- freshEVar (T u32)  -- the length of the array
  s <- freshVar  -- sigil
  (carr,arr') <- cg arr sigma
  let (idxs,vs) = unzip ivs
  blob1 <- forM idxs $ \idx -> do
    (cidx,idx') <- cg idx (T u32)
    let c = Arith (SE (T bool) (PrimOp "<" [toTCSExpr idx', l]))
    return (cidx <> c, idx')
  -- TODO: holes distinct from each other / zilinc
  blob2 <- forM vs $ \v -> cg v alpha
  let c = [ A alpha l (Right s) (Left Nothing) :< t
          , sigma :< A alpha l (Right s) (Left Nothing)
          , carr
          , Drop alpha MultipleArrayTakePut
          ] ++ map fst blob1 ++ map fst blob2
  return (mconcat c, ArrayPut arr' (zip (map snd blob1) (map snd blob2)))
#endif

cg' exp@(Lam pat mt e) t = do
  alpha <- freshTVar
  beta  <- freshTVar
  (ct, alpha') <- case mt of
    Nothing -> return (Sat, alpha)
    Just t' -> do
      tvs <- use knownTypeVars
      (ct',t'') <- validateType (stripLocT t')
      return (ct' <> alpha :< t'', t'')
  (s, cp, pat') <- match pat alpha'
  let fvs = fvE $ stripLocE (LocExpr ?loc $ Lam pat mt e)
  ctx <- use context
  let fvs' = filter (C.contains ctx) fvs  -- including (bad) vars that are not in scope
  context %= C.addScope s
  (ce, e') <- cg e beta
  rs <- context %%= C.dropScope
  let unused = flip foldMap (M.toList rs) $ \(v,(_,_,us)) ->
        case us of
          Seq.Empty -> warnToConstraint __cogent_wunused_local_binds (UnusedLocalBind v)
          _ -> Sat
      c = ct <> cp <> ce <> (T $ TFun alpha beta) :< t
             <> dropConstraintFor rs <> unused
      lam = Lam  pat' (fmap (const alpha) mt) e'
  unless (null fvs') $ __todo "closures not implemented"
  unless (null fvs') $ context .= ctx
  traceTc "gen" (text "lambda expression" <+> prettyE lam
           L.<$> text "generate constraint" <+> prettyC c <> semi)
  return (c,lam)

cg' (App e1 e2 _) t = do
  alpha     <- freshTVar
  (c1, e1') <- cg e1 (T (TFun alpha t))
  (c2, e2') <- cg e2 alpha

  let c = c1 <> c2
      e = App e1' e2' False
  traceTc "gen" (text "cg for funapp:" <+> prettyE e)
  return (c,e)

cg' (Comp f g) t = do
  alpha1 <- freshTVar
  alpha2 <- freshTVar
  alpha3 <- freshTVar

  (c1, f') <- cg f (T (TFun alpha2 alpha3))
  (c2, g') <- cg g (T (TFun alpha1 alpha2))
  let e = Comp f' g'
      c = c1 <> c2 <> (T $ TFun alpha1 alpha3) :< t
  traceTc "gen" (text "cg for comp:" <+> prettyE e)
  return (c,e)

cg' (Con k [e]) t =  do
  alpha <- freshTVar
  (c', e') <- cg e alpha
  U x <- freshTVar
  let e = Con k [e']
      c = V (Row.incomplete [(k,(alpha,False))] x) :< t
  traceTc "gen" (text "cg for constructor:" <+> prettyE e
           L.<$> text "of type" <+> pretty t <> semi
           L.<$> text "generate constraint" <+> prettyC c)
  return (c' <> c, e)
cg' (Con k []) t = cg' (Con k [LocExpr ?loc $ Unitel]) t
cg' (Con k es) t = cg' (Con k [LocExpr ?loc $ Tuple es]) t
cg' (Tuple es) t = do
  (ts, c', es') <- cgMany es

  let e = Tuple es'
      c = T (TTuple ts) :< t
  traceTc "gen" (text "cg for tuple:" <+> prettyE e
           L.<$> text "of type" <+> pretty t <> semi
           L.<$> text "generate constraint" <+> prettyC c)
  return (c' <> c, e)

cg' (UnboxedRecord fes) t = do
  let (fs, es) = unzip fes
  (ts, c', es') <- cgMany es

  let e = UnboxedRecord (zip fs es')
      r = R (Row.fromList (zip fs (map (, False) ts))) (Left Unboxed)
      c = r :< t
  traceTc "gen" (text "cg for unboxed record:" <+> prettyE e
           L.<$> text "of type" <+> pretty t <> semi
           L.<$> text "generate constraint" <+> prettyC c)
  return (c' <> c, e)
cg' (Seq e1 e2) t = do
  alpha <- freshTVar
  (c1, e1') <- cg e1 alpha
  (c2, e2') <- cg e2 t

  let e = Seq e1' e2'
      c = c1 <> Drop alpha Suppressed <> c2
  return (c, e)

cg' (TypeApp f as i) t = do
  tvs <- use knownTypeVars
  (ct, getCompose -> as') <- validateTypes (stripLocT <$> Compose as)
  lift (use $ knownFuns.at f) >>= \case
    Just (PT vs tau) -> let
        match :: [(TyVarName, Kind)] -> [Maybe TCType] -> CG ([(TyVarName, TCType)], Constraint)
        match [] []    = return ([], Sat)
        match [] (_:_) = return ([], Unsat (TooManyTypeArguments f (PT vs tau)))
        match vs []    = freshTVar >>= match vs . return . Just
        match (v:vs) (Nothing:as) = freshTVar >>= \a -> match (v:vs) (Just a:as)
        match ((v,k):vs) (Just a:as) = do
          (ts, c) <- match vs as
          return ((v,a):ts, kindToConstraint k a (TypeParam f v) <> c)
      in do
        (ts,c') <- match vs as'

        let c = substType ts tau :< t
            e = TypeApp f (map (Just . snd) ts) i
        traceTc "gen" (text "cg for typeapp:" <+> prettyE e
                 L.<$> text "of type" <+> pretty t <> semi
                 L.<$> text "type signature is" <+> pretty (PT vs tau) <> semi
                 L.<$> text "generate constraint" <+> prettyC c)
        return (ct <> c' <> c, e)

    Nothing -> do
      let e = TypeApp f as' i
          c = Unsat (FunctionNotFound f)
      return (ct <> c, e)

cg' (Member e f) t =  do
  alpha <- freshTVar
  (c', e') <- cg e alpha
  U rest <- freshTVar
  U sigil <- freshTVar
  let f' = Member e' f
      row = Row.incomplete [(f, (t, False))] rest
      x = R row (Right sigil)
      c = alpha :< x <> Drop x (UsedInMember f)
  traceTc "gen" (text "cg for member:" <+> prettyE f'
           L.<$> text "of type" <+> pretty t <> semi
           L.<$> text "generate constraint" <+> prettyC c)
  return (c' <> c, f')

-- FIXME: This is very hacky. But since we don't yet have implications in our
-- constraint system, ... / zilinc
cg' (If e1 bs e2 e3) t = do
  (c1, e1') <- letBang bs (cg e1) (T bool)
  (c, [(c2, e2'), (c3, e3')]) <- parallel' [(ThenBranch, cg e2 t), (ElseBranch, cg e3 t)]
  let e = If e1' bs e2' e3'
#ifdef BUILTIN_ARRAYS
      (c2',c3') = if arithTCExpr e1' then
        let c2' = Arith (toTCSExpr e1') :-> c2
            c3' = Arith (SE (T bool) (PrimOp "not" [toTCSExpr e1'])) :-> c3
         in (c2',c3')
      else (c2,c3)
#else
      (c2',c3') = (c2,c3)
#endif
  traceTc "gen" (text "cg for if:" <+> prettyE e)
  return (c1 <> c <> c2' <> c3', e)

cg' (MultiWayIf es el) t = do
  conditions <- forM es $ \(c,bs,_,_) -> letBang bs (cg c) (T bool)
  let (cconds, conds') = unzip conditions
      ctxs = map NthBranch [1..length es] ++ [ElseBranch]
  (c,bodies) <- parallel' $ zip ctxs (map (\(_,_,_,e) -> cg e t) es ++ [cg el t])
  let ((ces,es'),(cel,el')) = (unzip $ init bodies, last bodies)
      e' = MultiWayIf (zipWith3 (\(_,bs,l,_) cond' e' -> (cond',bs,l,e')) es conds' es') el'
      c' = c <> mconcat cconds <> mconcat ces <> cel
  traceTc "gen" (text "cg for multiway-if:" <+> prettyE e'
           L.<$> text "generate constraints:" <+> prettyC c')
  return (c',e')

cg' (Put e ls) t | not (any isNothing ls) = do
  alpha <- freshTVar
  let (fs, es) = unzip (catMaybes ls)
  (c', e') <- cg e alpha
  (ts, cs, es') <- cgMany es
  U rest <- freshTVar
  U sigil <- freshTVar
  let row  = R (Row.incomplete (zip fs (map (,True ) ts)) rest) (Right sigil)
      row' = R (Row.incomplete (zip fs (map (,False) ts)) rest) (Right sigil)
      c1 = row' :< t
      c2 = alpha :< row
      r = Put e' (map Just (zip fs es'))
  traceTc "gen" (text "cg for put:" <+> prettyE r
           L.<$> text "of type" <+> pretty t <> semi
           L.<$> text "generate constraint:" <+> prettyC c1 <+> text "and" <+> prettyC c2)
  return (c1 <> c' <> cs <> c2, r)

  | otherwise = first (<> Unsat RecordWildcardsNotSupported) <$> cg' (Put e (filter isJust ls)) t

cg' (Let bs e) t = do
  (c, bs', e') <- withBindings bs e t
  return (c, Let bs' e')

cg' (Match e bs alts) t = do
  alpha <- freshTVar
  (c', e') <- letBang bs (cg e) alpha
  (c'', alts') <- cgAlts alts t alpha

  let c = c' :& c''
      e'' = Match e' bs alts'
  return (c, e'')

cg' (Annot e tau) t = do
  tvs <- use knownTypeVars
  let tau' = stripLocT tau
  (c, t') <- do (ctau,tau'') <- validateType tau'
                traceTc "gen" (text "cg for type annotation"
                               L.<$> text "generate constraint" <+> prettyC (tau'' :< t)
                               L.<$> text "and others")
                return (ctau <> tau'' :< t, tau'')
  (c', e') <- cg e t'
  return (c <> c', Annot e' t')


-- -----------------------------------------------------------------------------
-- Pattern constraints
-- -----------------------------------------------------------------------------

matchA :: LocPatn -> TCType -> CG (M.Map VarName (C.Assumption TCType), Constraint, TCPatn, TCType)
matchA x@(LocPatn l p) t = do
  let ?loc = l
  (s,c,p',t') <- matchA' p t
  return (s, c :@ InPattern x, TP p' l, t')

matchA' :: (?loc :: SourcePos)
       => Pattern LocIrrefPatn -> TCType
       -> CG (M.Map VarName (C.Assumption TCType), Constraint, Pattern TCIrrefPatn, TCType)

matchA' (PIrrefutable i) t = do
  (s, c, i') <- match i t
  return (s, c, PIrrefutable i', t)

matchA' (PCon k [i]) t = do
  beta <- freshTVar
  (s, c, i') <- match i beta
  U rest <- freshTVar
  let row = Row.incomplete [(k,(beta,False))] rest
      c' = t :< V row
      row' = Row.incomplete [(k,(beta,True))] rest

  traceTc "gen" (text "match constructor pattern:" <+> pretty (PCon k [i'])
           L.<$> text "of type" <+> pretty t <> semi
           L.<$> text "generate constraint" <+> prettyC c)
  return (s, c <> c', PCon k [i'], V row')
matchA' (PCon k []) t = matchA' (PCon k [LocIrrefPatn ?loc PUnitel]) t
matchA' (PCon k is) t = matchA' (PCon k [LocIrrefPatn ?loc (PTuple is)]) t
matchA' (PIntLit i) t = do
  let minimumBitwidth | i < u8MAX      = "U8"
                      | i < u16MAX     = "U16"
                      | i < u32MAX     = "U32"
                      | otherwise      = "U64"
      c = Upcastable (T (TCon minimumBitwidth [] Unboxed)) t
      -- ^^^ FIXME: I think if we restrict this constraint, then we can possibly get rid of `Upcast' / zilinc
  return (M.empty, c, PIntLit i, t)

matchA' (PBoolLit b) t =
  return (M.empty, t :=: T bool, PBoolLit b, t)

matchA' (PCharLit c) t =
  return (M.empty, t :=: T u8, PCharLit c, t)

match :: LocIrrefPatn -> TCType -> CG (M.Map VarName (C.Assumption TCType), Constraint, TCIrrefPatn)
match x@(LocIrrefPatn l ip) t = do
  let ?loc = l
  (s,c,ip') <- match' ip t
  return (s, c :@ InIrrefutablePattern x, TIP ip' l)

match' :: (?loc :: SourcePos)
       => IrrefutablePattern VarName LocIrrefPatn LocExpr
       -> TCType
       -> CG (M.Map VarName (C.Assumption TCType), Constraint, IrrefutablePattern TCName TCIrrefPatn TCExpr)

match' (PVar x) t = do
  let p = PVar (x,t)
  traceTc "gen" (text "match var pattern:" <+> prettyIP p
           L.<$> text "of type" <+> pretty t)
  return (M.fromList [(x, (t,?loc,Seq.empty))], Sat, p)

match' (PUnderscore) t =
  let c = dropConstraintFor (M.singleton "_" (t, ?loc, Seq.empty))
   in return (M.empty, c, PUnderscore)

match' (PUnitel) t = return (M.empty, t :< T TUnit, PUnitel)

match' (PTuple ps) t = do
  (vs, blob) <- unzip <$> mapM (\p -> do v <- freshTVar; (v,) <$> match p v) ps
  let (ss, cs, ps') = (map fst3 blob, map snd3 blob, map thd3 blob)
      p' = PTuple ps'
      co = case overlapping ss of
             Left (v:_) -> Unsat $ DuplicateVariableInPattern v  -- p'
             _          -> Sat
      c = t :< T (TTuple vs)
  traceTc "gen" (text "match tuple pattern:" <+> prettyIP p'
           L.<$> text "of type" <+> pretty t <> semi
           L.<$> text "generate constraint" <+> prettyC c)
  return (M.unions ss, co <> mconcat cs <> c, p')

match' (PUnboxedRecord fs) t | not (any isNothing fs) = do
  let (ns, ps) = unzip (catMaybes fs)
  (vs, blob) <- unzip <$> mapM (\p -> do v <- freshTVar; (v,) <$> match p v) ps
  U rest <- freshTVar
  let (ss, cs, ps') = (map fst3 blob, map snd3 blob, map thd3 blob)
      row = Row.incomplete (zip ns (map (,False) vs)) rest
      row' = Row.incomplete (zip ns (map (,True) vs)) rest
      t' = R row (Left Unboxed)
      d  = Drop (R row' (Left Unboxed)) Suppressed
      p' = PUnboxedRecord (map Just (zip ns ps'))
      c = t :< t'
      co = case overlapping ss of
             Left (v:_) -> Unsat $ DuplicateVariableInPattern v  -- p'
             _          -> Sat
  traceTc "gen" (text "match unboxed record:" <+> prettyIP p'
           L.<$> text "of type" <+> pretty t <> semi
           L.<$> text "generate constraint" <+> prettyC c
           L.<$> text "non-overlapping, and linearity constraints")
  return (M.unions ss, co <> mconcat cs <> c <> d, p')
  | otherwise = second3 (:& Unsat RecordWildcardsNotSupported) <$> match' (PUnboxedRecord (filter isJust fs)) t

match' (PTake r fs) t | not (any isNothing fs) = do
  let (ns, ps) = unzip (catMaybes fs)
  (vs, blob) <- unzip <$> mapM (\p -> do v <- freshTVar; (v,) <$> match p v) ps
  U rest <- freshTVar
  U sigil <- freshTVar
  let (ss, cs, ps') = (map fst3 blob, map snd3 blob, map thd3 blob)
      s  = M.fromList [(r, (R row' (Right sigil), ?loc, Seq.empty))]
      row = Row.incomplete (zip ns (map (,False) vs)) rest
      row' = Row.incomplete (zip ns (map (,True) vs)) rest
      t' = R row (Right sigil)
      p' = PTake (r, R row' (Right sigil)) (map Just (zip ns ps'))
      c = t :< t'
      co = case overlapping (s:ss) of
        Left (v:_) -> Unsat $ DuplicateVariableInPattern v  -- p'
        _          -> Sat
  traceTc "gen" (text "match unboxed record:" <+> prettyIP p'
           L.<$> text "of type" <+> pretty t <> semi
           L.<$> text "generate constraint" <+> prettyC c
           L.<$> text "non-overlapping, and linearity constraints")
  return (M.unions (s:ss), co <> mconcat cs <> c, p')
  | otherwise = second3 (:& Unsat RecordWildcardsNotSupported) <$> match' (PTake r (filter isJust fs)) t

#ifdef BUILTIN_ARRAYS
match' (PArray ps) t = do
  alpha <- freshTVar  -- element type
  blob  <- mapM (`match` alpha) ps
  let (ss,cs,ps') = unzip3 blob
      l = SE (T u32) (IntLit . fromIntegral $ length ps)  -- length of the array
      c = t :< (A alpha l (Left Unboxed) (Left Nothing))
  traceTc "gen" (text "match on array literal pattern" L.<$>
                 text "element type is" <+> pretty alpha L.<$>
                 text "length is" <+> pretty l L.<$>
                 text "generate constraint" <+> prettyC c)
  return (M.unions ss, mconcat cs <> c, PArray ps')

match' (PArrayTake arr [(idx,p)]) t = do
  alpha <- freshTVar  -- array elmt type
  len   <- freshEVar (T u32)  -- array length
  sigil <- freshVar   -- sigil
  (cidx,idx') <- cg idx $ T u32
  (sp,cp,p') <- match p alpha
  let tarr = A alpha len (Right sigil) (Left . Just $ toTCSExpr idx')  -- type of the newly introduced @arr'@ variable
      s = M.fromList [(arr, (tarr, ?loc, Seq.empty))]
      c = [ t :< A alpha len (Right sigil) (Left Nothing)
          -- , Arith (SE (T bool) (PrimOp ">=" [toTCSExpr idx', SE (T u32) (IntLit 0)]))
          , Arith (SE (T bool) (PrimOp "<"  [toTCSExpr idx', len]))
          ]
  traceTc "gen" (text "match on array take" L.<$>
                 text "element type is" <+> pretty alpha L.<$>
                 text "length is" <+> pretty len L.<$>
                 text "sigil is" <+> pretty sigil L.<$>
                 text "generate constraint" <+> prettyC (mconcat c))
  return (s `M.union` sp, cp `mappend` mconcat c, PArrayTake (arr, tarr) [(idx',p')])

match' (PArrayTake arr _) t = __todo "match': taking multiple elements from array is not supported"
#endif

-- -----------------------------------------------------------------------------
-- Auxiliaries
-- -----------------------------------------------------------------------------

freshVar :: (?loc :: SourcePos) => CG Int
freshVar = fresh (ExpressionAt ?loc)
  where
    fresh :: VarOrigin -> CG Int
    fresh ctx = do
      i <- flexes <<%= succ
      flexOrigins %= IM.insert i ctx
      return i

freshTVar :: (?loc :: SourcePos) => CG TCType
freshTVar = U  <$> freshVar

freshEVar :: (?loc :: SourcePos) => TCType -> CG TCSExpr
freshEVar t = SU t <$> freshVar

integral :: TCType -> Constraint
integral = Upcastable (T (TCon "U8" [] Unboxed))

dropConstraintFor :: M.Map VarName (C.Assumption TCType) -> Constraint
dropConstraintFor = foldMap (\(i, (t,x,us)) -> if null us then Drop t (Unused i x) else Sat) . M.toList

parallel' :: [(ErrorContext, CG (Constraint, a))] -> CG (Constraint, [(Constraint, a)])
parallel' ls = parallel (map (second (\a _ -> ((),) <$> a)) ls) ()

parallel :: [(ErrorContext, acc -> CG (acc, (Constraint, a)))]
         -> acc
         -> CG (Constraint, [(Constraint, a)])
parallel []       _   = return (Sat, [])
parallel [(ct,f)] acc = (Sat,) . return . first (:@ ct) . snd <$> f acc
parallel ((ct,f):xs) acc = do
  ctx  <- use context
  (acc', x) <- second (first (:@ ct)) <$> f acc
  ctx1 <- use context
  context .= ctx
  (c', xs') <- parallel xs acc'
  ctx2 <- use context
  let (ctx', ls, rs) = C.merge ctx1 ctx2
  context .= ctx'
  let cls = foldMap (\(n, (t, p, us@(_ Seq.:<| _))) -> Drop t (UnusedInOtherBranch n p us)) ls
      crs = foldMap (\(n, (t, p, us@(_ Seq.:<| _))) -> Drop t (UnusedInThisBranch  n p us)) rs
  return (c' <> ((cls <> crs) :@ ct), x:xs')



withBindings :: (?loc::SourcePos)
  => [Binding LocType LocPatn LocIrrefPatn LocExpr]
  -> LocExpr -- expression e to be checked with the bindings
  -> TCType  -- the type for e
  -> CG (Constraint, [Binding TCType TCPatn TCIrrefPatn TCExpr], TCExpr)
withBindings [] e top = do
  (c, e') <- cg e top
  return (c, [], e')
withBindings (Binding pat tau e0 bs : xs) e top = do
  alpha <- freshTVar
  (c0, e0') <- letBang bs (cg e0) alpha
  (ct, alpha') <- case tau of
    Nothing -> return (Sat, alpha)
    Just tau' -> do (ctau',tau'') <- validateType (stripLocT tau')
                    return (ctau' <> alpha :< tau'', tau'')
  (s, cp, pat') <- match pat alpha'
  context %= C.addScope s
  (c', xs', e') <- withBindings xs e top
  rs <- context %%= C.dropScope
  let unused = flip foldMap (M.toList rs) $ \(v,(_,_,us)) ->
        case us of
          Seq.Empty -> warnToConstraint __cogent_wunused_local_binds (UnusedLocalBind v)
          _ -> Sat
      c = ct <> c0 <> c' <> cp <> dropConstraintFor rs <> unused
      b' = Binding pat' (fmap (const alpha) tau) e0' bs
  traceTc "gen" (text "bound expression" <+> pretty e0' <+>
                 text "with banged" <+> pretty bs
           L.<$> text "of type" <+> pretty alpha <> semi
           L.<$> text "generate constraint" <+> prettyC c0 <> semi
           L.<$> text "constraint for ascribed type:" <+> prettyC ct)
  return (c, b':xs', e')
withBindings (BindingAlts pat tau e0 bs alts : xs) e top = do
  alpha <- freshTVar
  (c0, e0') <- letBang bs (cg e0) alpha
  (ct, alpha') <- case tau of
    Nothing -> return (Sat, alpha)
    Just tau' -> do
      tvs <- use knownTypeVars
      (ctau,tau'') <- validateType (stripLocT tau')
      return (ctau <> alpha :< tau'', tau'')
  (calts, alts') <- cgAlts (Alt pat Regular (LocExpr (posOfE e) (Let xs e)) : alts) top alpha'
  let c = c0 <> ct <> calts
      (Alt pat' _ (TE _ (Let xs' e') _)) : altss' = alts'
      b0' = BindingAlts pat' (fmap (const alpha) tau) e0' bs altss'
  return (c, b0':xs', e')

letBang :: (?loc :: SourcePos) => [VarName] -> (TCType -> CG (Constraint, TCExpr)) -> TCType -> CG (Constraint, TCExpr)
letBang [] f t = f t
letBang bs f t = do
  c <- fold <$> mapM validateVariable bs
  ctx <- use context
  let (ctx', undo) = C.mode ctx bs (\(t,p,_) -> (T (TBang t), p, Seq.singleton ?loc))  -- FIXME: shall we also take the old `us'?
  context .= ctx'
  (c', e) <- f t
  context %= undo  -- NOTE: this is NOT equiv. to `context .= ctx'
  let c'' = Escape t UsedInLetBang
  traceTc "gen" (text "let!" <+> pretty bs <+> text "when cg for expression" <+> pretty e
           L.<$> text "of type" <+> pretty t <> semi
           L.<$> text "generate constraint" <+> prettyC c'')
  return (c <> c' <> c'', e)

validateVariable :: VarName -> CG Constraint
validateVariable v = do
  x <- use context
  return $ if C.contains x v then Sat else Unsat (NotInScope MustVar v)


-- ----------------------------------------------------------------------------
-- pp for debugging
-- ----------------------------------------------------------------------------

prettyE :: Expr TCType TCPatn TCIrrefPatn TCExpr -> Doc
prettyE = pretty

-- prettyP :: Pattern TCIrrefPatn -> Doc
-- prettyP = pretty

prettyIP :: IrrefutablePattern TCName TCIrrefPatn TCExpr -> Doc
prettyIP = pretty

<|MERGE_RESOLUTION|>--- conflicted
+++ resolved
@@ -156,11 +156,7 @@
       (ct,t') <- validateType t
       return (mconcat ces <> ct, T $ TATake xs t')
 
-<<<<<<< HEAD
-    TAPut  es t -> do
-=======
     TAPut es t -> do
->>>>>>> 319156cd
       blob <- forM es $ \e -> do
         x <- freshEVar (T u32)
         (ce,e') <- cg (rawToLocE ?loc e) (T u32)
@@ -170,8 +166,6 @@
                      text "generate constraint" <+> prettyC (mconcat ces))
       (ct,t') <- validateType t
       return (mconcat ces <> ct, T $ TAPut xs t')
-<<<<<<< HEAD
-=======
 #endif
 
 #ifdef REFINEMENT_TYPES
@@ -187,7 +181,6 @@
       traceTc "gen" (text "cg for reftype" L.<$>
                      text "generate constraint" <+> prettyC c)
       return (c, T $ TRefine v t' (toTCSExpr e'))
->>>>>>> 319156cd
 #endif
 
     TLayout l t -> do
