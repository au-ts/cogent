--
-- Copyright 2018, Data61
-- Commonwealth Scientific and Industrial Research Organisation (CSIRO)
-- ABN 41 687 119 230.
--
-- This software may be distributed and modified according to the terms of
-- the GNU General Public License version 2. Note that NO WARRANTY is provided.
-- See "LICENSE_GPLv2.txt" for details.
--
-- @TAG(DATA61_GPL)
--

module Cogent.TypeCheck.Solver.Rewrite
  ( -- * Types
    Rewrite
  , run
  , Rewrite' (..)
  , lift
  , -- * Composition
    andThen
  , untilFixedPoint
  , -- * Preprocessing
    pre
  , -- * Making Rewrites
    -- ** Pure Rewrites
    rewrite
  , pickOne
    -- ** Effectful Rewrites
  , rewrite'
  , pickOne'
  , withTransform
  , -- * Debugging
    debugFail
  , debugPass
  ) where

import Control.Applicative
import Control.Monad.Identity
import Control.Monad.Trans.Maybe
import qualified Control.Monad.Trans as T
<<<<<<< HEAD
import Text.PrettyPrint.ANSI.Leijen (text, (<+>), (<$$>))

import Cogent.TypeCheck.Util
=======
import Control.Applicative
import Data.Monoid ((<>))
import Debug.Trace
>>>>>>> 2c8b0a01

-- | Intuitively a @Rewrite a@ is a partial function from @a@ to @a@.
--   It can be composed disjuctively using the 'Semigroup' instance, or
--   sequentially using the 'andThen' function.
type Rewrite a = Rewrite' Identity a

-- | A @Rewrite' m a@ may in full generality access the effects of a monad @m@ while
--   attempting to rewrite values of type @a@.
newtype Rewrite' m a = Rewrite { run' :: a -> MaybeT m a }

-- | Disjunctive composition, that is: @r <> s@ will first attempt to rewrite with @r@.
--   If @r@ successfully rewrites, then the result of @r@ is returned. If @r@ does not
--   rewrite (i.e. it returns @Nothing@), then the second rewrite @s@ is attempted instead.
--   The 'mempty' is the rewrite that never successfully rewrites any term.
#if __GLASGOW_HASKELL__ < 803
instance Monad m => Monoid (Rewrite' m a) where
  mempty = Rewrite (const empty)
  Rewrite f `mappend` Rewrite g = Rewrite (\a -> f a <|> g a)
#else
instance Monad m => Semigroup (Rewrite' m a) where
  Rewrite f <> Rewrite g = Rewrite (\a -> f a <|> g a)

instance Monad m => Monoid (Rewrite' m a) where
  mempty = Rewrite (const empty)
#endif

-- | Run a function to pre-process a rewrite's input.
pre :: (Monad m) => (a -> m a) -> Rewrite' m a -> Rewrite' m a
pre op (Rewrite f) = Rewrite (\a -> T.lift (op a) >>= f)

-- | Sequential composition, that is: @r `andThen` s@ will first rewrite with @r@ and, if that
--   succeeds, rewrite the result with @s@. If either @r@ or @s@ fails to rewrite, the whole thing
--   fails to rewrite.
andThen :: Monad m => Rewrite' m a -> Rewrite' m a -> Rewrite' m a
andThen (Rewrite f) (Rewrite g) = Rewrite $ \x -> f x >>= g

-- | Given a partial function from @a@ to @a@, produce a @Rewrite'@ value.
rewrite :: Applicative m => (a -> Maybe a) -> Rewrite' m a
rewrite f = Rewrite (MaybeT . pure . f)

-- | Given a partial, effectful function from @a@ to @a@ in some monad @m@,
--   produce a @Rewrite'@ value.
rewrite' :: Applicative m => (a -> MaybeT m a) -> Rewrite' m a
rewrite' = Rewrite

-- | Given a non-effectful rewrite, returns a partial function.
--   For effectful rewrites, the 'run'' field can be used.
run :: Rewrite a -> a -> Maybe a
run rw = runIdentity . runMaybeT . run' rw

-- | A rewrite that exhausts itself only when it cannot rewrite anymore
untilFixedPoint :: Monad m => Rewrite' m a -> Rewrite' m a
untilFixedPoint rw = (rw `andThen` untilFixedPoint rw) <> rw

-- | A somewhat niche function. Given a /selector function/
--   which extracts a special value @a@ from a collection of items of type @x@,
--   rewrite that @a@ value into a new collection of @x@ values.
--
--   This function is usually applied to collections of constraints.
--   Given a set of constraints, we can identify soluble subproblems in the constraint
--   set, along with the set of other constraints that are not part of that subproblem.
--   This is the selector function.
--
--   After identifying the subproblem, we can reduce it into a smaller set of constraints
--   which are then merged with the leftover constraints from the selector function to
--   form the new constraint set.
withTransform :: Monad m => ([x] -> Maybe (a, [x])) -> (a -> MaybeT m [x]) -> Rewrite' m [x]
withTransform transform f = Rewrite $ \cs -> do
                              (c, cs1) <- MaybeT (pure (transform cs))
                              cs2 <- f c
                              pure (cs1 ++ cs2)

-- | Given a function that, given a value of type @x@, possibly returns many values of type @x@,
--   produce a rewrite that applies this wherever possible to a list of values of type @x@, merging
--   the results back into the list.
--
--   Typically applied to constraints, where individual reducible constraints are picked out
--   of the set and broken down into some subconstraints.
pickOne :: (x -> Maybe [x]) -> Rewrite [x]
pickOne f = pickOne' (MaybeT . pure . f)

-- | Just as 'pickOne', but with monadic effects like fresh names.
pickOne' :: Monad m => (x -> MaybeT m [x]) -> Rewrite' m [x]
pickOne' f = Rewrite each
  where
    each [] = empty
    each (c:cs) = MaybeT $ do
      m <- runMaybeT (f c)
      case m of
        Nothing  -> fmap (c:) <$> runMaybeT (each cs)
        Just cs' -> pure (Just (cs' ++ cs))

-- | Given a pure 'Rewrite', produce an effectful rewrite in any monad.
lift :: Applicative m => Rewrite a -> Rewrite' m a
lift (Rewrite f) = rewrite (runIdentity . runMaybeT . f)

-- | For debugging, prints the contents of the rewrite to the console, with a string prefix.
--   Returns empty result and counts as no progress.
debugFail :: (Monad m, T.MonadIO m) => String -> (a -> String) -> Rewrite' m a
debugFail pfx show = Rewrite (\cs -> traceTc "rewrite" (text pfx <$$> text (show cs)) >> empty)

-- | Print debugging information as above, but counts as a successful rewrite.
--   Useful for putting debugging after another rewrite, if you only want to print on success.
debugPass :: (Monad m, T.MonadIO m) => String -> (a -> String) -> Rewrite' m a
debugPass pfx show = Rewrite (\cs -> traceTc "rewrite" (text pfx <$$> text (show cs)) >> return cs)<|MERGE_RESOLUTION|>--- conflicted
+++ resolved
@@ -34,19 +34,14 @@
   , debugPass
   ) where
 
-import Control.Applicative
 import Control.Monad.Identity
 import Control.Monad.Trans.Maybe
 import qualified Control.Monad.Trans as T
-<<<<<<< HEAD
 import Text.PrettyPrint.ANSI.Leijen (text, (<+>), (<$$>))
-
+import Control.Applicative
 import Cogent.TypeCheck.Util
-=======
-import Control.Applicative
 import Data.Monoid ((<>))
 import Debug.Trace
->>>>>>> 2c8b0a01
 
 -- | Intuitively a @Rewrite a@ is a partial function from @a@ to @a@.
 --   It can be composed disjuctively using the 'Semigroup' instance, or
