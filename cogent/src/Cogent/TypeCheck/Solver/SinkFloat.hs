--
-- Copyright 2018, Data61
-- Commonwealth Scientific and Industrial Research Organisation (CSIRO)
-- ABN 41 687 119 230.
--
-- This software may be distributed and modified according to the terms of
-- the GNU General Public License version 2. Note that NO WARRANTY is provided.
-- See "LICENSE_GPLv2.txt" for details.
--
-- @TAG(DATA61_GPL)
--

<<<<<<< HEAD
{-# OPTIONS_GHC -Werror -Wall #-}
=======
>>>>>>> ebead8fe
{-# LANGUAGE ScopedTypeVariables #-}

module Cogent.TypeCheck.Solver.SinkFloat ( sinkfloat ) where

--
-- Sink/Float is a type inference phase which pushes structural information
-- through subtyping constraints (sinking it down or floating it up).
--
-- In particular, this means adding missing fields to record and variant rows
-- and breaking single unification variables unified with a tuple into a tuple
-- of unification variables. Note that type operators do not change the
-- structure of a type, and so this phase propagates this information through
-- these.
--

import Cogent.Common.Types
import Cogent.Surface (Type(..))
import Cogent.TypeCheck.Base
import Cogent.TypeCheck.Solver.Goal
import Cogent.TypeCheck.Solver.Monad
import qualified Cogent.TypeCheck.Solver.Rewrite as Rewrite
import qualified Cogent.TypeCheck.Row as R
import qualified Cogent.TypeCheck.Subst as Subst
import Cogent.TypeCheck.Util
import Cogent.Util (elemBy, notElemBy)

import Control.Applicative (empty)
import Control.Monad.Writer
import Control.Monad.Trans.Maybe
<<<<<<< HEAD
import qualified Data.Map as M
=======
import Data.Foldable (asum)
import qualified Data.IntMap as IM
>>>>>>> ebead8fe
import Lens.Micro
import Text.PrettyPrint.ANSI.Leijen (text, pretty)
import qualified Text.PrettyPrint.ANSI.Leijen as P

<<<<<<< HEAD
sinkfloat :: Rewrite.RewriteT TcSolvM [Goal]
sinkfloat = Rewrite.rewrite' $ \gs -> do {- MaybeT TcSolvM -}
  a <- MaybeT $ do {- TcSolvM -}
    msubsts <- traverse (runMaybeT . genStructSubst . _goal) gs  -- a list of 'Maybe' substitutions.
    return . getFirst . mconcat $ First <$> msubsts  -- only return the first 'Just' substitution.
=======
import Debug.Trace

sinkfloat :: Rewrite.RewriteT TcSolvM [Goal]
sinkfloat = Rewrite.rewrite' $ \gs -> do
  let mentions = getMentions gs
      cs = map (strip . _goal) gs
  a <- asum $ map (genStructSubst mentions) cs -- a list of 'Maybe' substitutions.
                                               -- only return the first 'Just' substitution.
>>>>>>> ebead8fe
  tell [a]
  traceTc "solver" (text "Sink/Float writes subst:" P.<$>
                    P.indent 2 (pretty a))
  return $ map (goal %~ Subst.applyC a) gs
<<<<<<< HEAD
 where
  genStructSubst :: Constraint -> MaybeT TcSolvM Subst.Subst
  -- remove type operators first
  genStructSubst (T (TBang t)    :<  v          )   = genStructSubst (t :< v)
  genStructSubst (v              :<  T (TBang t))   = genStructSubst (v :< t)
  genStructSubst (T (TBang t)    :=: v          )   = genStructSubst (t :=: v)
  genStructSubst (v              :=: T (TBang t))   = genStructSubst (v :=: t)
  genStructSubst (T (TUnbox t)   :<  v          )   = genStructSubst (t :< v)
  genStructSubst (v              :<  T (TUnbox t))  = genStructSubst (v :< t)
  genStructSubst (T (TUnbox t)   :=: v          )   = genStructSubst (t :=: v)
  genStructSubst (v              :=: T (TUnbox t))  = genStructSubst (v :=: t)

  -- record rows
  genStructSubst (R r s :< U i) = do
    s' <- case s of
            Left Unboxed -> return $ Left Unboxed -- unboxed is preserved by bang and TUnbox, so we may propagate it
            _            ->  Right <$> lift solvFresh
    makeRowUnifSubsts (flip R s') r i
  genStructSubst (U i :< R r s) = do
    s' <- case s of
            Left Unboxed -> return $ Left Unboxed -- unboxed is preserved by bang and TUnbox, so we may propagate it
            _            ->  Right <$> lift solvFresh
    makeRowUnifSubsts (flip R s') r i
  genStructSubst (R r1 s1 :< R r2 s2)
    {-
      The most tricky case.
      For Records, untaken is the bottom of the order, taken is the top.
      If untaken things are in r2, then we can infer they must be in r1.
      If taken things are in r1, then we can infer they must be in r2.
    -}
    | r1new <- Row.untakenEntries r2 `M.difference` Row.entries r1
    , not $ M.null r1new
    , Just r1var <- Row.var r1
      = makeRowRowVarSubsts r1new r1var
    | r2new <- Row.takenEntries r1 `M.difference` Row.entries r2
    , not $ M.null r2new
    , Just r2var <- Row.var r2
      = makeRowRowVarSubsts r2new r2var
    | Left Unboxed <- s1 , Right i <- s2 = return $ Subst.ofSigil i Unboxed
    | Right i <- s1 , Left Unboxed <- s2 = return $ Subst.ofSigil i Unboxed

  -- variant rows
  genStructSubst (V r :< U i) = makeRowUnifSubsts V r i
  genStructSubst (U i :< V r) = makeRowUnifSubsts V r i
  genStructSubst (V r1 :< V r2)
    {-
      The most tricky case.
      For variants, taken is the bottom of the order, taken is the top.
      If taken things are in r2, then we can infer they must be in r1.
      If untaken things are in r1, then we can infer they must be in r2.
    -}
    | r2new <- Row.takenEntries r1 `M.difference` Row.entries r2
    , not $ M.null r2new
    , Just r2var <- Row.var r2
      = makeRowRowVarSubsts r2new r2var
    | r1new <- Row.untakenEntries r2 `M.difference` Row.entries r1
    , not $ M.null r1new
    , Just r1var <- Row.var r1
      = makeRowRowVarSubsts r1new r1var

  -- tuples
  genStructSubst (T (TTuple ts) :< U i) = makeTupleUnifSubsts ts i
  genStructSubst (U i :< T (TTuple ts)) = makeTupleUnifSubsts ts i
  genStructSubst (T (TTuple ts) :=: U i) = makeTupleUnifSubsts ts i
  genStructSubst (U i :=: T (TTuple ts)) = makeTupleUnifSubsts ts i

  -- tcon
  genStructSubst (T (TCon n ts s) :< U i) = makeTConUnifSubsts n ts s i
  genStructSubst (U i :< T (TCon n ts s)) = makeTConUnifSubsts n ts s i
  genStructSubst (T (TCon n ts s) :=: U i) = makeTConUnifSubsts n ts s i
  genStructSubst (U i :=: T (TCon n ts s)) = makeTConUnifSubsts n ts s i

  -- tfun
  genStructSubst (T (TFun _ _) :< U i)  = makeFunUnifSubsts i
  genStructSubst (U i :< T (TFun _ _))  = makeFunUnifSubsts i
  genStructSubst (T (TFun _ _) :=: U i) = makeFunUnifSubsts i
  genStructSubst (U i :=: T (TFun _ _)) = makeFunUnifSubsts i

  -- tunit
  genStructSubst (t@(T TUnit) :< U i) = return $ Subst.ofType i t
  genStructSubst (U i :< t@(T TUnit)) = return $ Subst.ofType i t
  genStructSubst (t@(T TUnit) :=: U i) = return $ Subst.ofType i t
  genStructSubst (U i :=: t@(T TUnit)) = return $ Subst.ofType i t

  -- default
  genStructSubst _ = empty

  --
  -- Helper Functions
  --
  makeRowUnifSubsts frow r i = do
    es' <- traverse (secondM (firstM (const $ U <$> lift solvFresh))) $ Row.entries r
    rv' <- traverse (const (lift solvFresh)) $ Row.var r
    let r' = Row.Row es' rv'
    return $ Subst.ofType i (frow r')

  makeRowRowVarSubsts rnew rv = do
    rv' <- Just <$> lift solvFresh
    rnew' <- traverse (secondM (firstM (const (U <$> lift solvFresh)))) rnew
    return $ Subst.ofRow rv $ Row.Row rnew' rv'

  makeTupleUnifSubsts ts i = do
    tus <- traverse (const (U <$> lift solvFresh)) ts
    let t = T (TTuple tus)
    return $ Subst.ofType i t

  makeFunUnifSubsts i = do
    t' <- U <$> lift solvFresh
    u' <- U <$> lift solvFresh
    return . Subst.ofType i . T $ TFun t' u'

  makeTConUnifSubsts n ts s i = do
    tus <- traverse (const (U <$> lift solvFresh)) ts
    let t = T (TCon n tus s) -- FIXME: n.b. only one type of sigil, so this is fine?
    return $ Subst.ofType i t
=======
  where
    strip :: Constraint -> Constraint
    strip (T (TBang t)    :<  v          )   = t :< v
    strip (v              :<  T (TBang t))   = v :< t
    strip (T (TBang t)    :=: v          )   = t :=: v
    strip (v              :=: T (TBang t))   = v :=: t
    strip (T (TUnbox t)  :<  v           )   = t :< v
    strip (v             :<  T (TUnbox t))   = v :< t
    strip (T (TUnbox t)  :=: v          )    = t :=: v
    strip (v             :=: T (TUnbox t))   = v :=: t
    strip c = c

    -- For sinking row information in a subtyping constraint
    canSink :: IM.IntMap (Int,Int) -> Int -> Bool
    canSink mentions v | Just m <- IM.lookup v mentions = fst m <= 1
                       | otherwise = False

    canFloat :: IM.IntMap (Int,Int) -> Int -> Bool
    canFloat mentions v | Just m <- IM.lookup v mentions = snd m <= 1
                        | otherwise = False

    genStructSubst :: IM.IntMap (Int,Int) -> Constraint -> MaybeT TcSolvM Subst.Subst
    -- record rows
    genStructSubst _ (R rp r s :< U i) = do
      s' <- case s of
        Left Unboxed -> return $ Left Unboxed -- unboxed is preserved by bang and TUnbox, so we may propagate it
        _            -> Right <$> lift solvFresh
      makeRowUnifSubsts (flip (R rp) s') (filter R.taken (R.entries r)) i
    genStructSubst _ (U i :< R rp r s) = do
      s' <- case s of
        Left Unboxed -> return $ Left Unboxed -- unboxed is preserved by bang and TUnbox, so we may propagate it
        _            ->  Right <$> lift solvFresh
      -- Subst. a record structure for the unifier with only present entries of
      -- the record r (respecting the lattice order for records).
      makeRowUnifSubsts (flip (R rp) s') (filter R.present (R.entries r)) i
    genStructSubst mentions (R _ r1 s1 :< R _ r2 s2)
      {- The most tricky case.
         For Records, present is the bottom of the order, taken is the top.
         If present things are in r2, then we can infer they must be in r1.
         If taken things are in r1, then we can infer they must be in r2.
      -}
      | es <- filter (\e -> R.present e && notElemBy R.compatEntry e (R.entries r1))
                     (R.entries r2)
      , not $ null es
      , Just rv <- R.var r1
         = makeRowVarSubsts rv es
      | es <- filter (\e -> R.taken e && notElemBy R.compatEntry e (R.entries r2))
                     (R.entries r1)
      , not $ null es
      , Just rv <- R.var r2
         = makeRowVarSubsts rv es

      | R.isComplete r2 && all (\e -> elemBy R.compatEntry e (R.entries r2)) (R.entries r1)
      , Just rv <- R.var r1
      , es <- filter (\e -> R.taken e && notElemBy R.compatEntry e (R.entries r1))
                     (R.entries r2)
      , canSink mentions rv && not (null es)
         = makeRowVarSubsts rv es

      | R.isComplete r1 && all (\e -> elemBy R.compatEntry e (R.entries r1)) (R.entries r2)
      , Just rv <- R.var r2
      , es <- filter (\e -> R.present e && notElemBy R.compatEntry e (R.entries r2))
                     (R.entries r1)
      , canFloat mentions rv && not (null es)
         = makeRowVarSubsts rv es

      | R.isComplete r1
      , null (R.diff r1 r2)
      , Just rv <- R.var r2
         = makeRowShapeSubsts rv r1

      | R.isComplete r2
      , null (R.diff r2 r1)
      , Just rv <- R.var r1
         = makeRowShapeSubsts rv r2
  
      | Left Unboxed <- s1 , Right i <- s2 = return $ Subst.ofSigil i Unboxed
      | Right i <- s1 , Left Unboxed <- s2 = return $ Subst.ofSigil i Unboxed

    genStructSubst _ (R rp r s :~~ U i) = do
      s' <- case s of
              Left Unboxed -> return $ Left Unboxed
              _            -> Right <$> lift solvFresh
      makeRowUnifSubsts (flip (R rp) s') (filter R.taken (R.entries r)) i
    genStructSubst _ (U i :~~ R rp r s) = do
      s' <- case s of
              Left Unboxed -> return $ Left Unboxed
              _            -> Right <$> lift solvFresh
      makeRowUnifSubsts (flip (R rp) s') (filter R.taken (R.entries r)) i

    -- variant rows
    genStructSubst _ (V r :< U i) =
      makeRowUnifSubsts V (filter R.present (R.entries r)) i
    genStructSubst _ (U i :< V r) =
      makeRowUnifSubsts V (filter R.taken (R.entries r)) i
    genStructSubst mentions (V r1 :< V r2)
      -- | trace ("#### r1 = " ++ show r1 ++ "\n#### r2 = " ++ show r2) False = undefined
      {- The most tricky case.
         For variants, taken is the bottom of the order.
         If taken things are in r2, then we can infer they must be in r1.
         If present things are in r1, then we can infer they must be in r2.
       -}
      | es <- filter (\e -> R.taken e && notElemBy R.compatEntry e (R.entries r1))
                     (R.entries r2)
      , not $ null es
      , Just rv <- R.var r1
         = makeRowVarSubsts rv es
      | es <- filter (\e -> R.present e && notElemBy R.compatEntry e (R.entries r2))
                     (R.entries r1)
      , not $ null es
      , Just rv <- R.var r2
         = makeRowVarSubsts rv es

      | R.isComplete r2 && all (\e -> elemBy R.compatEntry e (R.entries r2)) (R.entries r1)
      , Just rv <- R.var r1
      , es <- filter (\e -> R.present e && notElemBy R.compatEntry e (R.entries r1))
                     (R.entries r2)
      , canSink mentions rv && not (null es)
         = makeRowVarSubsts rv es

      | R.isComplete r1 && all (\e -> elemBy R.compatEntry e (R.entries r1)) (R.entries r2)
      , Just rv <- R.var r2
      , es <- filter (\e -> R.taken e && notElemBy R.compatEntry e (R.entries r2))
                     (R.entries r1)
      , canFloat mentions rv && not (null es)
         = makeRowVarSubsts rv es

      | R.isComplete r1
      , null (R.diff r1 r2)
      , Just rv <- R.var r2
         = makeRowShapeSubsts rv r1

      | R.isComplete r2
      , null (R.diff r2 r1)
      , Just rv <- R.var r1
         = makeRowShapeSubsts rv r2

    genStructSubst _ (V r :~~ U i) = makeRowUnifSubsts V (filter R.present (R.entries r)) i
    genStructSubst _ (U i :~~ V r) = makeRowUnifSubsts V (filter R.present (R.entries r)) i

    -- tuples
    genStructSubst _ (T (TTuple ts) :< U i) = makeTupleUnifSubsts ts i
    genStructSubst _ (U i :< T (TTuple ts)) = makeTupleUnifSubsts ts i
    genStructSubst _ (T (TTuple ts) :=: U i) = makeTupleUnifSubsts ts i
    genStructSubst _ (U i :=: T (TTuple ts)) = makeTupleUnifSubsts ts i

    -- tcon
    genStructSubst _ (T (TCon n ts s) :< U i) = makeTConUnifSubsts n ts s i
    genStructSubst _ (U i :< T (TCon n ts s)) = makeTConUnifSubsts n ts s i
    genStructSubst _ (T (TCon n ts s) :=: U i) = makeTConUnifSubsts n ts s i
    genStructSubst _ (U i :=: T (TCon n ts s)) = makeTConUnifSubsts n ts s i

    -- tfun
    genStructSubst _ (T (TFun _ _) :< U i)  = makeFunUnifSubsts i
    genStructSubst _ (U i :< T (TFun _ _))  = makeFunUnifSubsts i
    genStructSubst _ (T (TFun _ _) :=: U i) = makeFunUnifSubsts i
    genStructSubst _ (U i :=: T (TFun _ _)) = makeFunUnifSubsts i

    -- tunit
    genStructSubst _ (t@(T TUnit) :< U i) = return $ Subst.ofType i t
    genStructSubst _ (U i :< t@(T TUnit)) = return $ Subst.ofType i t
    genStructSubst _ (t@(T TUnit) :=: U i) = return $ Subst.ofType i t
    genStructSubst _ (U i :=: t@(T TUnit)) = return $ Subst.ofType i t

    -- default
    genStructSubst _ _ = empty

    --
    -- Helper Functions
    --

    makeEntryUnif e = R.mkEntry <$>
                      pure (R.fname e) <*>
                      (U <$> lift solvFresh) <*> pure (R.taken e)

    -- Substitute a record structure for the unifier with only the specified
    -- entries, hence an incomplete record.
    makeRowUnifSubsts frow es u =
      do rv <- lift solvFresh
         es' <- traverse makeEntryUnif es
         return $ Subst.ofType u (frow (R.incomplete es' rv))

    -- Expand rows containing row variable rv with the specified entries.
    makeRowVarSubsts rv es =
      do rv' <- lift solvFresh
         es' <- traverse makeEntryUnif es
         return $ Subst.ofRow rv $ R.incomplete es' rv'

    -- Create a shape substitution for the row variable.
    makeRowShapeSubsts rv row =
      return $ Subst.ofShape rv (R.shape row)

    makeTupleUnifSubsts ts i = do
      tus <- traverse (const (U <$> lift solvFresh)) ts
      let t = T (TTuple tus)
      return $ Subst.ofType i t

    makeFunUnifSubsts i = do
      t' <- U <$> lift solvFresh
      u' <- U <$> lift solvFresh
      return . Subst.ofType i . T $ TFun t' u'

    makeTConUnifSubsts n ts s i = do
      tus <- traverse (const (U <$> lift solvFresh)) ts
      let t = T (TCon n tus s)  -- FIXME: A[R] :< (?0)! will break if ?0 ~> A[W] is needed somewhere else
      return $ Subst.ofType i t
>>>>>>> ebead8fe
<|MERGE_RESOLUTION|>--- conflicted
+++ resolved
@@ -10,10 +10,6 @@
 -- @TAG(DATA61_GPL)
 --
 
-<<<<<<< HEAD
-{-# OPTIONS_GHC -Werror -Wall #-}
-=======
->>>>>>> ebead8fe
 {-# LANGUAGE ScopedTypeVariables #-}
 
 module Cogent.TypeCheck.Solver.SinkFloat ( sinkfloat ) where
@@ -43,23 +39,12 @@
 import Control.Applicative (empty)
 import Control.Monad.Writer
 import Control.Monad.Trans.Maybe
-<<<<<<< HEAD
-import qualified Data.Map as M
-=======
 import Data.Foldable (asum)
 import qualified Data.IntMap as IM
->>>>>>> ebead8fe
 import Lens.Micro
 import Text.PrettyPrint.ANSI.Leijen (text, pretty)
 import qualified Text.PrettyPrint.ANSI.Leijen as P
 
-<<<<<<< HEAD
-sinkfloat :: Rewrite.RewriteT TcSolvM [Goal]
-sinkfloat = Rewrite.rewrite' $ \gs -> do {- MaybeT TcSolvM -}
-  a <- MaybeT $ do {- TcSolvM -}
-    msubsts <- traverse (runMaybeT . genStructSubst . _goal) gs  -- a list of 'Maybe' substitutions.
-    return . getFirst . mconcat $ First <$> msubsts  -- only return the first 'Just' substitution.
-=======
 import Debug.Trace
 
 sinkfloat :: Rewrite.RewriteT TcSolvM [Goal]
@@ -68,128 +53,10 @@
       cs = map (strip . _goal) gs
   a <- asum $ map (genStructSubst mentions) cs -- a list of 'Maybe' substitutions.
                                                -- only return the first 'Just' substitution.
->>>>>>> ebead8fe
   tell [a]
   traceTc "solver" (text "Sink/Float writes subst:" P.<$>
                     P.indent 2 (pretty a))
   return $ map (goal %~ Subst.applyC a) gs
-<<<<<<< HEAD
- where
-  genStructSubst :: Constraint -> MaybeT TcSolvM Subst.Subst
-  -- remove type operators first
-  genStructSubst (T (TBang t)    :<  v          )   = genStructSubst (t :< v)
-  genStructSubst (v              :<  T (TBang t))   = genStructSubst (v :< t)
-  genStructSubst (T (TBang t)    :=: v          )   = genStructSubst (t :=: v)
-  genStructSubst (v              :=: T (TBang t))   = genStructSubst (v :=: t)
-  genStructSubst (T (TUnbox t)   :<  v          )   = genStructSubst (t :< v)
-  genStructSubst (v              :<  T (TUnbox t))  = genStructSubst (v :< t)
-  genStructSubst (T (TUnbox t)   :=: v          )   = genStructSubst (t :=: v)
-  genStructSubst (v              :=: T (TUnbox t))  = genStructSubst (v :=: t)
-
-  -- record rows
-  genStructSubst (R r s :< U i) = do
-    s' <- case s of
-            Left Unboxed -> return $ Left Unboxed -- unboxed is preserved by bang and TUnbox, so we may propagate it
-            _            ->  Right <$> lift solvFresh
-    makeRowUnifSubsts (flip R s') r i
-  genStructSubst (U i :< R r s) = do
-    s' <- case s of
-            Left Unboxed -> return $ Left Unboxed -- unboxed is preserved by bang and TUnbox, so we may propagate it
-            _            ->  Right <$> lift solvFresh
-    makeRowUnifSubsts (flip R s') r i
-  genStructSubst (R r1 s1 :< R r2 s2)
-    {-
-      The most tricky case.
-      For Records, untaken is the bottom of the order, taken is the top.
-      If untaken things are in r2, then we can infer they must be in r1.
-      If taken things are in r1, then we can infer they must be in r2.
-    -}
-    | r1new <- Row.untakenEntries r2 `M.difference` Row.entries r1
-    , not $ M.null r1new
-    , Just r1var <- Row.var r1
-      = makeRowRowVarSubsts r1new r1var
-    | r2new <- Row.takenEntries r1 `M.difference` Row.entries r2
-    , not $ M.null r2new
-    , Just r2var <- Row.var r2
-      = makeRowRowVarSubsts r2new r2var
-    | Left Unboxed <- s1 , Right i <- s2 = return $ Subst.ofSigil i Unboxed
-    | Right i <- s1 , Left Unboxed <- s2 = return $ Subst.ofSigil i Unboxed
-
-  -- variant rows
-  genStructSubst (V r :< U i) = makeRowUnifSubsts V r i
-  genStructSubst (U i :< V r) = makeRowUnifSubsts V r i
-  genStructSubst (V r1 :< V r2)
-    {-
-      The most tricky case.
-      For variants, taken is the bottom of the order, taken is the top.
-      If taken things are in r2, then we can infer they must be in r1.
-      If untaken things are in r1, then we can infer they must be in r2.
-    -}
-    | r2new <- Row.takenEntries r1 `M.difference` Row.entries r2
-    , not $ M.null r2new
-    , Just r2var <- Row.var r2
-      = makeRowRowVarSubsts r2new r2var
-    | r1new <- Row.untakenEntries r2 `M.difference` Row.entries r1
-    , not $ M.null r1new
-    , Just r1var <- Row.var r1
-      = makeRowRowVarSubsts r1new r1var
-
-  -- tuples
-  genStructSubst (T (TTuple ts) :< U i) = makeTupleUnifSubsts ts i
-  genStructSubst (U i :< T (TTuple ts)) = makeTupleUnifSubsts ts i
-  genStructSubst (T (TTuple ts) :=: U i) = makeTupleUnifSubsts ts i
-  genStructSubst (U i :=: T (TTuple ts)) = makeTupleUnifSubsts ts i
-
-  -- tcon
-  genStructSubst (T (TCon n ts s) :< U i) = makeTConUnifSubsts n ts s i
-  genStructSubst (U i :< T (TCon n ts s)) = makeTConUnifSubsts n ts s i
-  genStructSubst (T (TCon n ts s) :=: U i) = makeTConUnifSubsts n ts s i
-  genStructSubst (U i :=: T (TCon n ts s)) = makeTConUnifSubsts n ts s i
-
-  -- tfun
-  genStructSubst (T (TFun _ _) :< U i)  = makeFunUnifSubsts i
-  genStructSubst (U i :< T (TFun _ _))  = makeFunUnifSubsts i
-  genStructSubst (T (TFun _ _) :=: U i) = makeFunUnifSubsts i
-  genStructSubst (U i :=: T (TFun _ _)) = makeFunUnifSubsts i
-
-  -- tunit
-  genStructSubst (t@(T TUnit) :< U i) = return $ Subst.ofType i t
-  genStructSubst (U i :< t@(T TUnit)) = return $ Subst.ofType i t
-  genStructSubst (t@(T TUnit) :=: U i) = return $ Subst.ofType i t
-  genStructSubst (U i :=: t@(T TUnit)) = return $ Subst.ofType i t
-
-  -- default
-  genStructSubst _ = empty
-
-  --
-  -- Helper Functions
-  --
-  makeRowUnifSubsts frow r i = do
-    es' <- traverse (secondM (firstM (const $ U <$> lift solvFresh))) $ Row.entries r
-    rv' <- traverse (const (lift solvFresh)) $ Row.var r
-    let r' = Row.Row es' rv'
-    return $ Subst.ofType i (frow r')
-
-  makeRowRowVarSubsts rnew rv = do
-    rv' <- Just <$> lift solvFresh
-    rnew' <- traverse (secondM (firstM (const (U <$> lift solvFresh)))) rnew
-    return $ Subst.ofRow rv $ Row.Row rnew' rv'
-
-  makeTupleUnifSubsts ts i = do
-    tus <- traverse (const (U <$> lift solvFresh)) ts
-    let t = T (TTuple tus)
-    return $ Subst.ofType i t
-
-  makeFunUnifSubsts i = do
-    t' <- U <$> lift solvFresh
-    u' <- U <$> lift solvFresh
-    return . Subst.ofType i . T $ TFun t' u'
-
-  makeTConUnifSubsts n ts s i = do
-    tus <- traverse (const (U <$> lift solvFresh)) ts
-    let t = T (TCon n tus s) -- FIXME: n.b. only one type of sigil, so this is fine?
-    return $ Subst.ofType i t
-=======
   where
     strip :: Constraint -> Constraint
     strip (T (TBang t)    :<  v          )   = t :< v
@@ -396,4 +263,3 @@
       tus <- traverse (const (U <$> lift solvFresh)) ts
       let t = T (TCon n tus s)  -- FIXME: A[R] :< (?0)! will break if ?0 ~> A[W] is needed somewhere else
       return $ Subst.ofType i t
->>>>>>> ebead8fe
