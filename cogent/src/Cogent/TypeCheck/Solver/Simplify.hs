--- conflicted
+++ resolved
@@ -42,11 +42,6 @@
 import qualified Data.Set as S
 import           Data.Word (Word32)
 import           Lens.Micro
-<<<<<<< HEAD
-
-import           Debug.Trace
-
-=======
 
 import           Cogent.Common.Syntax
 import           Cogent.Common.Types
@@ -60,13 +55,11 @@
 import qualified Cogent.TypeCheck.Solver.Rewrite as Rewrite
 import           Cogent.Surface
 
->>>>>>> 319156cd
 onGoal :: (Monad m) => (Constraint -> MaybeT m [Constraint]) -> Goal -> MaybeT m [Goal]
 onGoal f g = fmap (map (derivedGoal g)) (f (g ^. goal))
 
 unsat :: (Monad m) => TypeError -> MaybeT m [Constraint]
 unsat x = hoistMaybe $ Just [Unsat x]
-<<<<<<< HEAD
 
 elseDie :: (Monad m) => Bool -> TypeError -> MaybeT m [Constraint]
 elseDie b e = (hoistMaybe $ guard b >> Just []) <|> unsat e
@@ -74,15 +67,6 @@
 liftTcSolvM :: Rewrite.RewriteT IO a -> Rewrite.RewriteT TcSolvM a
 liftTcSolvM (Rewrite.RewriteT m) = Rewrite.RewriteT (\a -> MaybeT $ liftIO $ runMaybeT (m a))
 
-=======
-
-elseDie :: (Monad m) => Bool -> TypeError -> MaybeT m [Constraint]
-elseDie b e = (hoistMaybe $ guard b >> Just []) <|> unsat e
-
-liftTcSolvM :: Rewrite.RewriteT IO a -> Rewrite.RewriteT TcSolvM a
-liftTcSolvM (Rewrite.RewriteT m) = Rewrite.RewriteT (\a -> MaybeT $ liftIO $ runMaybeT (m a))
-
->>>>>>> 319156cd
 simplify :: [(TyVarName, Kind)] -> Rewrite.RewriteT IO [Goal]
 simplify axs = Rewrite.pickOne' $ onGoal $ \c -> case c of
   Sat      -> hoistMaybe $ Just []
@@ -137,7 +121,6 @@
   Escape (R r (Left s)) m
     | isNothing (Row.var r)
     , not (readonly s) -> hoistMaybe $ Just (map (flip Escape m) (Row.untakenTypes r))
-<<<<<<< HEAD
 
 #ifdef BUILTIN_ARRAYS
   Share  (A t _ (Left s) _) m | not (writable s) -> hoistMaybe $ Just [Share  t m]  -- TODO: deal with the taken fields!!! / zilinc
@@ -145,15 +128,6 @@
   Escape (A t _ (Left s) _) m | not (readonly s) -> hoistMaybe $ Just [Escape t m]  -- TODO
 #endif
 
-=======
-
-#ifdef BUILTIN_ARRAYS
-  Share  (A t _ (Left s) _) m | not (writable s) -> hoistMaybe $ Just [Share  t m]  -- TODO: deal with the taken fields!!! / zilinc
-  Drop   (A t _ (Left s) _) m | not (writable s) -> hoistMaybe $ Just [Drop   t m]  -- TODO
-  Escape (A t _ (Left s) _) m | not (readonly s) -> hoistMaybe $ Just [Escape t m]  -- TODO
-#endif
-
->>>>>>> 319156cd
   Exhaustive t ps | any isIrrefutable ps -> hoistMaybe $ Just []
   Exhaustive (V r) []
     | isNothing (Row.var r) ->
@@ -175,7 +149,6 @@
   -- If both sides of an equality constraint are equal, we can't completely discharge it;
   -- we need to make sure all unification variables in the type are instantiated at some point
   t :=: u | t == u -> hoistMaybe $ if isSolved t then Just [] else Just [Solved t]
-<<<<<<< HEAD
 
   Solved t | isSolved t -> hoistMaybe $ Just []
 
@@ -187,19 +160,6 @@
   T (TTuple ts) :<  T (TTuple us) | length ts == length us -> hoistMaybe $ Just (zipWith (:< ) ts us)
   T (TTuple ts) :=: T (TTuple us) | length ts == length us -> hoistMaybe $ Just (zipWith (:=:) ts us)
 
-=======
-
-  Solved t | isSolved t -> hoistMaybe $ Just []
-
-  IsPrimType (T (TCon x _ Unboxed)) | x `elem` primTypeCons -> hoistMaybe $ Just []
-
-  T (TFun t1 t2) :=: T (TFun r1 r2) -> hoistMaybe $ Just [r1 :=: t1, t2 :=: r2]
-  T (TFun t1 t2) :<  T (TFun r1 r2) -> hoistMaybe $ Just [r1 :<  t1, t2 :<  r2]
-
-  T (TTuple ts) :<  T (TTuple us) | length ts == length us -> hoistMaybe $ Just (zipWith (:< ) ts us)
-  T (TTuple ts) :=: T (TTuple us) | length ts == length us -> hoistMaybe $ Just (zipWith (:=:) ts us)
-
->>>>>>> 319156cd
   V r1 :< V r2 | Row.null r1 && Row.null r2 -> hoistMaybe $ Just []
                | Just (r1',r2') <- extractVariableEquality r1 r2 -> hoistMaybe $ Just [V r1' :=: V r2']
                | otherwise -> do
