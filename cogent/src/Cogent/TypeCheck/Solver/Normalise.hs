--- conflicted
+++ resolved
@@ -10,10 +10,7 @@
 -- @TAG(DATA61_GPL)
 --
 
-<<<<<<< HEAD
-=======
 {-# LANGUAGE LambdaCase #-}
->>>>>>> ebead8fe
 {-# LANGUAGE TupleSections #-}
 
 module Cogent.TypeCheck.Solver.Normalise where
@@ -21,10 +18,7 @@
 import Cogent.Common.Types
 import Cogent.Compiler
 import Cogent.Surface
-<<<<<<< HEAD
-=======
 import Cogent.Dargent.TypeCheck
->>>>>>> ebead8fe
 import qualified Cogent.TypeCheck.ARow as ARow
 import Cogent.TypeCheck.Base
 import Cogent.TypeCheck.Solver.Goal
@@ -35,10 +29,7 @@
 import Cogent.Util
 
 import Control.Applicative
-<<<<<<< HEAD
-=======
 import Data.Bitraversable
->>>>>>> ebead8fe
 import qualified Data.IntMap as IM
 import Data.Maybe
 import qualified Data.Map as M
@@ -49,19 +40,6 @@
 
 -- import Debug.Trace
 
-<<<<<<< HEAD
-normaliseRW :: RewriteT TcSolvM TCType
-normaliseRW = rewrite' $ \t -> case t of
-    T (TBang (T (TCon t ts s))) -> pure (T (TCon t (fmap (T . TBang) ts) (bangSigil s)))
-    T (TBang (T (TVar v b u))) -> pure (T (TVar v True u))
-    T (TBang (T (TFun x y))) -> pure (T (TFun x y))
-    T (TBang (R row (Left s)))
-      | isNothing (Row.var row) -> pure (R (fmap (T . TBang) row) (Left (bangSigil s)))
-    T (TBang (V row))
-      | isNothing (Row.var row) -> pure (V (fmap (T . TBang) row))
-    T (TBang (T (TTuple ts))) -> pure (T (TTuple (map (T . TBang) ts)))
-    T (TBang (T TUnit)) -> pure (T TUnit)
-=======
 normaliseRWT :: RewriteT TcSolvM TCType
 normaliseRWT = rewrite' $ \case
     T (TBang (T (TCon t ts s))) -> pure (T (TCon t (fmap (T . TBang) ts) (bangSigil s)))
@@ -74,55 +52,12 @@
     T (TBang (T (TTuple ts))) -> pure (T (TTuple (map (T . TBang) ts)))
     T (TBang (T TUnit)) -> pure (T TUnit)
     T (TBang (T (TRPar v _ m))) -> pure (T (TRPar v True m))
->>>>>>> ebead8fe
 #ifdef BUILTIN_ARRAYS
     T (TBang (A t l (Left s) tkns)) -> pure (A (T . TBang $ t) l (Left (bangSigil s)) tkns)  -- FIXME
 #endif
 
     T (TUnbox (T (TVar v b u))) -> pure (T (TVar v b True))
     T (TUnbox (T (TCon t ts s))) -> pure (T (TCon t ts Unboxed))
-<<<<<<< HEAD
-    T (TUnbox (R row _)) -> pure (R row (Left Unboxed))
-#ifdef BUILTIN_ARRAYS
-    T (TUnbox (A t l _ tkns)) -> pure (A t l (Left Unboxed) tkns)  -- FIXME
-#endif
-    Synonym n as -> do
-        table <- view knownTypes
-        case lookup n table of
-            Just (as', Just b) -> pure (substType (zip as' as) b)
-            _ -> __impossible "normaliseRW: missing synonym"
-
-    T (TTake fs (R row s))
-      | isNothing (Row.var row) -> case fs of
-        Nothing -> pure $ R (Row.takeAll row) s
-        Just fs -> pure $ R (Row.takeMany fs row) s
-    T (TTake fs (V row))
-      | isNothing (Row.var row) -> case fs of
-        Nothing -> pure $ V (Row.takeAll row)
-        Just fs -> pure $ V (Row.takeMany fs row)
-    T (TTake fs t) | __cogent_flax_take_put -> return t
-    T (TPut fs (R row s))
-      | isNothing (Row.var row) -> case fs of
-        Nothing -> pure $ R (Row.putAll row) s
-        Just fs -> pure $ R (Row.putMany fs row) s
-    T (TPut fs (V row))
-      | isNothing (Row.var row) -> case fs of
-        Nothing -> pure $ V (Row.putAll row)
-        Just fs -> pure $ V (Row.putMany fs row)
-    T (TPut fs t) | __cogent_flax_take_put -> return t
-#ifdef BUILTIN_ARRAYS
-    T (TATake [idx] (A t l s (Right _))) ->
-      __impossible "normaliseRW: TATake over a hole variable"
-    T (TATake [idx] (A t l s (Left Nothing))) ->
-      let l' = normaliseSExpr l
-       in pure $ A t l s (Left $ Just idx)
-    T (TAPut [idx] (A t l s (Right _))) ->
-      __impossible "normaliseRW: TAPut over a hole variable"
-    T (TAPut [idx] (A t l s (Left (Just idx')))) | idx == idx' -> 
-      let l' = normaliseSExpr l
-       in pure $ A t l s (Left Nothing)
-#endif
-=======
     T (TUnbox (R rp r _)) -> pure (R rp r (Left Unboxed))
 #ifdef BUILTIN_ARRAYS
     T (TUnbox (A t l _ tkns)) -> pure (A t l (Left Unboxed) tkns)  -- FIXME
@@ -153,20 +88,8 @@
         Nothing -> pure $ V (Row.putAll r)
         Just fs -> pure $ V (Row.putMany fs r)
     T (TPut fs t) | __cogent_flax_take_put -> return t
->>>>>>> ebead8fe
 
-    T (TLayout l (R row (Left (Boxed p _)))) ->
-      pure $ R row $ Left $ Boxed p (Just l)
-    T (TLayout l (R row (Right i))) ->
-      __impossible "normaliseRW: TLayout over a sigil variable (R)"
 #ifdef BUILTIN_ARRAYS
-<<<<<<< HEAD
-    T (TLayout l (A t n (Left (Boxed p _)) tkns)) ->
-      pure $ A t n (Left (Boxed p (Just l))) tkns
-    T (TLayout l (A t n (Right i) tkns)) ->
-      __impossible "normaliseRW: TLayout over a sigil variable (A)"
-#endif
-=======
     T (TATake [idx] (A t l s (Right _))) ->
       __impossible "normaliseRW: TATake over a hole variable"
     T (TATake [idx] (A t l s (Left Nothing))) ->
@@ -189,7 +112,6 @@
     T (TLayout l (A t n (Right i) tkns)) ->
       __impossible "normaliseRWT: TLayout over a sigil variable (A)"
 #endif
->>>>>>> ebead8fe
     T (TLayout l _) -> -- TODO(dargent): maybe handle this later
       empty
     _ -> empty
@@ -211,14 +133,6 @@
         T (TUnbox    t') -> T . TUnbox    <$> whnf t'
         T (TLayout l t') -> T . TLayout l <$> whnf t'
         _                -> pure input
-<<<<<<< HEAD
-    fromMaybe step <$> runMaybeT (runRewriteT (untilFixedPoint $ debug "Normalise Type" printPretty normaliseRW) step)
-
--- | Normalise all types within a set of constraints
-normaliseTypes :: [Goal] -> TcSolvM [Goal]
-normaliseTypes = mapM $ \g -> do
-  c' <- mapM whnf (g ^. goal)
-=======
     fromMaybe step <$> runMaybeT (runRewriteT (untilFixedPoint $ debug "Normalise Type" printPretty normaliseRWT) step)
 
 normaliseRWL :: RewriteT TcSolvM TCDataLayout
@@ -246,7 +160,6 @@
 normalise :: [Goal] -> TcSolvM [Goal]
 normalise = mapM $ \g -> do
   c' <- bimapM whnf normL (g ^. goal)
->>>>>>> ebead8fe
   pure $ set goal c' g
 
 normaliseSExpr :: TCSExpr -> Int
