--- conflicted
+++ resolved
@@ -14,28 +14,19 @@
 
 import           Cogent.Common.Syntax
 import           Cogent.Common.Types
-<<<<<<< HEAD
-import           Cogent.Surface
-import qualified Cogent.TypeCheck.ARow           as ARow
-import           Cogent.TypeCheck.Base
-=======
 import           Cogent.Compiler
 import           Cogent.Dargent.TypeCheck
 import           Cogent.Surface
 import qualified Cogent.TypeCheck.ARow           as ARow
 import           Cogent.TypeCheck.Base
 import qualified Cogent.TypeCheck.LRow           as LRow
->>>>>>> ebead8fe
 import qualified Cogent.TypeCheck.Row            as Row
 import           Cogent.TypeCheck.Solver.Goal
 import           Cogent.TypeCheck.Solver.Monad
 import qualified Cogent.TypeCheck.Solver.Rewrite as Rewrite
 import qualified Cogent.TypeCheck.Subst          as Subst
 import           Cogent.TypeCheck.Util
-<<<<<<< HEAD
-=======
 import           Cogent.Util
->>>>>>> ebead8fe
 
 import Control.Applicative
 import Control.Monad.Trans.Maybe
@@ -44,13 +35,9 @@
 import qualified Data.IntMap as IM (null)
 import Lens.Micro
 import Lens.Micro.Mtl
-<<<<<<< HEAD
-import Text.PrettyPrint.ANSI.Leijen (text, pretty, (<+>))
-=======
 import Text.PrettyPrint.ANSI.Leijen hiding (empty, indent, tupled, (<$>))
 
 import Debug.Trace
->>>>>>> ebead8fe
 
 -- | The unify phase, which seeks out equality constraints to solve via substitution.
 unify :: Rewrite.RewriteT TcSolvM [Goal]
@@ -85,19 +72,6 @@
   = pure [ Subst.ofSigil v s ]
 assignOf (A _ _ (Left s) _ :< A _ _ (Right v) _)
   = pure [ Subst.ofSigil v s ]
-<<<<<<< HEAD
-#ifdef BUILTIN_ARRAYS
--- [NOTE: solving 'A' types]
--- For 'A' types, we need to first solve the sigil, and later it can get
--- simplified to constraints about the element types and lengths. / zilinc
-assignOf (A _ _ (Left s) _ :=: A _ _ (Right v) _)
-  = pure [ Subst.ofSigil v s ]
-assignOf (A _ _ (Right v) _ :=: A _ _ (Left s) _)
-  = pure [ Subst.ofSigil v s ]
-assignOf (A _ _ (Left s) _ :< A _ _ (Right v) _)
-  = pure [ Subst.ofSigil v s ]
-=======
->>>>>>> ebead8fe
 assignOf (A _ _ (Right v) _ :< A _ _ (Left s) _)
   = pure [ Subst.ofSigil v s ]
 assignOf (A _ _ _ (Left h) :=: A _ _ _ (Right v))
@@ -105,10 +79,7 @@
 assignOf (A _ _ _ (Right v) :=: A _ _ _ (Left h))
   = pure [ Subst.ofHole v h ]
 #endif
-<<<<<<< HEAD
-=======
 
->>>>>>> ebead8fe
 -- N.B. we know from the previous phase that common alternatives have been factored out.
 assignOf (V r1 :=: V r2)
   | Row.var r1 /= Row.var r2
@@ -128,12 +99,6 @@
   = case (Row.var r1, Row.var r2) of
     (Just x, Nothing) -> pure [Subst.ofRow x r2]
     (Nothing, Just x) -> pure [Subst.ofRow x r1]
-<<<<<<< HEAD
-    (Just x , Just y) -> do v <- lift solvFresh
-                            pure [ Subst.ofRow x (r2 { Row.var = Just v })
-                                 , Subst.ofRow y (r1 { Row.var = Just v })
-                                 ]
-=======
     (Just x , Just y) ->
       do v <- lift solvFresh
          pure [ Subst.ofRow x (Row.incomplete (Row.entries r2) v)
@@ -159,7 +124,6 @@
 
 assignOf (l1 :~< l2) = assignOfL l1 l2
 
->>>>>>> ebead8fe
 #ifdef BUILTIN_ARRAYS
 -- TODO: This will be moved to a separately module for SMT-solving. Eventually the results
 -- returned from the solver will be a Subst object. / zilinc
@@ -169,13 +133,10 @@
   = pure [ Subst.ofExpr x e ]
 #endif
 
-<<<<<<< HEAD
-=======
 -- Unboxed records are not recursive
 assignOf (UnboxedNotRecursive (R (UP x) _ (Left Unboxed))) 
   = pure [Subst.ofRecPar x None]
 
->>>>>>> ebead8fe
 assignOf _ = empty
 
 assignOfL :: TCDataLayout -> TCDataLayout -> MaybeT TcSolvM [Subst.Subst]
