--- conflicted
+++ resolved
@@ -40,11 +40,6 @@
 import           Cogent.TypeCheck.Solver.SMT (smt)
 #endif
 import           Cogent.TypeCheck.Solver.Util
-<<<<<<< HEAD
-import qualified Cogent.TypeCheck.Subst as Subst
-import           Cogent.TypeCheck.Subst (Subst(..))
-=======
->>>>>>> ebead8fe
 import           Cogent.TypeCheck.Util
 import           Cogent.TypeCheck.Solver.Goal
 
@@ -67,18 +62,6 @@
 -- * expand sink/float to all types, and map under all type-operators
 -- * remove join/meet
 
-<<<<<<< HEAD
-solve :: [(TyVarName, Kind)] -> Constraint -> TcSolvM [Goal]
-solve ks c = let gs     = makeGoals [] c
-                          -- Simplify does a lot of very small steps so it's slightly nicer for tracing to run it in a nested fixpoint
-                 stages = (Rewrite.untilFixedPoint $ debug "Simplify" printC $ liftTcSolvM $ simplify ks)
-                          <> debug  "Unify"      printC unify
-                          <> debugL "Equate"     printC equate
-                          <> debug  "Sink/Float" printC sinkfloat
-                          <> debugL "Defaults"   printC defaults
-#ifdef BUILTIN_ARRAYS
-                          <> debug  "SMT"        printC smt
-=======
 
 solve :: [(TyVarName, Kind)] -> [(DLVarName, TCType)] -> Constraint -> TcSolvM [Goal]
 solve ks ms c = let gs     = makeGoals [] c
@@ -90,7 +73,6 @@
                              <> debugL "Defaults"   printC defaults
 #ifdef BUILTIN_ARRAYS
                              <> debug  "SMT"        printC smt
->>>>>>> ebead8fe
 #endif
   -- [amos] Type-solver changes I made:
   -- - Simplify rule for `t :=: t` to `Solved t` (see Solver/Simplify.hs)
@@ -101,12 +83,6 @@
   --    Choosing the smallest size for integer literals, when there are multiple upcast constraints on same unification variable
   -- - Reorder Equate stage before JoinMeet:
   --    The new Sink/float stage can apply when Equate does, but Sink/float introduces potentially many new constraints, while Equate is simpler and just replaces a subtyping constraint with equality.
-<<<<<<< HEAD
-                 rw     = debugF "Initial constraints" printC <>
-                          Rewrite.untilFixedPoint (Rewrite.pre normaliseTypes stages)
-              in fmap (fromMaybe gs) (runMaybeT (Rewrite.runRewriteT rw gs))
-=======
                     rw     = debugF "Initial constraints" printC <>
                              Rewrite.untilFixedPoint (Rewrite.pre normalise stages)
                  in fmap (fromMaybe gs) (runMaybeT (Rewrite.runRewriteT rw gs))
->>>>>>> ebead8fe
