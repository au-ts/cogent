--
-- Copyright 2016, NICTA
--
-- This software may be distributed and modified according to the terms of
-- the GNU General Public License version 2. Note that NO WARRANTY is provided.
-- See "LICENSE_GPLv2.txt" for details.
--
-- @TAG(NICTA_GPL)
--

{-# LANGUAGE LambdaCase #-}

module Cogent.TypeCheck.Subst where

import Cogent.Common.Types
import Cogent.Compiler (__impossible)
<<<<<<< HEAD
=======
import Cogent.Dargent.TypeCheck
>>>>>>> ebead8fe
import Cogent.Surface
import qualified Cogent.TypeCheck.ARow as ARow
import Cogent.TypeCheck.Base
import qualified Cogent.TypeCheck.Row as Row
import Cogent.Util

import Control.Arrow (left)
import qualified Data.IntMap as M
import qualified Data.Map as DM
import Data.Bifunctor (second)
import Data.Maybe
import Data.Monoid hiding (Alt)
import Prelude hiding (lookup)

import Debug.Trace

data AssignResult = Type TCType
<<<<<<< HEAD
                  | Sigil (Sigil (Maybe DataLayoutExpr))
                  | Row (Row.Row TCType)
                  | Taken Taken
=======
                  | Sigil (Sigil (Maybe TCDataLayout))
                  | Row (Either (Row.Row TCType) Row.Shape)
                  | Taken Taken
                  | Layout' TCDataLayout
                    --    ^ to distinguish with Layout from Cogent.Dargent.Core
>>>>>>> ebead8fe
#ifdef BUILTIN_ARRAYS
                  | ARow (ARow.ARow TCExpr)
                  | Hole (Maybe TCSExpr)
                  | Expr TCSExpr
#endif
<<<<<<< HEAD
=======
                  | RecP RP
>>>>>>> ebead8fe
                  deriving Show

newtype Subst = Subst (M.IntMap AssignResult)
              deriving Show

ofType :: Int -> TCType -> Subst
ofType i t = Subst (M.fromList [(i, Type t)])

<<<<<<< HEAD
ofSigil :: Int -> Sigil (Maybe DataLayoutExpr) -> Subst
ofSigil i t = Subst (M.fromList [(i, Sigil t)])

ofRow :: Int -> Row.Row TCType -> Subst
ofRow i t = Subst (M.fromList [(i, Row t)])

#ifdef BUILTIN_ARRAYS
ofARow :: Int -> ARow.ARow TCExpr -> Subst
ofARow i t = Subst (M.fromList [(i, ARow t)])

ofHole :: Int -> Maybe TCSExpr -> Subst
ofHole i h = Subst (M.fromList [(i, Hole h)])
#endif
=======
ofRow :: Int -> Row.Row TCType -> Subst 
ofRow i t = Subst (M.fromList [(i, Row $ Left t)])

#ifdef BUILTIN_ARRAYS
ofARow :: Int -> ARow.ARow TCExpr -> Subst
ofARow i t = Subst (M.fromList [(i, ARow t)])

ofHole :: Int -> Maybe TCSExpr -> Subst
ofHole i h = Subst (M.fromList [(i, Hole h)])
#endif

ofShape :: Int -> Row.Shape -> Subst
ofShape i t = Subst (M.fromList [(i, Row $ Right t)])

ofSigil :: Int -> Sigil (Maybe TCDataLayout) -> Subst
ofSigil i t = Subst (M.fromList [(i, Sigil t)])
>>>>>>> ebead8fe

#ifdef BUILTIN_ARRAYS
ofExpr :: Int -> TCSExpr -> Subst
ofExpr i e = Subst (M.fromList [(i, Expr e)])
#endif

ofLayout :: Int -> TCDataLayout -> Subst
ofLayout i l = Subst (M.fromList [(i, Layout' l)])

<<<<<<< HEAD
#ifdef BUILTIN_ARRAYS
ofExpr :: Int -> TCSExpr -> Subst
ofExpr i e = Subst (M.fromList [(i, Expr e)])
#endif
=======
ofRecPar :: Int -> RP -> Subst
ofRecPar i t = Subst (M.fromList [(i, RecP t)])
>>>>>>> ebead8fe

null :: Subst -> Bool
null (Subst x) = M.null x

#if __GLASGOW_HASKELL__ < 803
instance Monoid Subst where
  mempty = Subst M.empty
  mappend (Subst a) (Subst b) = Subst (a <> b)
#else
instance Semigroup Subst where
  Subst a <> Subst b = Subst (a <> b)
instance Monoid Subst where
  mempty = Subst M.empty
#endif

apply :: Subst -> TCType -> TCType
apply (Subst f) (U x)
  | Just (Type t) <- M.lookup x f
  = apply (Subst f) t
  | otherwise
  = U x
<<<<<<< HEAD
apply (Subst f) (V (Row.Row m' (Just x)))
  | Just (Row (Row.Row m q)) <- M.lookup x f = apply (Subst f) (V (Row.Row (DM.union m m') q))
apply (Subst f) (R (Row.Row m' (Just x)) s)
  | Just (Row (Row.Row m q)) <- M.lookup x f = apply (Subst f) (R (Row.Row (DM.union m m') q) s)
apply (Subst f) (R r (Right x))
  | Just (Sigil s) <- M.lookup x f = apply (Subst f) (R r (Left s))
apply f (V x) = V (applyToRow f x)
apply f (R x s) = R (applyToRow f x) s
=======
apply sub@(Subst f) (V r)
  | Just rv <- Row.var r
  , Just (Row e) <- M.lookup rv f =
    -- Expand an incomplete row with some more entries (and a fresh row
    -- variable), or close an incomplete row by assigning an ordering (a
    -- shape) to its fields.
    case e of
      Left r' -> apply sub (V (Row.expand r r'))
      Right sh -> apply sub (V (Row.close r sh))
apply sub@(Subst f) (R rp r s)
  | Just rv <- Row.var r
  , Just (Row e) <- M.lookup rv f =
    case e of
      Left  r' -> apply sub (R rp (Row.expand r r') s)
      Right sh -> apply sub (R rp (Row.close  r sh) s)
apply (Subst f) t@(R rp r (Right x))
  | Just (Sigil s) <- M.lookup x f = apply (Subst f) (R rp r (Left s))
apply f (V x) = V (fmap (apply f) x)
apply (Subst f) (R (UP x) r s)
  | Just (RecP rp) <- M.lookup x f = apply (Subst f) (R rp r s)
apply f (R rp x s) = R rp (fmap (apply f) x) s
>>>>>>> ebead8fe
#ifdef BUILTIN_ARRAYS
apply (Subst f) (A t l (Right x) mhole)
  | Just (Sigil s) <- M.lookup x f = apply (Subst f) (A t l (Left s) mhole)
apply (Subst f) (A t l s (Right x))
  | Just (Hole mh) <- M.lookup x f = apply (Subst f) (A t l s (Left mh))
apply f (A x l s tkns) = A (apply f x) (applySE f l) s (left (fmap $ applySE f) tkns)
<<<<<<< HEAD
apply f (T x) = T (ffmap (applySE f) $ fmap (apply f) x)
=======
apply f (T x) = T (fffmap (applySE f) $ fmap (apply f) x)
>>>>>>> ebead8fe
#else
apply f (T x) = T (fmap (apply f) x)
#endif
apply f (Synonym n ts) = Synonym n (fmap (apply f) ts)



applyAlts :: Subst -> [Alt TCPatn TCExpr] -> [Alt TCPatn TCExpr]
applyAlts = map . applyAlt

applyAlt :: Subst -> Alt TCPatn TCExpr -> Alt TCPatn TCExpr
applyAlt s = fmap (applyE s) . ffmap (fmap (apply s))

applyCtx :: Subst -> ErrorContext -> ErrorContext
applyCtx s (SolvingConstraint c) = SolvingConstraint (applyC s c)
applyCtx s (InExpression e t) = InExpression e (apply s t)
applyCtx s c = c

applyErr :: Subst -> TypeError -> TypeError
applyErr s (TypeMismatch t1 t2)     = TypeMismatch (apply s t1) (apply s t2)
applyErr s (RequiredTakenField f t) = RequiredTakenField f (apply s t)
applyErr s (TypeNotShareable t m)   = TypeNotShareable (apply s t) m
applyErr s (TypeNotEscapable t m)   = TypeNotEscapable (apply s t) m
applyErr s (TypeNotDiscardable t m) = TypeNotDiscardable (apply s t) m
applyErr s (PatternsNotExhaustive t ts) = PatternsNotExhaustive (apply s t) ts
applyErr s (UnsolvedConstraint c os) = UnsolvedConstraint (applyC s c) os
applyErr s (NotAFunctionType t) = NotAFunctionType (apply s t)
applyErr s e = e

applyWarn :: Subst -> TypeWarning -> TypeWarning
applyWarn s (UnusedLocalBind v) = UnusedLocalBind v
applyWarn _ w = w

applyL :: Subst -> TCDataLayout -> TCDataLayout
applyL (Subst m) (TLU n)
  | Just (Layout' l) <- M.lookup n m = applyL (Subst m) l
  | otherwise = TLU n
applyL s (TLRecord fs) = TLRecord $ (\(a,b,c) -> (a,b,applyL s c)) <$> fs
applyL s (TLVariant e fs) = TLVariant (applyL s e) $
                                      (\(a,b,c,d) -> (a,b,c,applyL s d)) <$> fs
#ifdef BUILTIN_ARRAYS
applyL s (TLArray e p) = TLArray (applyL s e) p
#endif
applyL s (TLOffset e n) = TLOffset (applyL s e) n
applyL s l = l

applyC :: Subst -> Constraint -> Constraint
applyC s (a :< b) = apply s a :< apply s b
applyC s (a :=: b) = apply s a :=: apply s b
applyC s (a :& b) = applyC s a :& applyC s b
applyC s (a :@ c) = applyC s a :@ applyCtx s c
applyC s (Upcastable a b) = apply s a `Upcastable` apply s b
applyC s (Share t m) = Share (apply s t) m
applyC s (Drop t m) = Drop (apply s t) m
applyC s (Escape t m) = Escape (apply s t) m
#ifdef BUILTIN_ARRAYS
applyC s (Arith e) = Arith $ applySE s e
#endif
applyC s (Unsat e) = Unsat $ applyErr s e
applyC s (SemiSat w) = SemiSat (applyWarn s w)
applyC s Sat = Sat
applyC s (Exhaustive t ps) = Exhaustive (apply s t) ps
applyC s (UnboxedNotRecursive r) = UnboxedNotRecursive (apply s r)
applyC s (Solved t) = Solved (apply s t)
applyC s (IsPrimType t) = IsPrimType (apply s t)
applyC s (l :~  t) = applyL s l :~  apply s t
applyC s (l :~< m) = applyL s l :~< applyL s m
applyC s (a :~~ b) = apply s a :~~ apply s b

#ifdef BUILTIN_ARRAYS
applySE :: Subst -> TCSExpr -> TCSExpr
applySE (Subst f) (SU t x)
  | Just (Expr e) <- M.lookup x f
  = applySE (Subst f) e
  | otherwise
  = SU t x
applySE s (SE t e) = SE (apply s t)
                          ( fmap (applySE s)
                          $ fffmap (fmap (apply s))
                          $ ffffmap (fmap (apply s))
                          $ fffffmap (apply s) e)
#endif

#ifdef BUILTIN_ARRAYS
applySE :: Subst -> TCSExpr -> TCSExpr
applySE (Subst f) (SU t x)
  | Just (Expr e) <- M.lookup x f
  = applySE (Subst f) e
  | otherwise
  = SU t x
applySE s (SE t e) = SE (apply s t)
                          ( fmap (applySE s)
                          $ ffmap (fmap (apply s))
                          $ fffmap (fmap (apply s))
                          $ ffffmap (apply s) e)
#endif

applyE :: Subst -> TCExpr -> TCExpr
applyE s (TE t e l) = TE (apply s t)
                         ( fmap (applyE s)
<<<<<<< HEAD
                         $ ffmap (fmap (apply s))
=======
                         $ ffmap (applyL s)
>>>>>>> ebead8fe
                         $ fffmap (fmap (apply s))
                         $ ffffmap (fmap (apply s))
                         $ fffffmap (apply s) e)
                         l<|MERGE_RESOLUTION|>--- conflicted
+++ resolved
@@ -14,10 +14,7 @@
 
 import Cogent.Common.Types
 import Cogent.Compiler (__impossible)
-<<<<<<< HEAD
-=======
 import Cogent.Dargent.TypeCheck
->>>>>>> ebead8fe
 import Cogent.Surface
 import qualified Cogent.TypeCheck.ARow as ARow
 import Cogent.TypeCheck.Base
@@ -35,26 +32,17 @@
 import Debug.Trace
 
 data AssignResult = Type TCType
-<<<<<<< HEAD
-                  | Sigil (Sigil (Maybe DataLayoutExpr))
-                  | Row (Row.Row TCType)
-                  | Taken Taken
-=======
                   | Sigil (Sigil (Maybe TCDataLayout))
                   | Row (Either (Row.Row TCType) Row.Shape)
                   | Taken Taken
                   | Layout' TCDataLayout
                     --    ^ to distinguish with Layout from Cogent.Dargent.Core
->>>>>>> ebead8fe
 #ifdef BUILTIN_ARRAYS
                   | ARow (ARow.ARow TCExpr)
                   | Hole (Maybe TCSExpr)
                   | Expr TCSExpr
 #endif
-<<<<<<< HEAD
-=======
                   | RecP RP
->>>>>>> ebead8fe
                   deriving Show
 
 newtype Subst = Subst (M.IntMap AssignResult)
@@ -63,12 +51,8 @@
 ofType :: Int -> TCType -> Subst
 ofType i t = Subst (M.fromList [(i, Type t)])
 
-<<<<<<< HEAD
-ofSigil :: Int -> Sigil (Maybe DataLayoutExpr) -> Subst
-ofSigil i t = Subst (M.fromList [(i, Sigil t)])
-
-ofRow :: Int -> Row.Row TCType -> Subst
-ofRow i t = Subst (M.fromList [(i, Row t)])
+ofRow :: Int -> Row.Row TCType -> Subst 
+ofRow i t = Subst (M.fromList [(i, Row $ Left t)])
 
 #ifdef BUILTIN_ARRAYS
 ofARow :: Int -> ARow.ARow TCExpr -> Subst
@@ -77,24 +61,12 @@
 ofHole :: Int -> Maybe TCSExpr -> Subst
 ofHole i h = Subst (M.fromList [(i, Hole h)])
 #endif
-=======
-ofRow :: Int -> Row.Row TCType -> Subst 
-ofRow i t = Subst (M.fromList [(i, Row $ Left t)])
-
-#ifdef BUILTIN_ARRAYS
-ofARow :: Int -> ARow.ARow TCExpr -> Subst
-ofARow i t = Subst (M.fromList [(i, ARow t)])
-
-ofHole :: Int -> Maybe TCSExpr -> Subst
-ofHole i h = Subst (M.fromList [(i, Hole h)])
-#endif
 
 ofShape :: Int -> Row.Shape -> Subst
 ofShape i t = Subst (M.fromList [(i, Row $ Right t)])
 
 ofSigil :: Int -> Sigil (Maybe TCDataLayout) -> Subst
 ofSigil i t = Subst (M.fromList [(i, Sigil t)])
->>>>>>> ebead8fe
 
 #ifdef BUILTIN_ARRAYS
 ofExpr :: Int -> TCSExpr -> Subst
@@ -104,15 +76,8 @@
 ofLayout :: Int -> TCDataLayout -> Subst
 ofLayout i l = Subst (M.fromList [(i, Layout' l)])
 
-<<<<<<< HEAD
-#ifdef BUILTIN_ARRAYS
-ofExpr :: Int -> TCSExpr -> Subst
-ofExpr i e = Subst (M.fromList [(i, Expr e)])
-#endif
-=======
 ofRecPar :: Int -> RP -> Subst
 ofRecPar i t = Subst (M.fromList [(i, RecP t)])
->>>>>>> ebead8fe
 
 null :: Subst -> Bool
 null (Subst x) = M.null x
@@ -134,16 +99,6 @@
   = apply (Subst f) t
   | otherwise
   = U x
-<<<<<<< HEAD
-apply (Subst f) (V (Row.Row m' (Just x)))
-  | Just (Row (Row.Row m q)) <- M.lookup x f = apply (Subst f) (V (Row.Row (DM.union m m') q))
-apply (Subst f) (R (Row.Row m' (Just x)) s)
-  | Just (Row (Row.Row m q)) <- M.lookup x f = apply (Subst f) (R (Row.Row (DM.union m m') q) s)
-apply (Subst f) (R r (Right x))
-  | Just (Sigil s) <- M.lookup x f = apply (Subst f) (R r (Left s))
-apply f (V x) = V (applyToRow f x)
-apply f (R x s) = R (applyToRow f x) s
-=======
 apply sub@(Subst f) (V r)
   | Just rv <- Row.var r
   , Just (Row e) <- M.lookup rv f =
@@ -165,18 +120,13 @@
 apply (Subst f) (R (UP x) r s)
   | Just (RecP rp) <- M.lookup x f = apply (Subst f) (R rp r s)
 apply f (R rp x s) = R rp (fmap (apply f) x) s
->>>>>>> ebead8fe
 #ifdef BUILTIN_ARRAYS
 apply (Subst f) (A t l (Right x) mhole)
   | Just (Sigil s) <- M.lookup x f = apply (Subst f) (A t l (Left s) mhole)
 apply (Subst f) (A t l s (Right x))
   | Just (Hole mh) <- M.lookup x f = apply (Subst f) (A t l s (Left mh))
 apply f (A x l s tkns) = A (apply f x) (applySE f l) s (left (fmap $ applySE f) tkns)
-<<<<<<< HEAD
-apply f (T x) = T (ffmap (applySE f) $ fmap (apply f) x)
-=======
 apply f (T x) = T (fffmap (applySE f) $ fmap (apply f) x)
->>>>>>> ebead8fe
 #else
 apply f (T x) = T (fmap (apply f) x)
 #endif
@@ -260,28 +210,10 @@
                           $ fffffmap (apply s) e)
 #endif
 
-#ifdef BUILTIN_ARRAYS
-applySE :: Subst -> TCSExpr -> TCSExpr
-applySE (Subst f) (SU t x)
-  | Just (Expr e) <- M.lookup x f
-  = applySE (Subst f) e
-  | otherwise
-  = SU t x
-applySE s (SE t e) = SE (apply s t)
-                          ( fmap (applySE s)
-                          $ ffmap (fmap (apply s))
-                          $ fffmap (fmap (apply s))
-                          $ ffffmap (apply s) e)
-#endif
-
 applyE :: Subst -> TCExpr -> TCExpr
 applyE s (TE t e l) = TE (apply s t)
                          ( fmap (applyE s)
-<<<<<<< HEAD
-                         $ ffmap (fmap (apply s))
-=======
                          $ ffmap (applyL s)
->>>>>>> ebead8fe
                          $ fffmap (fmap (apply s))
                          $ ffffmap (fmap (apply s))
                          $ fffffmap (apply s) e)
