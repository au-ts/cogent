--- conflicted
+++ resolved
@@ -20,13 +20,8 @@
 import Cogent.Common.Syntax
 import Cogent.Common.Types
 import Cogent.Compiler
-<<<<<<< HEAD
-import Cogent.Dargent.TypeCheck (normaliseSigil)
-import Cogent.PrettyPrint ()
-=======
 import Cogent.Dargent.TypeCheck
 import Cogent.PrettyPrint
->>>>>>> ebead8fe
 import Cogent.Surface
 import Cogent.TypeCheck.ARow as ARow
 import Cogent.TypeCheck.Base
@@ -124,12 +119,8 @@
    case t' of
      (T (TCon x ps _))    -> normaliseT d (T (TCon x ps Unboxed))
      (T (TVar v b u))     -> normaliseT d (T (TVar v b True))
-<<<<<<< HEAD
-     (T (TRecord l _))    -> normaliseT d (T (TRecord l Unboxed))
-=======
      -- Cannot have an unboxed record with a recursive parameter
      (T (TRecord NonRec l _)) -> normaliseT d (T (TRecord NonRec l Unboxed))
->>>>>>> ebead8fe
 #ifdef BUILTIN_ARRAYS
      (T (TArray t e _ h)) -> normaliseT d (T (TArray t e Unboxed h))
 #endif
@@ -141,13 +132,8 @@
    case t' of
      (T (TCon x ps s)) -> mapM (normaliseT d . T . TBang) ps >>= \ps' ->
                           normaliseT d (T (TCon x ps' (bangSigil s)))
-<<<<<<< HEAD
-     (T (TRecord l s)) -> mapM ((secondM . firstM) (normaliseT d . T . TBang)) l >>= \l' ->
-                          normaliseT d (T (TRecord l' (bangSigil s)))
-=======
      (T (TRecord rp l s)) -> mapM ((secondM . firstM) (normaliseT d . T . TBang)) l >>= \l' ->
                              normaliseT d (T (TRecord rp l' (bangSigil s)))
->>>>>>> ebead8fe
 #ifdef BUILTIN_ARRAYS
      (T (TArray t e (Boxed False l) h)) -> normaliseT d (T (TArray t e (Boxed True l) h))
 #endif
@@ -210,13 +196,8 @@
   t' <- normaliseT d t
   env <- lift . lift $ use knownDataLayouts
   case t' of
-<<<<<<< HEAD
-    (T (TRecord fs (Boxed p Nothing))) -> do
-      let normPartT = normaliseT d . T . TRecord fs
-=======
     (T (TRecord rp fs (Boxed p Nothing))) -> do
       let normPartT = normaliseT d . T . TRecord rp fs
->>>>>>> ebead8fe
       t'' <- normPartT Unboxed
       if isTypeLayoutExprCompatible env t'' l
         then normPartT . Boxed p $ Just l
@@ -246,17 +227,10 @@
       ts' <- mapM (normaliseT d) ts
       return $ T (TCon n ts' b)
 
-<<<<<<< HEAD
-normaliseT d (T (TRecord l s)) = do
-  s' <- normaliseS s
-  l' <- mapM ((secondM . firstM) (normaliseT d)) l
-  return (T (TRecord l' s'))
-=======
 normaliseT d (T (TRecord rp l s)) = do
   s' <- normaliseS s
   l' <- mapM ((secondM . firstM) (normaliseT d)) l
   return (T (TRecord rp l' s'))
->>>>>>> ebead8fe
 
 #ifdef BUILTIN_ARRAYS
 normaliseT d (T (TArray t n s tkns)) = do
@@ -270,14 +244,6 @@
     Just (ts', Just b) -> normaliseT d (substType (zip ts' ts) b)
     _ -> __impossible ("normaliseT: unresolved synonym " ++ show n)
 normaliseT d (V x) =
-<<<<<<< HEAD
-  T . TVariant . M.map (second tkNorm . snd) . Row.entries . fmap (:[]) <$>
-    traverse (normaliseT d) x
-normaliseT d (R x (Left s)) =
-  T . flip TRecord (__fixme $ fmap (const Nothing) s) . map (second (second tkNorm)). Row.toEntryList <$>  -- TODO(dargent): check this is correct
-    traverse (normaliseT d) x
-normaliseT d (R x (Right s)) =  __impossible ("normaliseT: invalid sigil (?" ++ show s ++ ")")
-=======
   T . TVariant . M.fromList .
   map (\e -> (Row.fname e, ([Row.payload e], Row.taken e))) .
   Row.entries <$> traverse (normaliseT d) x
@@ -286,7 +252,6 @@
   map (\e -> (Row.fname e, (Row.payload e, Row.taken e))) .
   Row.entries <$> traverse (normaliseT d) x
 normaliseT d (R _ x (Right s)) =  __impossible ("normaliseT: invalid sigil (?" ++ show s ++ ")")
->>>>>>> ebead8fe
 #ifdef BUILTIN_ARRAYS
 normaliseT d (A t n (Left s) (Left mhole)) = do
   t' <- normaliseT d t
@@ -303,14 +268,8 @@
 tkNorm (Left tk) = tk
 tkNorm (Right _) = __impossible "normaliseT: taken variable unsolved at normisation"
 
-<<<<<<< HEAD
-
--- Normalises the layouts in sigils to remove `DataLayoutRefs`
-normaliseS :: Sigil (Maybe DataLayoutExpr) -> Post (Sigil (Maybe DataLayoutExpr))
-=======
 -- Normalises the layouts in sigils to remove `DataLayoutRefs`
 normaliseS :: Sigil (Maybe TCDataLayout) -> Post (Sigil (Maybe TCDataLayout))
->>>>>>> ebead8fe
 normaliseS sigil = do
   layouts <- lift . lift $ use knownDataLayouts
   return $ normaliseSigil layouts sigil
