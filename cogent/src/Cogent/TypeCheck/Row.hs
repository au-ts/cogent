--
-- Copyright 2018, Data61
-- Commonwealth Scientific and Industrial Research Organisation (CSIRO)
-- ABN 41 687 119 230.
--
-- This software may be distributed and modified according to the terms of
-- the GNU General Public License version 2. Note that NO WARRANTY is provided.
-- See "LICENSE_GPLv2.txt" for details.
--
-- @TAG(DATA61_GPL)
--
{-# LANGUAGE FlexibleContexts, DeriveFunctor, DeriveFoldable, DeriveTraversable #-}

module Cogent.TypeCheck.Row
  ( Entry (..)
  , Row
  , Shape
  , -- * Constructors
    mkEntry
  , complete
  , incomplete
  , fromMap
  , toEntryList
  , expand
  , close
  , shape
  , put
<<<<<<< HEAD
  , takeMany
  , putMany
  , takeAll
=======
  , putMany
>>>>>>> ebead8fe
  , putAll
  , take
  , takeMany
  , takeAll
  -- * Queries on Rows
  , common
  , diff
  , entries
  , extract
  , fnames
  , isComplete
  , isEmpty
  , isIncomplete
  , justVar
  , payloads
  , presentLabels
  , presentPayloads
  , takenIn
  , var
  -- * Queries on Entries
  , fname
  , decl
  , payload
  , taken
  , present
  , compatEntry
  ) where

import           Cogent.Common.Syntax
import           Cogent.Compiler
import           Cogent.Surface
import           Cogent.Util (elemBy, notElemBy, (\\-))

import           Control.Monad (guard)
import           Data.Either (isRight)
import qualified Data.Foldable as F
<<<<<<< HEAD
import qualified Data.Map as M
import qualified Data.Set as S
import Prelude hiding (take, null)
import Data.Bifunctor (second)
import Data.Either (isRight)
import qualified Data.Foldable as F
import Data.Maybe (mapMaybe)
import Cogent.Surface
import Cogent.Common.Syntax
import Control.Monad (guard)

type Entry t = (FieldName, (t, Either Taken Int))

data Row t = Row { entries :: M.Map FieldName (Entry t)
                 , var :: Maybe Int
                 } deriving (Show, Eq, Ord, Functor, Foldable, Traversable)

-- | Given a list of entries, produce a complete row without a unification row variable.
fromList :: [(FieldName, (t, Taken))] -> Row t
fromList es = Row (M.fromList (map (\e@(f,(t,tk))-> (f,(f,(t,Left tk)))) es)) Nothing


fromListWithTkVars :: [Entry t] -> Row t
fromListWithTkVars es = Row (M.fromList (map (\e@(f,_)-> (f,e)) es)) Nothing

-- | Every entry in the row in list form.
toEntryList :: Row t -> [Entry t]
toEntryList r = F.toList (entries r)

-- | Given a map of entries, produce a complete row without a unification row variable.
=======
import           Data.Function (on)
import           Data.List hiding (take)
import qualified Data.Map.Strict as M
import           Data.Maybe
import           Prelude hiding (take, null)


type Decl t = (t, Taken)

newtype Entry t = Entry { unE :: (FieldName, Decl t) }
  deriving (Show, Eq, Ord, Foldable, Functor, Traversable)

{-- | Rows represent the internal structure of variants and records. We
 --   refer to fields/constructors by the generic term "entries".
 --
 --   We have two types of rows:
 --
 --     * Complete: fully specified rows whose entries are ordered as
 --       they occur in the list.
 --
 --     * Incomplete: partially specified row with some known entries
 --       and a unification variable standing for the unknown
 --       entries. The order of the known entries in the list is
 --       immaterial since an incomplete row cannot specify the order
 --       of its entries yet.
 --
 --}
data Row t = Complete [Entry t] | Incomplete Int [Entry t]
  deriving (Show, Eq, Ord, Foldable, Functor, Traversable)

{--
 -- Shape: a unifier for a row variable occurring in an incomplete row which
 -- specifies the correct ordering of the entries.
 --}
type Shape = [FieldName]

-- | Construct an entry.
mkEntry :: FieldName -> t -> Taken -> Entry t
mkEntry f p t = Entry (f,(p,t))

-- | Retrieve the field name of an entry.
fname :: Entry t -> FieldName
fname (Entry (f,_)) = f

-- | Retrieve the declaraction from an entry
decl :: Entry t -> Decl t
decl (Entry (_,d)) = d

-- | Retrieve the takenness of an entry.
taken :: Entry t -> Bool
taken (Entry (_,(_,t))) = t

present = not . taken

-- | Retrieve the payload of an entry
payload :: Entry t -> t
payload (Entry (_,(p,_))) = p

-- | Given a list of entries, produce a complete row without a
-- unification row variable.
complete :: [Entry t] -> Row t
complete es = Complete es

-- | Given a list of entries, produce an incomplete row with a fresh
-- unification row variable.
incomplete :: [Entry t] -> Int -> Row t
incomplete es u = Incomplete u es

-- | Given a map of entries produce a complete row.
>>>>>>> ebead8fe
fromMap :: M.Map FieldName (t, Bool) -> Row t
fromMap m = Complete $ M.foldrWithKey (\k v es -> Entry (k, v) : es) [] m

-- | Convert a field:decl list structure to an entry list.
toEntryList :: [(FieldName, Decl t)] -> [Entry t]
toEntryList = map Entry

isEmpty :: Row t -> Bool
isEmpty (Complete []) = True
isEmpty _ = False

isComplete :: Row t -> Bool
isComplete (Complete _) = True
isComplete _ = False

isIncomplete :: Row t -> Bool
isIncomplete (Incomplete _ _) = True
isIncomplete _ = False

-- | A row with no concrete entries and a unification variable, which is
-- effectively an unconstrained unification variable
justVar :: Row t -> Bool
justVar (Incomplete _ []) = True
justVar _ = False

-- | Return the known entries for a row.
entries :: Row t -> [Entry t]
entries (Complete es) = es
entries (Incomplete _ es) = es

-- | Return the field names for all the known entries in the row.
fnames :: Row t -> [FieldName]
fnames r = map fname $ entries r

-- | Return the row variable, if any.
var :: Row t -> Maybe Int
var (Complete _) = Nothing
var (Incomplete v _) = Just v

-- | Return common constructors/fields between two rows.
common :: Row t -> Row t -> [(Entry t, Entry t)]
common (Complete es) (Complete es') = pointwise es es' []
common (Complete es) (Incomplete _ es') = foldr (unord es) [] es'
common (Incomplete _ es) (Incomplete _ es') = foldr (unord es) [] es'
common (Incomplete _ es) (Complete es') = foldr (unord es') [] es

-- | Internal helper function for extracting common fields from complete
-- records.
pointwise :: [Entry t] -> [Entry t] -> [(Entry t, Entry t)] ->
             [(Entry t, Entry t)]
pointwise (e : es) (e' : es') rs
  | fname e == fname e' = pointwise es es' ((e,e') : rs)
  | otherwise = []
pointwise [] [] rs = rs

-- | Internel helper function for extracting common fields from a
-- (in)complete record and an incomplete record.
unord :: [Entry t] -> Entry t -> [(Entry t, Entry t)] -> [(Entry t, Entry t)]
unord es e' acc | Just e <- find (\e -> fname e == fname e') es = (e,e') : acc
unord _ _ acc = acc

-- | Return the difference in constructors/fields between two rows.
-- The result is the first row with the second row's entries removed.
diff :: Row t -> Row t -> [Entry t]
diff r1 r2 = xs ++ ys
  where xs = filter (\e -> notElemBy compatEntry e (entries r2)) $ entries r1
        ys = filter (\e -> notElemBy compatEntry e (entries r1)) $ entries r2

-- | Expand an incomplete row. This operation does nothing if applied to a
-- complete row. For incomplete rows, the entries are assumed to be disjoint.
expand :: Show t => Row t -> Row t -> Row t
expand r@(Complete _) _ =
  __impossible ("Row.expand: attempting to expand complete row: " ++ show r)
expand (Incomplete _ es) (Complete es') =
  let f e' = case find (\e -> fname e == fname e') es of
        Just e -> e
        Nothing -> e' in
  Complete $ map f es'
expand (Incomplete _ es) (Incomplete v' es') = Incomplete v' (es ++ es')

close :: Show t => Row t -> Shape -> Row t
close (Incomplete _ es) s | compatShape es s =
  Complete $ zipWith (curry Entry) s $ mapMaybe (flip lookup $ map unE es) s
close r@(Incomplete _ _) s =
  __impossible ("Row.close: shape " ++ show s ++
                " is incompatible with row: " ++ show r)
close r _ =
  __impossible ("Row.close: attempting to close complete row: " ++ show r)

-- | Return the shape of a complete row. Empty if row not complete.
shape :: Row t -> Shape
shape (Complete es) = map fname es
shape _ = []

compatShape :: [Entry t] -> Shape -> Bool
compatShape es s =
  all ((`elem` s) . fname) es && all (`elem` (map fname es)) s

-- | Return the entries in the list which are known to be present.
presentEntries :: [Entry t] -> [Entry t]
presentEntries es = filter present es

presentLabels :: Row t -> [FieldName]
presentLabels r = map fname $ presentEntries (entries r)

-- | Return the payload all present entries in the row.
presentPayloads :: Row t -> [t]
presentPayloads r = map payload $ presentEntries (entries r)

-- | Retrieve all the payloads of the row.
payloads :: Row t -> [t]
payloads r = map payload (entries r)

-- | Returns true iff the field is taken in the given row.
takenIn :: FieldName -> Row t -> Bool
takenIn f r = case find ((f ==) . fname) (entries r) of
  Just e -> taken e
  Nothing -> False

-- | Given a set of field names extract their corresponding payload in the
-- provided row.
extract :: [FieldName] -> Row t -> [t]
extract s r = map payload (filter (\e -> fname e `elem` s) (entries r))

-- | Given a list of labels mark them as taken in the row (if they exist).
setMany :: Bool -> [FieldName] -> Row t -> Row t
setMany b fs r = case r of
  Complete es -> Complete $ foldr g [] es
  Incomplete v es -> Incomplete v $ foldr g [] es
  where
    g :: Entry t -> [Entry t] -> [Entry t]
    g e es | fname e `elem` fs = Entry (fname e, (payload e, b)) : es
    g e es = e : es

set :: Bool -> FieldName -> Row t -> Row t
set b f r = setMany b [f] r

setAll :: Bool -> Row t -> Row t
setAll b r = setMany b (map fname $ entries r) r

-- Take/Put variants.

take :: FieldName -> Row t -> Row t
take = set True

<<<<<<< HEAD
takeMany :: [FieldName] -> Row t -> Row t
takeMany fs r = foldr take r fs
=======
takeMany :: [FieldName] -> Row t -> Row t 
takeMany = setMany True
>>>>>>> ebead8fe

takeAll :: Row t -> Row t 
takeAll = setAll True

put :: FieldName -> Row t -> Row t
put = set False

putMany :: [FieldName] -> Row t -> Row t
<<<<<<< HEAD
putMany fs r = foldr put r fs
=======
putMany = setMany False
>>>>>>> ebead8fe

putAll :: Row t -> Row t
putAll = setAll False

-- | Returns true iff the two rows could be considered equal after
-- unification.
compatRow :: Row t -> Row t -> Bool
compatRow (Complete es) (Complete es') = map fname es == map fname es'
compatRow (Complete es) (Incomplete _ es') = all (\e -> elemBy compatEntry e es ) es'
compatRow (Incomplete _ es) (Complete es') = all (\e -> elemBy compatEntry e es') es
compatRow (Incomplete v es) (Incomplete v' es') = v /= v' || null ((\\-) compatEntry es es')

compatEntry :: Entry t -> Entry t -> Bool
compatEntry = (==) `on` fname
<|MERGE_RESOLUTION|>--- conflicted
+++ resolved
@@ -25,13 +25,7 @@
   , close
   , shape
   , put
-<<<<<<< HEAD
-  , takeMany
   , putMany
-  , takeAll
-=======
-  , putMany
->>>>>>> ebead8fe
   , putAll
   , take
   , takeMany
@@ -68,38 +62,6 @@
 import           Control.Monad (guard)
 import           Data.Either (isRight)
 import qualified Data.Foldable as F
-<<<<<<< HEAD
-import qualified Data.Map as M
-import qualified Data.Set as S
-import Prelude hiding (take, null)
-import Data.Bifunctor (second)
-import Data.Either (isRight)
-import qualified Data.Foldable as F
-import Data.Maybe (mapMaybe)
-import Cogent.Surface
-import Cogent.Common.Syntax
-import Control.Monad (guard)
-
-type Entry t = (FieldName, (t, Either Taken Int))
-
-data Row t = Row { entries :: M.Map FieldName (Entry t)
-                 , var :: Maybe Int
-                 } deriving (Show, Eq, Ord, Functor, Foldable, Traversable)
-
--- | Given a list of entries, produce a complete row without a unification row variable.
-fromList :: [(FieldName, (t, Taken))] -> Row t
-fromList es = Row (M.fromList (map (\e@(f,(t,tk))-> (f,(f,(t,Left tk)))) es)) Nothing
-
-
-fromListWithTkVars :: [Entry t] -> Row t
-fromListWithTkVars es = Row (M.fromList (map (\e@(f,_)-> (f,e)) es)) Nothing
-
--- | Every entry in the row in list form.
-toEntryList :: Row t -> [Entry t]
-toEntryList r = F.toList (entries r)
-
--- | Given a map of entries, produce a complete row without a unification row variable.
-=======
 import           Data.Function (on)
 import           Data.List hiding (take)
 import qualified Data.Map.Strict as M
@@ -169,7 +131,6 @@
 incomplete es u = Incomplete u es
 
 -- | Given a map of entries produce a complete row.
->>>>>>> ebead8fe
 fromMap :: M.Map FieldName (t, Bool) -> Row t
 fromMap m = Complete $ M.foldrWithKey (\k v es -> Entry (k, v) : es) [] m
 
@@ -315,13 +276,8 @@
 take :: FieldName -> Row t -> Row t
 take = set True
 
-<<<<<<< HEAD
-takeMany :: [FieldName] -> Row t -> Row t
-takeMany fs r = foldr take r fs
-=======
 takeMany :: [FieldName] -> Row t -> Row t 
 takeMany = setMany True
->>>>>>> ebead8fe
 
 takeAll :: Row t -> Row t 
 takeAll = setAll True
@@ -330,11 +286,7 @@
 put = set False
 
 putMany :: [FieldName] -> Row t -> Row t
-<<<<<<< HEAD
-putMany fs r = foldr put r fs
-=======
 putMany = setMany False
->>>>>>> ebead8fe
 
 putAll :: Row t -> Row t
 putAll = setAll False
