--- conflicted
+++ resolved
@@ -21,27 +21,11 @@
 
 module Cogent.TypeCheck.Base where
 
-<<<<<<< HEAD
-import Cogent.Dargent.Allocation
-import Cogent.Dargent.TypeCheck ( NamedDataLayouts
-                                , DataLayoutTcError
-                                , tcDataLayoutExpr
-                                , evalSize
-                                )
-import Cogent.Dargent.Core      ( DataLayout (..)
-                                , DataLayout'(..)
-                                )
-
-import Cogent.Common.Syntax
-import Cogent.Common.Types
-import Cogent.Compiler
-=======
 import Cogent.Common.Syntax
 import Cogent.Common.Types
 import Cogent.Compiler
 import Cogent.Dargent.Allocation
 import Cogent.Dargent.TypeCheck
->>>>>>> ebead8fe
 import Cogent.Surface
 import Cogent.TypeCheck.ARow hiding (all, null)
 import Cogent.TypeCheck.Row (Row)
@@ -55,15 +39,9 @@
 import Control.Monad.Trans.Maybe
 import Control.Monad.Writer hiding (Alt)
 import Control.Monad.Reader
-<<<<<<< HEAD
-import Data.Bifoldable (bifoldMap)
-import Data.Bifunctor (bimap, first, second)
-import Data.Bitraversable (bitraverse)
-=======
 import Data.Bifoldable
 import Data.Bifunctor
 import Data.Bitraversable
->>>>>>> ebead8fe
 import Data.Data (Data)
 import Data.Foldable (all)
 import Data.Maybe (fromJust, isJust)
@@ -134,13 +112,9 @@
                | TypeWarningAsError TypeWarning
                | DataLayoutError DataLayoutTcError
                | LayoutOnNonRecordOrCon TCType
-<<<<<<< HEAD
-               | LayoutDoesNotMatchType DataLayoutExpr TCType
-=======
                | LayoutDoesNotMatchType TCDataLayout TCType
                | TypesNotFit TCType TCType
                | LayoutsNotCompatible TCDataLayout TCDataLayout
->>>>>>> ebead8fe
                | OtherTypeError String
                deriving (Eq, Show, Ord)
 
@@ -208,29 +182,6 @@
 
 (>:) = flip (:<)
 
-<<<<<<< HEAD
-data Constraint' t = (:<) t t
-                   | (:=:) t t
-                   | (:&) (Constraint' t) (Constraint' t)
-                   | Upcastable t t
-                   | Share t Metadata
-                   | Drop t Metadata
-                   | Escape t Metadata
-                   | (:@) (Constraint' t) ErrorContext
-                   | Unsat TypeError
-                   | SemiSat TypeWarning
-                   | Sat
-                   | Exhaustive t [RawPatn]
-                   | Solved t
-                   | IsPrimType t
-#ifdef BUILTIN_ARRAYS
-                   | Arith (SExpr t)
-                   | (:->) (Constraint' t) (Constraint' t)
-#endif
-                   deriving (Eq, Show, Ord, Functor, Foldable, Traversable)
-
-type Constraint = Constraint' TCType
-=======
 data Constraint' t l = (:<) t t
                      | (:=:) t t
                      | (:&) (Constraint' t l) (Constraint' t l)
@@ -256,7 +207,6 @@
                      deriving (Eq, Show, Ord)
 
 type Constraint = Constraint' TCType TCDataLayout
->>>>>>> ebead8fe
 
 arithTCType :: TCType -> Bool
 arithTCType (T (TCon n [] Unboxed)) | n `elem` ["U8", "U16", "U32", "U64", "Bool"] = True
@@ -378,14 +328,6 @@
 -- Types for constraint generation and solving
 -- -----------------------------------------------------------------------------
 
-<<<<<<< HEAD
-data TCType         = T (Type TCSExpr TCType)
-                    | U Int  -- unifier
-                    | R (Row TCType) (Either (Sigil (Maybe DataLayoutExpr)) Int)
-                    | V (Row TCType)
-#ifdef BUILTIN_ARRAYS
-                    | A TCType TCSExpr (Either (Sigil (Maybe DataLayoutExpr)) Int) (Either (Maybe TCSExpr) Int)
-=======
 type TCSigil = Either (Sigil (Maybe TCDataLayout)) Int
 
 data TCType         = T (Type TCSExpr TCDataLayout TCType)
@@ -394,31 +336,10 @@
                     | V (Row TCType)
 #ifdef BUILTIN_ARRAYS
                     | A TCType TCSExpr TCSigil (Either (Maybe TCSExpr) Int)
->>>>>>> ebead8fe
 #endif
                     | Synonym TypeName [TCType]
                     deriving (Show, Eq, Ord)
 
-<<<<<<< HEAD
-data SExpr t        = SE { getTypeSE :: t, getExprSE :: Expr t (TPatn t) (TIrrefPatn t) (SExpr t) }
-                    | SU t Int
-                    deriving (Show, Eq, Ord)
-
-typeOfSE :: SExpr t -> t
-typeOfSE (SE t _) = t
-typeOfSE (SU t _) = t
-
-type TCSExpr = SExpr TCType
-
-instance Functor SExpr where
-  fmap f (SE t e) = SE (f t) (ffffmap f $ fffmap (fmap f) $ ffmap (fmap f) $ fmap (fmap f) e)
-  fmap f (SU t x) = SU (f t) x
-instance Foldable SExpr where
-  foldMap f e = getConst $ traverse (Const . f) e
-instance Traversable SExpr where
-  traverse f (SE t e) = SE <$> f t <*> quadritraverse f (traverse f) (traverse f) (traverse f) e
-  traverse f (SU t x) = SU <$> f t <*> pure x
-=======
 data SExpr t l      = SE { getTypeSE :: t, getExprSE :: Expr t (TPatn t) (TIrrefPatn t) l (SExpr t l) }
                     | SU t Int
                     deriving (Show, Eq, Ord)
@@ -472,7 +393,6 @@
 ifBang :: Banged -> TCType -> TCType
 ifBang True t = T (TBang t)
 ifBang _    t = t
->>>>>>> ebead8fe
 
 data FuncOrVar = MustFunc | MustVar | FuncOrVar deriving (Eq, Ord, Show)
 
@@ -484,11 +404,7 @@
 funcOrVar (T (TFun {})) = MustFunc
 funcOrVar _ = MustVar
 
-<<<<<<< HEAD
-data TExpr      t = TE { getTypeTE :: t, getExpr :: Expr t (TPatn t) (TIrrefPatn t) (TExpr t), getLocTE :: SourcePos }
-=======
 data TExpr      t = TE { getTypeTE :: t, getExpr :: Expr t (TPatn t) (TIrrefPatn t) TCDataLayout (TExpr t), getLocTE :: SourcePos }
->>>>>>> ebead8fe
 deriving instance Eq   t => Eq   (TExpr t)
 deriving instance Ord  t => Ord  (TExpr t)
 deriving instance Show t => Show (TExpr t)
@@ -514,11 +430,7 @@
   fmap f (TIP ip l) = TIP (fffmap (second f) $ ffmap (fmap f) $ fmap (fmap f) ip) l
 
 instance Traversable TExpr where
-<<<<<<< HEAD
-  traverse f (TE t e l) = TE <$> f t <*> quadritraverse f (traverse f) (traverse f) (traverse f) e <*> pure l
-=======
   traverse f (TE t e l) = TE <$> f t <*> pentatraverse f (traverse f) (traverse f) pure (traverse f) e <*> pure l
->>>>>>> ebead8fe
 instance Traversable TPatn where
   traverse f (TP p l) = TP <$> traverse (traverse f) p <*> pure l
 instance Traversable TIrrefPatn where
@@ -551,24 +463,14 @@
 type TCPatn = TPatn TCType
 type TCIrrefPatn = TIrrefPatn TCType
 
-<<<<<<< HEAD
-data DepType = DT { unDT :: Type RawTypedExpr DepType } deriving (Data, Eq, Ord, Show)
+-- TODO: change DataLayoutExpr into TCDataLayout
+data DepType = DT { unDT :: Type RawTypedExpr DataLayoutExpr DepType } deriving (Data, Eq, Ord, Show)
 
 type TypedName = (VarName, DepType)
 type TypedExpr = TExpr DepType
 type TypedPatn = TPatn DepType
 type TypedIrrefPatn = TIrrefPatn DepType
 
-=======
--- TODO: change DataLayoutExpr into TCDataLayout
-data DepType = DT { unDT :: Type RawTypedExpr DataLayoutExpr DepType } deriving (Data, Eq, Ord, Show)
-
-type TypedName = (VarName, DepType)
-type TypedExpr = TExpr DepType
-type TypedPatn = TPatn DepType
-type TypedIrrefPatn = TIrrefPatn DepType
-
->>>>>>> ebead8fe
 type RawTypedExpr = TExpr RawType
 type RawTypedPatn = TPatn RawType
 type RawTypedIrrefPatn = TIrrefPatn RawType
@@ -579,11 +481,7 @@
 
 -- Precondition: No unification variables left in the type
 toLocType :: SourcePos -> TCType -> LocType
-<<<<<<< HEAD
-toLocType l (T x) = LocType l (fmap (toLocType l) $ ffmap (toLocExpr toLocType . toTCExpr) x)
-=======
 toLocType l (T x) = LocType l (fmap (toLocType l) $ ffmap toDLExpr $ fffmap (toLocExpr toLocType . toTCExpr) x)
->>>>>>> ebead8fe
 toLocType l _ = __impossible "toLocType: unification variable found"
 
 toLocExpr :: (SourcePos -> t -> LocType) -> TExpr t -> LocExpr
@@ -605,17 +503,6 @@
 toTypedAlts = fmap (ffmap (fmap toDepType) . fmap toTypedExpr)
 
 toDepType :: TCType -> DepType
-<<<<<<< HEAD
-toDepType (T x) = DT (ffmap (fmap toRawType . toTCExpr) $ fmap toDepType x)
-toDepType _ = __impossible "toDepType: unification variable found"
-
-toRawType :: TCType -> RawType
-toRawType (T x) = RT (ffmap (toRawExpr' . toTCExpr) $ fmap toRawType x)
-toRawType _ = __impossible "toRawType: unification variable found"
-
-toRawType' :: DepType -> RawType
-toRawType' (DT t) = RT (ffmap toRawExpr'' $ fmap toRawType' t)
-=======
 toDepType (T x) = DT (fffmap (fmap toRawType . toTCExpr) $ ffmap toDLExpr $ fmap toDepType x)
 toDepType _ = __impossible "toDepType: unification variable found"
 
@@ -625,35 +512,11 @@
 
 toRawType' :: DepType -> RawType
 toRawType' (DT t) = RT (fffmap toRawExpr'' $ fmap toRawType' t)
->>>>>>> ebead8fe
 
 -- This function although is partial, it should be ok, as we statically know that 
 -- we won't run into those undefined cases. / zilinc
 rawToDepType :: RawType -> DepType
 rawToDepType (RT t) = DT $ go t
-<<<<<<< HEAD
-  where go :: Type RawExpr RawType -> Type RawTypedExpr DepType
-        go t = let f = rawToDepType
-                in case t of
-                     TCon tn ts s  -> TCon tn (fmap f ts) s
-                     TVar v b u    -> TVar v b u
-                     TRecord fs s  -> TRecord (fmap (second $ first f) fs) s
-                     TVariant alts -> TVariant (fmap (first $ fmap f) alts)
-                     TTuple ts     -> TTuple $ fmap f ts
-                     TUnit         -> TUnit
-                     TUnbox t      -> TUnbox $ f t
-                     TBang t       -> TBang $ f t
-                     TTake mfs t   -> TTake mfs $ f t
-                     TPut mfs t    -> TPut mfs $ f t
-                     TLayout l t   -> TLayout l $ f t
-                     _             -> __impossible $ "rawToDepType: we don't allow higher-order refinement types"
-
-toRawTypedExpr :: TypedExpr -> RawTypedExpr
-toRawTypedExpr (TE t e l) = TE (toRawType' t) (ffffmap toRawType' $ fffmap (fmap toRawType') $ ffmap (fmap toRawType') $ fmap (fmap toRawType') e) l
-
-toRawExpr'' :: RawTypedExpr -> RawExpr
-toRawExpr'' (TE _ e _) = RE (fffmap toRawPatn' $ ffmap toRawIrrefPatn' $ fmap toRawExpr'' e)
-=======
   where go :: Type RawExpr DataLayoutExpr RawType -> Type RawTypedExpr DataLayoutExpr DepType
         go t = let f = rawToDepType
                 in case t of
@@ -675,7 +538,6 @@
 
 toRawExpr'' :: RawTypedExpr -> RawExpr
 toRawExpr'' (TE _ e _) = RE (ffffmap toRawPatn' $ fffmap toRawIrrefPatn' $ ffmap toDLExpr $ fmap toRawExpr'' e)
->>>>>>> ebead8fe
 
 toRawExpr' :: TCExpr -> RawExpr
 toRawExpr' = toRawExpr . toTypedExpr
@@ -806,11 +668,7 @@
 substType :: [(VarName, TCType)] -> TCType -> TCType
 substType vs (U x) = U x
 substType vs (V x) = V (fmap (substType vs) x)
-<<<<<<< HEAD
-substType vs (R x s) = R (fmap (substType vs) x) s
-=======
 substType vs (R rp x s) = R rp (fmap (substType vs) x) s
->>>>>>> ebead8fe
 #ifdef BUILTIN_ARRAYS
 substType vs (A t l s tkns) = A (substType vs t) l s tkns
 #endif
@@ -822,9 +680,6 @@
       (_    , True ) -> T (TUnbox x)
 substType vs (T t) = T (fmap (substType vs) t)
 
-<<<<<<< HEAD
--- only for error reporting
-=======
 substLayoutL :: [(DLVarName, TCDataLayout)] -> TCDataLayout -> TCDataLayout
 substLayoutL vs (TLVar n) | Just x <- lookup n vs = x
 substLayoutL vs (TLRecord fs) = TLRecord $ (\(x,y,z) -> (x,y,substLayoutL vs z)) <$> fs
@@ -845,7 +700,6 @@
 #endif
 substLayout vs (Synonym n ts) = Synonym n $ substLayout vs <$> ts
 
->>>>>>> ebead8fe
 flexOf (U x) = Just x
 flexOf (T (TTake _ t))   = flexOf t
 flexOf (T (TPut  _ t))   = flexOf t
@@ -876,46 +730,22 @@
 isMonoType :: RawType -> Bool
 isMonoType (RT (TVar {})) = False
 isMonoType (RT t) = all isMonoType t
-<<<<<<< HEAD
-
-
-=======
-
-
->>>>>>> ebead8fe
+
+
 -- TODO: not yet counting the higher-rank types / zilinc
 unifVars :: TCType -> [Int]
 unifVars (U v) = [v]
 unifVars (Synonym n ts) = concatMap unifVars ts
-<<<<<<< HEAD
-unifVars (V r)
-  | Just x <- Row.var r = [x] ++ concatMap unifVars (Row.allTypes r)
-  | otherwise = concatMap unifVars (Row.allTypes r)
-unifVars (R r s)
-  | Just x <- Row.var r = [x] ++ concatMap unifVars (Row.allTypes r) ++ rights [s]
-  | otherwise = concatMap unifVars (Row.allTypes r) ++ rights [s]
-#ifdef BUILTIN_ARRAYS
-=======
 unifVars (V r) =
   maybeToList (Row.var r) ++ concatMap unifVars (Row.payloads r)
 unifVars (R rp r s) =
   maybeToList (Row.var r) ++ concatMap unifVars (Row.payloads r) ++ rights [s]
     ++ case rp of UP i -> [i]; _ -> []
 #ifdef REFINEMENT_TYPES
->>>>>>> ebead8fe
 unifVars (A t l s tkns) = unifVars t ++ rights [s] ++ rights [tkns]
 #endif
 unifVars (T x) = foldMap unifVars x
 
-<<<<<<< HEAD
-#ifdef BUILTIN_ARRAYS
-unifVarsE :: TCSExpr -> [Int]
-unifVarsE (SE t e) = unifVars t ++ foldMap unifVarsE e
-                                ++ ffoldMap (foldMap unifVars) e
-                                ++ fffoldMap (foldMap unifVars) e
-                                ++ ffffoldMap unifVars e
-unifVarE (SU t _) = unifVars t
-=======
 unifLVars :: TCDataLayout -> [Int]
 unifLVars (TLRecord ps) = concatMap unifLVars (thd3 <$> ps)
 unifLVars (TLVariant t ps) = unifLVars t <> concatMap unifLVars ((\(_,_,_,a) -> a) <$> ps)
@@ -945,23 +775,10 @@
                                 ++ ffffoldMap (foldMap unifVars) e
                                 ++ fffffoldMap unifVars e
 unifVarsE (SU t _) = unifVars t
->>>>>>> ebead8fe
 
 unknowns :: TCType -> [Int]
 unknowns (U _) = []
 unknowns (Synonym n ts) = concatMap unknowns ts
-<<<<<<< HEAD
-unknowns (V r) = concatMap unknowns (Row.allTypes r)
-unknowns (R r s) = concatMap unknowns (Row.allTypes r)
-unknowns (A t l s tkns) = unknowns t ++ unknownsE l ++ bifoldMap (foldMap unknownsE) (const mempty) tkns
-unknowns (T x) = foldMap unknowns x
-
-unknownsE :: SExpr t -> [Int]
-unknownsE (SU _ x) = [x]
-unknownsE (SE _ e) = foldMap unknownsE e
-
-isKnown :: SExpr t -> Bool
-=======
 unknowns (V r) = concatMap unknowns (Row.payloads r)
 unknowns (R _ r s) = concatMap unknowns (Row.payloads r)
 unknowns (A t l s tkns) = unknowns t ++ unknownsE l ++ bifoldMap (foldMap unknownsE) (const mempty) tkns
@@ -972,7 +789,6 @@
 unknownsE (SE _ e) = foldMap unknownsE e
 
 isKnown :: SExpr t l -> Bool
->>>>>>> ebead8fe
 isKnown (SU _ _) = False
 isKnown (SE _ e) = all isKnown e
 
@@ -1005,36 +821,23 @@
 rigid (T (TPut {})) = False
 rigid (T (TLayout {})) = False
 rigid (Synonym {}) = False  -- why? / zilinc
-<<<<<<< HEAD
-rigid (R r _) = not $ Row.justVar r
-=======
 rigid (R _ r _) = not $ Row.justVar r
->>>>>>> ebead8fe
 rigid (V r) = not $ Row.justVar r
 #ifdef BUILTIN_ARRAYS
 rigid (A t l _ _) = True  -- rigid t && null (unknownsE l) -- FIXME: is it correct? / zilinc
 #endif
 rigid _ = True
 
-<<<<<<< HEAD
-=======
 floppy :: TCType -> Bool
 floppy = not . rigid
 
->>>>>>> ebead8fe
 --
 -- Dargent
 --
 
-<<<<<<< HEAD
-isTypeLayoutExprCompatible :: NamedDataLayouts -> TCType -> DataLayoutExpr -> Bool
-isTypeLayoutExprCompatible env (T (TCon n [] Boxed{})) DLPtr = True
-isTypeLayoutExprCompatible env (T (TCon n [] Unboxed)) (DLPrim rs) =
-=======
 isTypeLayoutExprCompatible :: NamedDataLayouts -> TCType -> TCDataLayout -> Bool
 isTypeLayoutExprCompatible env (T (TCon n [] Boxed{})) (TLPtr) = True
 isTypeLayoutExprCompatible env (T (TCon n [] Unboxed)) (TLPrim rs) =
->>>>>>> ebead8fe
   let s  = evalSize rs
       s' = (case n of
             "U8"  -> 8
@@ -1043,16 +846,6 @@
             "U64" -> 64
             "Bool" -> 1)
    in s' <= s
-<<<<<<< HEAD
-isTypeLayoutExprCompatible env (T (TRecord fs1 Boxed{})) DLPtr = True
-isTypeLayoutExprCompatible env (T (TRecord fs1 Unboxed)) (DLRecord fs2) =
-  all
-    (\((n1,(t,_)),(n2,_,l)) -> n1 == n2 && isTypeLayoutExprCompatible env t l)
-    (zip (sortOn fst fs1) (sortOn fst3 fs2))
-isTypeLayoutExprCompatible env (T (TTuple fs1)) (DLRecord fs2) =
-  all (\(t,(_,_,l)) -> isTypeLayoutExprCompatible env t l) (zip fs1 fs2)
-isTypeLayoutExprCompatible env (T (TVariant ts1)) (DLVariant _ ts2) =
-=======
 isTypeLayoutExprCompatible env (T (TRecord _ fs1 Boxed{})) (TLPtr) = True
 isTypeLayoutExprCompatible env (T (TRecord _ fs1 Unboxed)) (TLRecord fs2) =
   all
@@ -1061,7 +854,6 @@
 isTypeLayoutExprCompatible env (T (TTuple fs1)) (TLRecord fs2) =
   all (\(t,(_,_,l)) -> isTypeLayoutExprCompatible env t l) (zip fs1 fs2)
 isTypeLayoutExprCompatible env (T (TVariant ts1)) (TLVariant _ ts2) =
->>>>>>> ebead8fe
   all
     (\((n1,(ts,_)),(n2,_,_,l)) ->
       n1 == n2 && isTypeLayoutExprCompatible env (tuplise ts) l)
@@ -1071,16 +863,6 @@
     tuplise [t] = t
     tuplise ts = T (TTuple ts)
 #ifdef BUILTIN_ARRAYS
-<<<<<<< HEAD
-isTypeLayoutExprCompatible env (T (TArray t _ (Boxed {}) _)) DLPtr = True
-isTypeLayoutExprCompatible env (T (TArray t _ Unboxed _)) (DLArray l _) = isTypeLayoutExprCompatible env t l
-#endif
-isTypeLayoutExprCompatible env t (DLOffset l _) = isTypeLayoutExprCompatible env t (DL l)
-isTypeLayoutExprCompatible env t (DLRepRef n)   =
-  case M.lookup n env of
-    Just (l, _) -> isTypeLayoutExprCompatible env t l
-    Nothing     -> False  -- TODO(dargent): this really shoud be an exceptional state
-=======
 isTypeLayoutExprCompatible env (T (TArray t _ (Boxed {}) _)) (TLPtr) = True
 isTypeLayoutExprCompatible env (T (TArray t _ Unboxed _)) (TLArray l _) = isTypeLayoutExprCompatible env t l
 #endif
@@ -1090,5 +872,4 @@
     Just (v, l, _) -> isTypeLayoutExprCompatible env t (substTCDataLayout (zip v s) (toTCDL l))
     Nothing        -> False  -- TODO(dargent): this really shoud be an exceptional state
 isTypeLayoutExprCompatible _ t (TLVar n) = True -- FIXME
->>>>>>> ebead8fe
 isTypeLayoutExprCompatible _ t l = trace ("t = " ++ show t ++ "\nl = " ++ show l) False
