--- conflicted
+++ resolved
@@ -400,11 +400,7 @@
   te@(TPrim pt) <- unfoldSynsShallowM $ exprType e
   TPrim pt'@(UInt small) <- unfoldSynsShallowM t
   e' <- shallowExpr e
-<<<<<<< HEAD
-  return $ TermWithType (mkApp (mkId "ucast") [e'])
-=======
   return $ TermWithType (mkApp (mkId "ucast") [shallowPrimOp CS.BitAnd [e', mkInt (2^small - 1)]])
->>>>>>> 7564303a
                         (shallowPrimType pt')
 
 
