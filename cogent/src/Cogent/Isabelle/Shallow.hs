--
-- Copyright 2017, NICTA
--
-- This software may be distributed and modified according to the terms of
-- the GNU General Public License version 2. Note that NO WARRANTY is provided.
-- See "LICENSE_GPLv2.txt" for details.
--
-- @TAG(NICTA_GPL)
--

{-
 - Shallow.hs: shallow Isabelle embedding, SCorres proof and shallow-tuples proof.
 -}

{-# LANGUAGE DataKinds #-}
{-# LANGUAGE MultiWayIf #-}
{-# LANGUAGE PatternGuards #-}
{-# LANGUAGE TupleSections #-}
{-# LANGUAGE RecordWildCards #-}
{-# LANGUAGE GeneralizedNewtypeDeriving #-}
{-# LANGUAGE QuasiQuotes #-}
{-# LANGUAGE ScopedTypeVariables #-}
{-# LANGUAGE TemplateHaskell #-}
{-# LANGUAGE ViewPatterns #-}

module Cogent.Isabelle.Shallow
--   ( shallow
--   , shallowConsts
--   , shallowTuplesProof
--   , MapTypeName
--   )
  where

import Cogent.Common.Syntax as CS
import Cogent.Common.Types
import Cogent.Compiler
import Cogent.Core as CC
import Cogent.Desugar as D (freshVarPrefix)
import Cogent.Isabelle.Compound (takeFlatCase)
import Cogent.Isabelle.IsabelleName
import Cogent.Isabelle.ShallowTable (TypeStr(..), st, getStrlType, toTypeStr)

import Cogent.Normal as N (freshVarPrefix)
import Cogent.Util (NameMod, Stage(..), Warning)
import Data.Fin
import Data.Nat (Nat(..))
import Data.Vec as Vec

import Isabelle.ExprTH
import Isabelle.InnerAST as I
import Isabelle.OuterAST as O

import Control.Applicative
import Control.Arrow ((***))
import Control.Monad.RWS hiding (Product, Sum, mapM)
import Control.Monad.State
import Control.Monad.Writer (Writer, runWriter)
import Data.Char (ord, chr, intToDigit, isDigit)
import Data.Either (lefts, rights)
import Data.Function (on)
import Data.List (isPrefixOf, isSuffixOf, stripPrefix, partition, sortBy, minimumBy, groupBy, unzip5, intercalate)
import qualified Data.Map as M
import Data.Maybe
import qualified Data.Set as S
import Numeric
import Prelude as P
import System.FilePath ((</>))
import Text.PrettyPrint.ANSI.Leijen (Doc, pretty, string)
import qualified Text.PrettyPrint.ANSI.Leijen as L ((<$$>))
import Lens.Micro
import Lens.Micro.TH
import Lens.Micro.Mtl
import Debug.Trace

_fixHighlighting = x where x = ()

type MapTypeName = M.Map TypeStr TypeName

data SGTables = SGTables { typeStrs      :: [TypeStr]
                         , typeNameMap   :: MapTypeName
                         , typeVars      :: [String]     -- ^ @Cogent var &#x21A6; Isabelle var@
                         , recoverTuples :: Bool         -- ^ not a table, but convenient to be included here
                         }

type MapConcTypeSyn = M.Map String TypeName

data StateGen = StateGen {
    _varNameGen   :: Int,            -- ^ counter for fresh variables
    _concTypeSyns :: MapConcTypeSyn  -- ^ @type structure hash &#x21A6; Cogent type synonym name@
}

makeLenses ''StateGen

newtype SG a = SG { runSG :: RWS SGTables [Warning] StateGen a }
               deriving (Functor, Applicative, Monad,
                         MonadReader SGTables,
                         MonadWriter [Warning],
                         MonadState  StateGen)

isaReservedNames = ["o", "value", "from"]

shallowTVar :: Int -> String
shallowTVar v = [chr $ ord 'a' + fromIntegral v]

shallowTypeWithName :: (Show b) => CC.Type t b -> SG I.Type
shallowTypeWithName t = shallowType =<< findShortType t

shallowRecTupleType :: (Show b) => [(FieldName, (CC.Type t b, Bool))] -> SG I.Type
shallowRecTupleType fs = shallowTupleType <$> mapM shallowType (map (fst . snd) fs)

shallowType :: forall t b. (Show b) => CC.Type t b -> SG I.Type
shallowType (TVar v) = I.TyVar <$> ((!!) <$> asks typeVars <*> pure (finInt v))
shallowType (TVarBang v) = shallowType (TVar v :: CC.Type t b)
shallowType (TCon tn ts _) = I.TyDatatype tn <$> mapM shallowType ts
shallowType (TFun t1 t2) = I.TyArrow <$> shallowType t1 <*> shallowType t2
shallowType (TPrim pt) = pure $ shallowPrimType pt
shallowType (TString) = pure $ I.AntiType "string"
shallowType (TSum alts) = shallowTypeWithName (TSum alts)
shallowType (TProduct t1 t2) = I.TyTuple <$> shallowType t1 <*> shallowType t2
shallowType (TRecord rp fs s) = do
  tuples <- asks recoverTuples
  if tuples && isRecTuple (map fst fs) then
    shallowRecTupleType fs
  else
    shallowTypeWithName (TRecord rp fs s)
shallowType (TUnit) = return $ I.AntiType "unit"
#ifdef BUILTIN_ARRAYS
shallowType (TArray t _ _ _) = I.TyDatatype "list" <$> mapM shallowType [t]
#endif

shallowPrimType :: PrimInt -> I.Type
shallowPrimType U8  = I.TyDatatype "word" [I.AntiType "8"]
shallowPrimType U16 = I.TyDatatype "word" [I.AntiType "16"]
shallowPrimType U32 = I.TyDatatype "word" [I.AntiType "32"]
shallowPrimType U64 = I.TyDatatype "word" [I.AntiType "64"]
shallowPrimType Boolean = I.TyPrim I.BoolT

-- The `(foo)` syntax makes an infix operator prefix after Isabelle2018. There
-- is a special case on `(*)`, which doesn't work because comments start with
-- `(*`, which is why it's non-trivial to abstract making prefix ops here.
shallowPrimOp :: Op -> [Term] -> Term
shallowPrimOp CS.Plus   es = mkApp (mkId "(+)") es
shallowPrimOp CS.Minus  es = mkApp (mkId "(-)") es
shallowPrimOp CS.Times  es = mkApp (mkId "(*)") es
shallowPrimOp CS.Divide es = mkApp (mkId "checked_div") es
shallowPrimOp CS.Mod    es = mkApp (mkId "checked_mod") es
shallowPrimOp CS.Not    es = mkApp (mkId "HOL.Not") es
shallowPrimOp CS.And    es = TermBinOp Conj (es!!0) (es!!1)
shallowPrimOp CS.Or     es = TermBinOp Disj (es!!0) (es!!1)
shallowPrimOp CS.Gt     es = mkApp (mkId "(>)") es
shallowPrimOp CS.Lt     es = mkApp (mkId "(<)") es
shallowPrimOp CS.Le     es = mkApp (mkId "(<=)") es
shallowPrimOp CS.Ge     es = mkApp (mkId "(>=)") es
shallowPrimOp CS.Eq     es = mkApp (mkId "(=)") es
shallowPrimOp CS.NEq    es = mkApp (mkId "(~=)") es
shallowPrimOp CS.BitAnd es = mkApp (mkId "(AND)") es
shallowPrimOp CS.BitOr  es = mkApp (mkId "(OR)") es
shallowPrimOp CS.BitXor es = mkApp (mkId "(XOR)") es
shallowPrimOp CS.LShift [e1,e2] = mkApp (mkId "checked_shift") [mkId "shiftl", e1, e2]
shallowPrimOp CS.RShift [e1,e2] = mkApp (mkId "checked_shift") [mkId "shiftr", e1, e2]
shallowPrimOp CS.LShift _ = __impossible "shallowPrimOp"
shallowPrimOp CS.RShift _ = __impossible "shallowPrimOp"
shallowPrimOp CS.Complement [e] = mkApp (mkId "NOT") [e]
shallowPrimOp CS.Complement _ = __impossible "shallowPrimOp"

snm :: NameMod
-- TODO: Ideally this is how we'd manipulate isabelle names
-- snm = unIsabelleName . mkIsabelleName
snm nm = case nm `elem` isaReservedNames of
  True -> nm ++ I.subSym ++ "r"
  _ -> case stripPrefix D.freshVarPrefix nm of
    Just nb -> "ds" ++ subSymStr nb
    Nothing -> case stripPrefix N.freshVarPrefix nm of
      Just nb -> "an" ++ subSymStr nb
      -- Add debug note
      Nothing -> case "_" `isPrefixOf` nm of
        True  -> dropWhile (== '_') nm ++ subSymStr "d"
        False -> case "_" `isSuffixOf` nm of
          True  -> nm ++ subSymStr "x"
          False -> nm

list2 a b = [a,b]

shallowILit :: Integer -> PrimInt -> Term
shallowILit n Boolean = if n > 0 then mkTru else mkFls
shallowILit n v = TermWithType (mkId $ show n) (shallowPrimType v)

findType :: CC.Type t b -> SG (CC.Type t b)
findType t = getStrlType <$> asks typeNameMap <*> asks typeStrs <*> pure t

-- | Reverse engineer the type synonym of a algebraic data type
findShortType :: (Show b) => CC.Type t b -> SG (CC.Type t b)
findShortType t = do
  map <- use concTypeSyns
  case M.lookup (hashType t) map of
   Nothing -> findType t
   Just tn -> pure $ TCon tn [] (__impossible "findShortType")

findTypeSyn :: CC.Type t b -> SG String
findTypeSyn t = findType t >>= \(TCon nm _ _) -> pure nm

shallowExpr :: (Show b) => TypedExpr t v VarName b -> SG Term
shallowExpr (TE _ (Variable (_,v))) = pure $ mkId (snm v)
shallowExpr (TE _ (Fun fn ts ls _)) = pure $ mkId $ snm $ unCoreFunName fn  -- only prints the fun name
shallowExpr (TE _ (Op opr es)) = shallowPrimOp <$> pure opr <*> (mapM shallowExpr es)
shallowExpr (TE _ (App f arg)) = mkApp <$> shallowExpr f <*> (mapM shallowExpr [arg])
shallowExpr (TE t (Con cn e _))  = do
  tn <- findTypeSyn t
  econ <- mkApp <$> pure (mkStr [tn,".",cn]) <*> (mapM shallowExpr [e])
  TermWithType econ <$> shallowType t
shallowExpr (TE _ (Unit)) = pure $ mkId "()"
shallowExpr (TE _ (ILit n pt)) = pure $ shallowILit n pt
shallowExpr (TE _ (SLit s)) = pure $ mkString s
#ifdef BUILTIN_ARRAYS
shallowExpr (TE _ (ALit es)) = mkList <$> mapM shallowExpr es
shallowExpr (TE _ (ArrayIndex arr idx)) = do
  arr' <- shallowExpr arr
  idx' <- mkApp (mkId "unat") <$> mapM shallowExpr [idx]
  return $ mkApp (mkId "nth") [arr', idx']
shallowExpr (TE _ (Pop _ arr e)) = __todo "shallowExpr: pop"
shallowExpr (TE _ (Singleton e)) = __todo "shallowExpr: singleton"
shallowExpr (TE _ (ArrayMap2 ((v1, v2), fbody) (arr1,arr2))) = do
  fbody' <- shallowExpr fbody
  let f = mkLambda [snm v1, snm v2] fbody'
  arr1' <- shallowExpr arr1
  arr2' <- shallowExpr arr2
  tuples <- asks recoverTuples
  if tuples then return $ mkApp (mkId "map2") [f, mkPair arr1' arr2']
            else shallowMaker (exprType fbody)
                              [("p1" ++ subSymStr "f", arr1), ("p2" ++ subSymStr "f", arr2)]
shallowExpr (TE _ (ArrayTake _ arr idx e)) = __todo "shallowExpr: array take"
shallowExpr (TE _ (ArrayPut arr idx val)) = __todo "shallowExpr: array put"
#endif
shallowExpr (TE _ (Let nm e1 e2)) = shallowLet nm e1 e2
shallowExpr (TE _ (LetBang vs nm e1 e2)) = shallowLet nm e1 e2
shallowExpr (TE _ (Tuple e1 e2)) = mkApp <$> (pure $ mkId "Pair") <*> (mapM shallowExpr [e1, e2])
shallowExpr (TE t (Struct fs)) = shallowMaker t fs
shallowExpr (TE _ (If c th el)) = mkApp <$> (pure $ mkId "HOL.If") <*> mapM shallowExpr [c, th, el]

shallowExpr e
 | Just (escrut,ealts) <- takeFlatCase e
 , tscrut              <- exprType escrut
 , TSum talts          <- tscrut
 = do
  escrut' <- shallowExpr escrut
  tn      <- findTypeSyn tscrut
  ealts'  <- traverse (\(n,e) -> mkLambdaE [snm n] e) ealts
  let es   = flip map talts $ \(tag',(t',b')) ->
              case M.lookup tag' ealts' of
               Just e' -> e'
               Nothing -> __impossible ("shallowExpr: takeFlatCase succeeded but returned map missing tag " ++ show tag')
  pure $ mkApp (mkStr ["case_",tn]) $ es ++ [escrut']

shallowExpr (TE t (Case e tag (_,n1,e1) (_,n2,e2))) = do
  e' <- shallowExpr e
  let te@(TSum alts) = exprType e
  tn  <- findTypeSyn te
  te' <- shallowType te
  e1' <- mkLambdaE [snm n1] e1
  e2' <- mkLambdaE [snm n2] e2
  vn <- varNameGen <<%= (+1)
  vn2 <- varNameGen <<%= (+1)
  let vgn = "v" ++ (subSymStr $ "G" ++ show vn)
      vgn2 = "ccase" ++ (subSymStr $ "G" ++ show vn2)  -- This is the continuation @e2@
      es = flip map alts $ \(tag',(t',b')) ->
             if | tag == tag' -> e1'
                | otherwise ->
                    let cons = mkApp (mkStr [tn,".",tag']) [mkId vgn]
                        typedCons = TermWithType cons te'
                     in mkLambda [vgn] $ mkApp (mkId vgn2) [typedCons]
      rcase = mkApp (mkStr ["case_",tn]) $ es ++ [e']
  pure $ mkLet vgn2 e2' rcase
-- \ ^^^ NOTE: We can't use the @case _ of@ syntax as our @case@s are binary (and nested).
-- It seems that Isabelle spends exponential time on processing the @case _ of@ syntax depending
-- on the level of nestings. / zilinc
shallowExpr (TE t (Esac e)) = do
  tn <- findTypeSyn $ exprType e
  e' <- shallowExpr e
  let TSum alts = exprType e
      es = flip map alts $ \(tag',(t',b')) ->
             if | b' -> mkId "undefined"
                | otherwise -> mkId "Fun.id"
  pure $ mkApp (mkStr ["case_",tn]) $ es ++ [e']
shallowExpr (TE _ (Split (n1,n2) e1 e2)) = mkApp <$> mkLambdaE [mkPrettyPair n1 n2] e2 <*> mapM shallowExpr [e1]
shallowExpr (TE _ (Member rec fld)) = shallowExpr rec >>= \e -> shallowGetter rec fld e
shallowExpr (TE _ (Take (n1,n2) rec fld e)) = do
  erec <- shallowExpr rec
  efield <- mkId <$> getRecordFieldName (exprType rec) fld
  let take = mkApp (mkId $ "take" ++ subSymStr "cogent") [erec, efield]
      pp = mkPrettyPair n1 n2
  mkLet pp take <$> shallowExpr e
shallowExpr (TE _ (Put rec fld e)) = shallowSetter rec fld e
shallowExpr (TE _ (Promote ty e)) = shallowExpr e
shallowExpr (TE _ (Cast    (TPrim pt) (TE _ (ILit n _)))) = pure $ shallowILit n pt
shallowExpr (TE _ (Cast    (TPrim pt) e)) =
  TermWithType <$> (mkApp (mkId "ucast") <$> ((:[]) <$> shallowExpr e)) <*> pure (shallowPrimType pt)

-- | @'mkL' nm t1 t2@:
--
--   It generates term @(&#x03bb; nm. t2) t1@
mkL :: VarName -> Term -> Term -> Term
mkL nm t1 t2 = mkApp (mkLambda [snm nm] t2) [t1]

mkLetds :: VarName -> Term -> Term -> Term
mkLetds nm t1 t2 = mkApp (mkId $ "Let" ++ subSymStr "ds") [t1, mkLambda [snm nm] t2]

mkLet :: VarName -> Term -> Term -> Term
mkLet nm t1 t2 =
 if D.freshVarPrefix `isPrefixOf` nm then
    --mkApp (mkLambda [snm nm] t2) [t1]
    mkLetds nm t1 t2
 else
    mkApp (mkId "HOL.Let") [t1, mkLambda [snm nm] t2]

shallowLet :: (Show b) => VarName -> TypedExpr t v VarName b -> TypedExpr t ('Suc v) VarName b -> SG Term
shallowLet nm e1 e2 = mkLet nm <$> shallowExpr e1 <*> shallowExpr e2

mkStr :: [String] -> Term
mkStr = mkId . concat

mkPrettyPair :: VarName -> VarName -> String
mkPrettyPair n1 n2 = "(" ++ snm n1 ++ "," ++ snm n2 ++ ")"

mkLambdaE :: (Show b) => [VarName] -> TypedExpr t v VarName b -> SG Term
mkLambdaE vs e = mkLambda vs <$> shallowExpr e

-- | Reverse engineer whether a record type was a tuple by looking at the field names.
--   This is __hacky__.
isRecTuple :: [FieldName] -> Bool
isRecTuple fs =
  P.length fs > 1 &&
  filter (\xs -> xs!!0 == 'p' && let ys = drop 1 xs in filter isDigit ys == ys) fs == fs

shallowMaker :: (Show b) => CC.Type t b -> [(FieldName, TypedExpr t v VarName b)] -> SG Term
shallowMaker t fs = do
  tn <- findTypeSyn t
  let fnms = map fst fs
  tuples <- asks recoverTuples
  if tuples && isRecTuple fnms
  then mkTuple <$> mapM (shallowExpr . snd) fs
  else mkApp <$> pure (mkStr [tn, ".make"]) <*> (mapM (shallowExpr . snd) fs)

shallowSetter :: (Show b) => TypedExpr t v VarName b -> Int -> TypedExpr t v VarName b -> SG Term
shallowSetter rec idx e = do
  tn <- getRecordFieldName (exprType rec) idx
  let setter = tn ++ "_update"
  mkApp (mkId setter) <$> (list2 <$> mkLambdaE ["_"] e <*> shallowExpr rec)

shallowGetter :: TypedExpr t v VarName b -> Int -> Term -> SG Term
shallowGetter rec idx rect = mkApp <$> (mkId <$> getRecordFieldName (exprType rec) idx) <*> pure [rect]

getRecordFieldName :: CC.Type t b -> Int -> SG FieldName
<<<<<<< HEAD
getRecordFieldName t@(TRecord fs _) ind = do
=======
getRecordFieldName t@(TRecord _ fs _) ind = do
>>>>>>> ebead8fe
  tn <- findTypeSyn t
  let fnms = map fst fs
  tuples <- asks recoverTuples
  let prefix = if tuples && isRecTuple fnms then recTupleName fnms ++ "_" else tn ++ "."
  pure $ prefix ++ (map fst fs !! ind) ++ subSymStr "f"
getRecordFieldName _ _ = __impossible "getRecordFieldName"

typarUpd typar v = v {typeVars = typar}

-- Clear out all taken annotations and mark all sigil as unboxed.
sanitizeType :: CC.Type t b -> CC.Type t b
sanitizeType (TSum ts) = TSum (map (\(tn,(t,_)) -> (tn,(sanitizeType t,False))) ts)
sanitizeType (TRecord rp ts _) = TRecord rp (map (\(tn, (t,_)) -> (tn, (sanitizeType t, False))) ts) Unboxed
sanitizeType (TCon tn ts _) = TCon tn (map sanitizeType ts) Unboxed
sanitizeType (TFun ti to) = TFun (sanitizeType ti) (sanitizeType to)
sanitizeType (TProduct t t') = TProduct (sanitizeType t) (sanitizeType t')
sanitizeType t = t

-- | Produce a hash for a record or variant type. Only the structure of the type matters;
--   taken entries or sigils do not.
hashType :: (Show b) => CC.Type t b -> String
hashType (TSum ts)      = show (sanitizeType $ TSum ts)
hashType (TRecord rp ts s) = show (sanitizeType $ TRecord rp ts s)
hashType _              = error "hashType: should only pass Variant and Record types"

-- | A subscript @T@ will be added when generating type synonyms.
--   Also adds an entry to the type synonyms table if it's not parameterised so that
--   a shorter (and hence more readable) name can be retrieved when a type is used.
shallowTypeDefSaveSyn:: (Show b) => TypeName -> [TyVarName] -> CC.Type t b -> SG [TheoryDecl I.Type I.Term]
shallowTypeDefSaveSyn tn ps r = do
  st <- shallowType r
  let syname = tn ++ subSymStr "T"
      hash = hashType r
  -- FIXME: We might want to support type parameters but I can't be bothered.
  when (null ps) (concTypeSyns %= M.insert hash syname)
  pure [TypeSynonym (TypeSyn syname st ps)]

-- | Generates @type_synonym@ definitions for types.
shallowTypeDef :: (Show b) => TypeName -> [TyVarName] -> CC.Type t b -> SG [TheoryDecl I.Type I.Term]
shallowTypeDef tn ps (TPrim p)      = pure [TypeSynonym (TypeSyn tn (shallowPrimType p) ps)]
shallowTypeDef tn ps (TRecord rp fs s) = shallowTypeDefSaveSyn tn ps (TRecord rp fs s)
shallowTypeDef tn ps (TSum ts)      = shallowTypeDefSaveSyn tn ps (TSum ts)
shallowTypeDef tn ps t = do
  st <- shallowType t
  pure [TypeSynonym (TypeSyn tn st ps)]

typeNameFromIdx :: Int -> String
typeNameFromIdx idx = 'T':show idx

simpLemma :: String -> String -> TheoryDecl I.Type I.Term
simpLemma nm tag =
  let simp = Attribute "simp" []
      valRelN = "valRel_" ++ nm
      thmN = valRelN ++ "_" ++ tag
      tytag = I.AntiTerm (nm ++ "." ++ tag)
      tagName = I.ConstTerm $ I.StringLiteral tag
      prop = [[isaTerm| valRel \<xi> ($tytag x) (VSum $tagName x') = valRel \<xi> x x'|]]
      methods = [Method "simp" ["add:", valRelN]]
   in LemmaDecl $ Lemma False (Just (TheoremDecl (Just thmN) [simp])) prop (Proof methods ProofDone)

mkPrettyTuple :: [VarName] -> String
mkPrettyTuple vn = "(" ++ intercalate "," vn ++ ")"

recTupleAccessors :: [FieldName] -> FieldName -> [(TheoryDecl I.Type I.Term, Name)]
recTupleAccessors fs fn =
  let dfnm = concat [recTupleName fs, "_", fn, subSymStr "f"]
      lhs = mkId dfnm
      rhs = mkLambda [mkPrettyTuple fs] (mkId fn)
      term = [isaTerm| $lhs \<equiv> $rhs |]
      getter = Definition (Def (Just (Sig dfnm Nothing)) term)
      f = "f" ++ subSymStr "fun"
      udfnm = dfnm ++ "_update"
      lhs2 = mkId udfnm
      tupelms = map (\nm -> if nm == fn then mkApp (mkId f) [mkId nm] else mkId fn) fs
      rhs2 = mkLambda [mkPrettyTuple fs, f] (mkTuple tupelms)
      term2 = [isaTerm| $lhs2 \<equiv> $rhs2 |]
      setter = Definition (Def (Just (Sig udfnm Nothing)) term2)
  in [(getter, dfnm ++ "_def"), (setter, udfnm ++ "_def")]

recTuplePrefix :: String
recTuplePrefix = "P"

recTupleName :: [FieldName] -> String
recTupleName fs = recTuplePrefix ++ (show $ P.length fs)

recTupleDecls :: [FieldName] -> [(TheoryDecl I.Type I.Term, Name)]
recTupleDecls fs = concatMap (recTupleAccessors fs) fs

shallowTupleType :: [I.Type] -> I.Type
shallowTupleType [] = error "Record should have at least 2 fields"  -- FIXME: does this error msg make sense? / zilinc
shallowTupleType [x] = x
shallowTupleType (x:xs) = I.TyTuple x (shallowTupleType xs)

fieldConjValRel :: [(I.Term, I.Term)] -> I.Term
fieldConjValRel [] = error "Can't have empty record"
fieldConjValRel [(var,fld)] = [isaTerm| valRel \<xi> ($fld x) $var |]
fieldConjValRel ((var,fld):r) = let rest = fieldConjValRel r in [isaTerm| valRel \<xi> ($fld x) $var \<and> $rest |]

data DeclT = RecordT | VariantT

shallowTT :: (Int, TypeStr)
          -> SG ( [TheoryDecl I.Type I.Term]
                , [(DeclT,TheoryDecl I.Type I.Term)]
                , [TheoryDecl I.Type I.Term]
                , [Name]
                , MapTypeName
                )
shallowTT (tidx, t) = do
  tnmap <- asks typeNameMap
  let mbsyn = M.lookup t tnmap
      nm = fromMaybe (typeNameFromIdx tidx) mbsyn
      newmap = M.insert t nm tnmap
  case t of
    RecordStr fs -> do
      tuples <- asks recoverTuples
      let tvars = map shallowTVar [0..P.length fs - 1]
          comb = P.zip tvars fs
          fields = map (\(tvar,fn) -> O.RecField (fn ++ subSymStr "f") $ I.TyVar tvar) comb
          evarNames = map ("f_" ++) fs
          tyNames = map ("t_" ++) fs
          (ity, (recdecls, defnames), prefix) = if tuples && isRecTuple fs
            then ( shallowTupleType (map I.TyVar tvars)
                 , ([], map snd (recTupleDecls fs)) --  P.unzip
                 , recTupleName fs ++ "_")
            else ( I.TyDatatype nm $ map I.TyVar tyNames
                 , ([O.RecordDecl (Record nm fields tvars)], [])
                 , nm ++ ".")
          evarIsaList = I.mkList $ map I.mkId evarNames
          conjs = fieldConjValRel (P.zip (map I.mkId evarNames) (map (I.mkId . (prefix ++) . (++ subSymStr "f")) fs))
          valRelBody = I.QuantifiedTerm Exists (map I.Id evarNames) [isaTerm| v = VRecord $evarIsaList \<and> $conjs |]
          valRelSpecName = "valRel_" ++ nm
          valRelDef = OverloadedDef
                        (Def (Just (Sig valRelSpecName Nothing)) [isaTerm| \<And> \<xi> x v. $(mkId valRelSpecName) \<xi> (x :: $ity) v \<equiv> $valRelBody |])
                        (Sig "valRel" Nothing)
          valRel = if tuples && isRecTuple fs then [] else [(RecordT, valRelDef)]
      return (recdecls, valRel, [], defnames, newmap)
    VariantStr fs ->
      let tvars = map shallowTVar [0..P.length fs - 1]
          comb = P.zip tvars fs
          cons = map (\(tvar,fn) -> O.DTCons fn $ [I.TyVar tvar]) comb
          ity = I.TyDatatype nm $ map I.TyVar tvars
          caseExpr = mkId $ "case_" ++ nm
          valRelBody' [] = [isaTerm| $caseExpr |]
          valRelBody' (x:xs) = let tagName = I.ConstTerm $ I.StringLiteral x
                                in I.TermApp (valRelBody' xs) [isaTerm|(\<lambda>x. \<exists>x'. v' = VSum $tagName x' \<and> valRel \<xi> x x') |]
          valRelBody = I.TermApp (valRelBody' $ reverse fs) [isaTerm| v |]
          valRelSpecName = "valRel_" ++ nm
          valRelDef = OverloadedDef
                        (Def (Just (Sig valRelSpecName Nothing)) [isaTerm| $(mkId valRelSpecName) \<xi> (v :: $ity) v' \<equiv> $valRelBody |])
                        (Sig "valRel" Nothing)
          simpLemmas = map (simpLemma nm) fs
      in pure $ ([O.DataTypeDecl (Datatype nm cons tvars)], [(VariantT, valRelDef)], simpLemmas, [], newmap)

-- | If several types share the same structure, we only keep the shortest synonym for it.
filterDuplicates :: [(TypeStr,TypeName)] -> [(TypeStr,TypeName)]
filterDuplicates xs =
  let sorted = sortBy (compare `on` fst) xs
      grouped = groupBy ((==) `on` fst) sorted
      grpdsrtd = map (sortBy (compare `on` snd)) grouped
  in map (minimumBy (compare `on` (P.length . snd))) grpdsrtd

stsyn :: [Definition TypedExpr VarName b] -> MapTypeName
stsyn decls = M.fromList . filterDuplicates . concat $ P.map synAllTypeStr decls

synAllTypeStr :: Definition TypedExpr VarName b -> [(TypeStr, TypeName)]
<<<<<<< HEAD
synAllTypeStr (TypeDef tn _ (Just (TRecord fs _))) = [(RecordStr $ P.map fst fs, tn)]
=======
synAllTypeStr (TypeDef tn _ (Just (TRecord _ fs _))) = [(RecordStr $ P.map fst fs, tn)]
>>>>>>> ebead8fe
synAllTypeStr (TypeDef tn _ (Just (TSum alts))) = [(VariantStr $ P.map fst alts, tn)]
synAllTypeStr _ = []

shallowTypeFromTable :: SG ([TheoryDecl I.Type I.Term], [TheoryDecl I.Type I.Term], MapTypeName)
shallowTypeFromTable = do
  table <- asks typeStrs
  let itable = P.zip [0..] table
  (decls1,decls2,lemmas,defnames,maps) <- unzip5 <$> mapM shallowTT itable
  pure ( concat decls1
       , map snd (concat decls2) ++ concat lemmas ++
         lemmaBuckets (concat decls2) ++ defNameBucket (concat defnames)
       , M.unions maps )
  where
    defNameBucket [] = []
    defNameBucket ns@(_:_) = [O.LemmasDecl (O.Lemmas (O.TheoremDecl (Just "tuple_defs") [Attribute "simp" []]) $ map thmDecl ns)]
    thmDecl n = O.TheoremDecl (Just n) []

lemmaBuckets :: [(DeclT, TheoryDecl I.Type I.Term)] -> [TheoryDecl I.Type I.Term]
lemmaBuckets is =
  let (recs,variants) = P.unzip $ map lemmaBucket' is
   in lemmas "valRel_records" (concat recs) ++ lemmas "valRel_variants" (concat variants)
  where lemmaBucket' ((RecordT, O.OverloadedDef d s))
           | Just (Sig n _) <- defSig d
           , n' <- drop (P.length "valRel_") n
           = ([ O.TheoremDecl (Just n) [], O.TheoremDecl (Just ( n' ++ ".defs")) []], [])
        lemmaBucket' ((VariantT, O.OverloadedDef d s))
           | Just (Sig n _) <- defSig d
           = ([], [ O.TheoremDecl (Just n) [] ])
        lemmaBucket' _ = ([],[])

        lemmas nm [] = []
        lemmas nm thms@(_:_) = [O.LemmasDecl (O.Lemmas (O.TheoremDecl (Just nm) []) $ thms)]


mlFragment theoryNm stg = unlines
  [ "local_setup \\<open>"
  , "gen_scorres_lemmas \"" ++ theoryNm ++ __cogent_suffix_of_shallow_shared ++ "\" " ++
              "\"" ++ theoryNm ++ __cogent_suffix_of_shallow ++ __cogent_suffix_of_stage stg ++ "\" " ++
              "\"" ++ theoryNm ++ __cogent_suffix_of_deep    ++ __cogent_suffix_of_stage stg ++ "\" Cogent_abstract_functions Cogent_functions"
  , "\\<close>"
  ]


-- join the strings (type, tag or field names) in a way that is unlikely to clash with other names
mangleNames :: [String] -> String
mangleNames = intercalate "__"

defineLemmaBucket :: String -> [String] -> [TheoryDecl I.Type I.Term]
defineLemmaBucket _ [] = []
defineLemmaBucket name lems =
  [ O.LemmasDecl (O.Lemmas (O.TheoremDecl (Just name) []) $ map (\l -> O.TheoremDecl (Just l) []) lems) ]

{-
 - Generate rules for Case, Esac, Con, and Flattened case
 -}
data SCorresCaseData = SCCD { bigType :: String
                            , typeStr :: [String]
                            , tag :: String
                            }
                     | SCED { bigType :: String
                            , typeStr :: [String]
                            , tag :: String
                            }
                     | SCFD { bigType :: String
                            , typeStr :: [String]
                            }
                     | SCCN { tag :: String
                            , bigType :: String
                            }
                     deriving (Show, Eq, Ord)

scorresCaseExpr :: MapTypeName -> TypedExpr t v VarName b -> S.Set SCorresCaseData
scorresCaseExpr m = CC.foldEPre unwrap scorresCaseExpr'
  where
    scorresCaseExpr' (TE t e@(Case (TE bt _) tag (_,_,e1) (_,_,e2)))
      | (tstr@(VariantStr vs):_) <- toTypeStr bt
      , Just bt' <- M.lookup tstr m
      = S.fromList [SCCD bt' vs tag, SCFD bt' vs]
    scorresCaseExpr' (TE t e@(Esac (TE bt@(TSum alts) _)))
      | tag <- fst (P.head (filter (not . snd . snd) alts))
      , (tstr@(VariantStr vs):_) <- toTypeStr bt
      , Just bt' <- M.lookup tstr m
      = S.singleton $ SCED bt' vs tag
    scorresCaseExpr' (TE bt e'@(Con tag e _))
      | (tstr@(VariantStr vs):_) <- toTypeStr bt
      , Just bt' <- M.lookup tstr m
      = S.singleton $ SCCN tag bt'
    scorresCaseExpr' (TE t e) = S.empty
    unwrap (TE t e) = e

data CaseLemmaBuckets = CaseLemmaBuckets [String] [String] [String] [String]

#if __GLASGOW_HASKELL__ < 803
instance Monoid CaseLemmaBuckets where
  mempty = CaseLemmaBuckets [] [] [] []
  mappend (CaseLemmaBuckets as bs cs ds) (CaseLemmaBuckets as' bs' cs' ds') =
    CaseLemmaBuckets (as ++ as') (bs ++ bs') (cs ++ cs') (ds ++ ds')
#else
instance Semigroup CaseLemmaBuckets where
  CaseLemmaBuckets as bs cs ds <> CaseLemmaBuckets as' bs' cs' ds' =
    CaseLemmaBuckets (as ++ as') (bs ++ bs') (cs ++ cs') (ds ++ ds')
instance Monoid CaseLemmaBuckets where
  mempty = CaseLemmaBuckets [] [] [] []
#endif

caseLemmaBuckets :: CaseLemmaBuckets -> [TheoryDecl I.Type I.Term]
caseLemmaBuckets (CaseLemmaBuckets cases esacs flats cons) =
  concat $ P.zipWith defineLemmaBucket
    ["scorres_cases", "scorres_esacs", "scorres_flat_cases", "scorres_cons" ]
    [cases, esacs, flats, cons]

toCaseLemma :: SCorresCaseData -> Writer CaseLemmaBuckets (TheoryDecl I.Type I.Term)
toCaseLemma (SCCD {..}) = let
    thmName = "scorres_case_" ++ mangleNames [bigType, tag]
    propStr = "scorres x x' \\<gamma> \\<xi> \\<Longrightarrow> \n"++
              "(\\<And>v v'. valRel \\<xi> v v' \\<Longrightarrow> "++
                "scorres (match (shallow_tac__var v)) match' (v'#\\<gamma>) \\<xi>) \\<Longrightarrow> \n"++
              "(\\<And>v v'. valRel \\<xi> v v' \\<Longrightarrow> "++
                "scorres (rest (shallow_tac__var v)) rest' (v'#\\<gamma>) \\<xi>) \\<Longrightarrow> \n"++
              "scorres (HOL.Let rest (\\<lambda>co. case_" ++ bigType ++ " " ++ unwords (map shallowCase typeStr) ++
                " x)) (Case x' " ++ tagString ++ " match' rest') \\<gamma> \\<xi>"
    shallowCase tag' | tag == tag' = "match"
                     | otherwise   = "(\\<lambda>x. co (" ++ bigType ++ "." ++ tag' ++ " x))"
    tagString = show $ pretty $ mkString tag
    methods = [ Method "clarsimp" ["simp:", "scorres_def", "shallow_tac__var_def", "valRel_" ++ bigType]
              , Method "erule" ["v_sem_caseE"] ] ++
              (concat $ replicate 2 $
                 [ foldr1 (MethodCompound MethodSeq)
                     [Method "erule" ["allE"], Method "erule" ["impE"], Method "assumption" []]
                 , Method "cases" ["x"] ] ++
                 replicate (P.length typeStr)
                   (Method "force" ["simp:", "valRel_" ++ bigType]))
  in do tell (CaseLemmaBuckets [thmName] [] [] [])
        return $ O.LemmaDecl (O.Lemma False (Just (TheoremDecl (Just thmName) [])) [mkId propStr] $ Proof methods ProofDone)
toCaseLemma (SCED {..}) = let
  thmName = "scorres_esac_"  ++ mangleNames [bigType, tag]
  shallowEsac tag' | tag == tag' = "Fun.id"
                   | otherwise   = "undefined"
  tagString = show $ pretty $ mkString tag
  propStr = "scorres x x' \\<gamma> \\<xi> \\<Longrightarrow> "++
            "scorres (case_" ++ bigType ++ " " ++ unwords (map shallowEsac typeStr) ++
            " x) (Esac x' " ++ tagString ++ ") \\<gamma> \\<xi>"
  methods = [ Method "cases" ["x"],
              Method "auto" ["simp: scorres_def valRel_" ++ bigType ++ " elim!: v_sem_esacE"] ]
 in do tell (CaseLemmaBuckets [] [thmName] [] [])
       return $ O.LemmaDecl (O.Lemma False (Just (TheoremDecl (Just thmName) [])) [mkId propStr] $ Proof methods ProofDone)
toCaseLemma (SCFD {..}) = let
    thmName          = "scorres_flat_case_" ++ bigType

    shallow_cont tag = "shallow_" ++ tag
    tag_at       ix  = "tag_" ++ show ix
    deep_cont    ix  = "deep_" ++ show ix

    all_tags         = typeStr
    all_ixs          = [1 .. P.length all_tags]

    bound            = ["x", "x'", "\\<gamma>", "\\<xi>"] ++ map shallow_cont typeStr ++ map tag_at all_ixs ++ map deep_cont all_ixs

    deep_cont_of_tag  tag        = deep_cont_of_tag' tag all_ixs
    deep_cont_of_tag' tag []     = "undefined"
    deep_cont_of_tag' tag (i:is) = unwords ["if", tag_at i, "=", show $ pretty $ mkString tag
                                           , "then", deep_cont i
                                           , "else", deep_cont_of_tag' tag is]

    gamma_of_ix    ix v'         = "(" ++ v' ++ " # " ++ concat (replicate (ix - 1) ("VSum " ++ tag_at ix ++ " " ++ v' ++ " # ")) ++ "\\<gamma>)"

    gamma_of_tag  tag v'         = gamma_of_tag' tag v' all_ixs
    gamma_of_tag' tag v' []      = "undefined"
    gamma_of_tag' tag v' (i:is)  = unwords ["if", tag_at i, "=", show $ pretty $ mkString tag
                                           , "then", gamma_of_ix i v'
                                           , "else", gamma_of_tag' tag v' is]

    scorres_assumption tag       = "(\\<And>v v'. valRel \\<xi> v v' \\<Longrightarrow> scorres " ++
                                   unwords ["(" ++ shallow_cont tag
                                           , "(shallow_tac__var v))"
                                           , "(" ++ deep_cont_of_tag tag ++ ")"
                                           , "(" ++ gamma_of_tag tag "v'" ++ ")"
                                           , "\\<xi>"] ++
                                   ") \\<Longrightarrow>"

    deep_case scrut []           = ""
    deep_case scrut [ix]         = "(Let (Esac " ++ scrut ++ " " ++ tag_at ix ++ ") " ++ deep_cont ix ++ ")"
    deep_case scrut (ix:ixs)     = "(Case " ++ scrut ++ " " ++ tag_at ix ++ " " ++ deep_cont ix ++ " (" ++ deep_case "(Var 0)" ixs ++ "))"

    propStr = "\\<And> " ++ unwords bound ++ ".\n" ++
              "scorres x x' \\<gamma> \\<xi> \\<Longrightarrow> \n"++
              unlines (map scorres_assumption all_tags) ++
              "scorres (case_" ++ bigType ++ " " ++ unwords (map shallow_cont all_tags) ++ " x)" ++
                        deep_case "x'" all_ixs ++ " \\<gamma> \\<xi>"

    m_erule e           = Method "erule" [e]

    m_pre               = Method "clarsimp" ["simp:", "scorres_def", "shallow_tac__var_def", "valRel_" ++ bigType]
    m_elim_arg_relation = foldr1 (MethodCompound MethodSeq) [m_erule "allE", m_erule "impE", Method "assumption" []]
    m_case_shallow_arg  = Method "case_tac" ["x"]
    m_force_simps       = replicate (P.length all_tags)
                        $ Method "force" ["simp:", "valRel_" ++ bigType]

    -- TODO: it might be possible to lift out m_elim_arg_relation, m_case_shallow_arg and m_force_simps to a separate lemma statement.
    m_solve_case        = [ m_erule "v_sem_caseE", m_elim_arg_relation, m_case_shallow_arg ] ++ m_force_simps
    m_solve_esac        = [ m_erule "v_sem_letE", m_erule "v_sem_esacE", m_erule "v_sem_varE", m_elim_arg_relation, m_case_shallow_arg ] ++ m_force_simps

    methods = [m_pre] ++ concat (replicate (P.length all_tags - 1) m_solve_case) ++ m_solve_esac
  in do tell (CaseLemmaBuckets [] [] [thmName] [])
        return $ O.LemmaDecl (O.Lemma False (Just (TheoremDecl (Just thmName) [])) [mkId propStr] $ Proof methods ProofDone)
toCaseLemma (SCCN {..}) = let
  thmName = "scorres_con_" ++ mangleNames [bigType, tag]
  btTag = mkId $ bigType ++ "." ++ tag
  tagString = mkString tag
  thmProp = [isaTerm| scorres x x' \<gamma> \<xi> |]
      `imp` [isaTerm| scorres ($btTag x) (Con ts $tagString x') \<gamma> \<xi> |]
  methods = [Method "erule" ["scorres_con"], Method "simp" []]
 in do tell (CaseLemmaBuckets [] [] [] [thmName])
       return $ O.LemmaDecl (O.Lemma False (Just (TheoremDecl (Just thmName) [])) [thmProp] $ Proof methods ProofDone)

scorresCaseDef :: MapTypeName -> Definition TypedExpr VarName b -> S.Set SCorresCaseData
<<<<<<< HEAD
scorresCaseDef m (FunDef _ fn ps ti to e) = scorresCaseExpr m e
=======
scorresCaseDef m (FunDef _ fn ts ls ti to e) = scorresCaseExpr m e
>>>>>>> ebead8fe
scorresCaseDef m (_) = S.empty


{-
 - Generate rules for Struct, and shallow_tac_rec_field (which is then used to obtain Take, Put and Member rules).
 -}

-- simply generate rules for all types and fields; we expect the program to use most of them
scorresStructLemma :: TypeName -> [FieldName] -> (String, TheoryDecl I.Type I.Term)
scorresStructLemma name fields = let
  thmName = "scorres_struct_" ++ name
  varNames prefix = [ prefix ++ "_" ++ field | field <- fields ]
  all_names = ["\\<gamma>", "\\<xi>"] ++ (varNames "s") ++ (varNames "d")
  assums = [ "scorres " ++ x ++ " " ++ y ++ " \\<gamma> \\<xi>"
           | (x, y) <- P.zip (varNames "s") (varNames "d") ]
  concl = "scorres (" ++ name ++ ".make " ++ unwords (varNames "s") ++ ") " ++
          "(Struct ts [" ++ intercalate ", " (varNames "d") ++ "]) \\<gamma> \\<xi>"
  prop = "\\<And>" ++ intercalate " " all_names ++ ".\n" ++ intercalate " \\<Longrightarrow>\n" (assums ++ [concl])
  method = Method "clarsimp" ["simp:", "scorres_def", "valRel_" ++ name, name ++ ".defs",
                              "elim!:", "v_sem_elims"]
  in (thmName, O.LemmaDecl (O.Lemma False (Just (TheoremDecl (Just thmName) [])) [mkId prop] $ Proof [method] ProofDone))

scorresStructFieldLemma :: TypeName -> [FieldName] -> FieldIndex -> (String, TheoryDecl I.Type I.Term)
scorresStructFieldLemma name fields n = let
  field = fields !! n
  thmName = "shallow_tac_rec_field_" ++ mangleNames [name, field]
  polyRecType = "(" ++ intercalate ", " [ "'t_" ++ fld | fld <- fields] ++ ") " ++ name
  prop = "shallow_tac_rec_field \\<xi> " ++
         "(" ++ name ++ "." ++ field ++ subSymStr "f" ++ " :: " ++ polyRecType ++ " \\<Rightarrow> 't_" ++ field ++ ") " ++
         name ++ "." ++ field ++ subSymStr "f" ++ "_update " ++ show n
  method = Method "fastforce" ["intro!:", "shallow_tac_rec_fieldI", "simp:", "valRel_" ++ name]
  in (thmName, O.LemmaDecl (O.Lemma False (Just (TheoremDecl (Just thmName) [])) [mkId prop] $ Proof [method] ProofDone))

scorresStructLemmas, scorresFieldLemmas :: [TypeStr] -> MapTypeName -> [TheoryDecl I.Type I.Term]
scorresStructLemmas types tmap =
  let (structLemmaNames, structLemmas) = P.unzip $
        [ scorresStructLemma name fields
        | rec@(RecordStr fields) <- types,
          name <- maybeToList $ M.lookup rec tmap ]
  in structLemmas ++
     defineLemmaBucket "scorres_structs" structLemmaNames

scorresFieldLemmas types tmap =
  let (fieldLemmaNames, fieldLemmas) = P.unzip $
        [ scorresStructFieldLemma name fields field
        | rec@(RecordStr fields) <- types,
          name <- maybeToList $ M.lookup rec tmap,
          field <- [0 .. P.length fields - 1] ]
  in fieldLemmas ++
     defineLemmaBucket "scorres_rec_fields" fieldLemmaNames



-- Left is concrete funs, Right is shared
shallowDefinition :: (Show b) => Definition TypedExpr VarName b -> SG ([Either (TheoryDecl I.Type I.Term) (TheoryDecl I.Type I.Term)], Maybe FunName)
<<<<<<< HEAD
shallowDefinition (FunDef _ fn ps ti to e) =
=======
shallowDefinition (FunDef _ fn ps _ ti to e) =
>>>>>>> ebead8fe
    local (typarUpd typar) $ do
    e' <- shallowExpr e
    types <- shallowType $ TFun ti to
    let term = [isaTerm| $fn' $arg0 \<equiv> $e' |]
    pure ([Left $ Definition (Def (Just (Sig (snm fn) (Just types))) term)], Just $ snm fn)
  where fn'   = mkId (snm fn)
        arg0  = mkId $ snm $ D.freshVarPrefix ++ "0"
        typar = map fst $ Vec.cvtToList ps
shallowDefinition (AbsDecl _ fn ps _ ti to) =
    local (typarUpd typar) $ do
      types <- shallowType $ TFun ti to
      pure ([Right $ ConstsDecl $ Consts (Sig (snm fn) (Just types))], Nothing)
  where typar = map fst $ Vec.cvtToList ps
shallowDefinition (TypeDef tn ps Nothing) =
    local (typarUpd typar) $ pure ([Right $ TypeDeclDecl $ TypeDecl tn typar], Nothing)
  where typar = Vec.cvtToList ps
shallowDefinition (TypeDef tn ps (Just t)) =
    local (typarUpd typar) $ (, Nothing) <$> (map Right <$> shallowTypeDef tn typar t)
  where typar = Vec.cvtToList ps

shallowDefinitions :: (Show b) => [Definition TypedExpr VarName b] -> SG ([Either (TheoryDecl I.Type I.Term) (TheoryDecl I.Type I.Term)], [FunName])
shallowDefinitions = (((concat *** catMaybes) . P.unzip) <$>) . mapM ((varNameGen .= 0 >>) . shallowDefinition)

-- | Returns @(shallow, shallow_shared, scorres, type names)@
shallowFile :: (Show b) => String -> Stage -> [Definition TypedExpr VarName b]
            -> SG (Theory I.Type I.Term, Theory I.Type I.Term, Theory I.Type I.Term, MapTypeName)
shallowFile thy stg defs = do
  t <- asks typeStrs
  tuples <- asks recoverTuples
  let (typedecls,defs') = partition isAbsTyp defs
  (isatdecls,_) <- shallowDefinitions typedecls  -- should all be Right
  (isatypes, valrels, fullTypeMap) <- shallowTypeFromTable
  (isadefs,fnames) <- shallowDefinitions defs'
  fullTypes <- asks typeStrs
  let structLemmas = scorresStructLemmas fullTypes fullTypeMap ++ scorresFieldLemmas fullTypes fullTypeMap
  let (sccds,buckets) = runWriter (mapM toCaseLemma $ S.toList $ S.unions $ map (scorresCaseDef fullTypeMap) defs')
      shthy = thy ++ __cogent_suffix_of_shallow ++ __cogent_suffix_of_stage stg ++ (if tuples then __cogent_suffix_of_recover_tuples else "")
      dpthy = thy ++ __cogent_suffix_of_deep    ++ __cogent_suffix_of_stage stg
      ssthy = thy ++ __cogent_suffix_of_shallow_shared ++ (if tuples then __cogent_suffix_of_recover_tuples else "")
      scthy = thy ++ __cogent_suffix_of_scorres ++ __cogent_suffix_of_stage stg
      shalImports = TheoryImports [ssthy]
      shrdImports = TheoryImports [ "Cogent.Util"
                                  , "CogentShallow.ShallowUtil" ]
      scorImports = TheoryImports [shthy, dpthy, "CogentShallow.Shallow_Tac"]
      strippedTypeMap = M.filterWithKey (\ts _ -> ts `S.member` S.fromList fullTypes) fullTypeMap
  return $ ( Theory shthy shalImports $ lefts isadefs
           , Theory ssthy shrdImports $ rights isatdecls ++ isatypes ++ rights isadefs
           , Theory scthy scorImports $
               valrels ++
               [ContextDecl (Context "shallow" $
                               sccds ++
                               caseLemmaBuckets buckets ++
                               structLemmas ++
                               [TheoryString (mlFragment thy stg)])]
           , strippedTypeMap
           )

-- | Returns @(shallow, shallow_shared, scorres, type names)@
shallow :: (Show b) => Bool -> String -> Stage -> [Definition TypedExpr VarName b] -> String -> (Doc, Doc, Doc, MapTypeName)
shallow recoverTuples thy stg defs log =
  let (shal,shrd,scor,typeMap) = fst $ evalRWS (runSG (shallowFile thy stg defs))
                                               (SGTables (st defs) (stsyn defs) [] recoverTuples)
                                               (StateGen 0 M.empty)
      header = (string ("(*\n" ++ log ++ "\n*)\n") L.<$$>)
  in (header $ pretty shal, header $ pretty shrd, header $ pretty scor, typeMap)

genConstDecl :: CC.CoreConst TypedExpr -> SG (TheoryDecl I.Type I.Term)
genConstDecl (vn, te@(TE ty expr)) = do
  e <- shallowExpr te
  t <- shallowType ty
  let nm = mkId (snm vn)
      term = [isaTerm| $nm \<equiv> $e |]
  pure $ Definition (Def (Just (Sig (snm vn) (Just t))) term)

shallowConsts :: Bool -> String -> Stage -> [CC.CoreConst TypedExpr] -> [Definition TypedExpr VarName b] -> String -> Doc
shallowConsts recoverTuples thy stg consts defs log =
  header $ pretty (Theory (thy ++ __cogent_suffix_of_shallow_consts ++ __cogent_suffix_of_stage stg ++
                           (if recoverTuples then __cogent_suffix_of_recover_tuples else ""))
                   (TheoryImports [thy ++ __cogent_suffix_of_shallow ++ __cogent_suffix_of_stage stg ++
                                   (if recoverTuples then __cogent_suffix_of_recover_tuples else "")])
                   (genConstTheoryDecls consts defs))
 where genConstTheoryDecls cs defs = fst $ evalRWS (runSG $ shallowConsts cs)
                                     (SGTables (st defs) (stsyn defs) [] recoverTuples)
                                     (StateGen 0 M.empty)
       shallowConsts = mapM genConstDecl
       header = (string ("(*\n" ++ log ++ "\n*)\n") L.<$$>)



{-
  Generate ShallowTuples proof on desugared AST.

  The theory file creates two lemma buckets,
  one for the helper lemmas (ShallowTuplesRules_proofname) and
  one to store the refinement proofs (ShallowTuplesThms_proofname).

  Currently, no ML code is used; the proofs are written directly.
  FIXME: lemmas for abstract functions are currently sorried.
-}

shallowTuplesProof :: String -> String -> String -> String -> String ->
                      MapTypeName -> [Definition TypedExpr VarName b] -> String -> Doc
shallowTuplesProof baseName sharedDefThy defThy tupSharedDefThy tupDefThy typeMap defs log =
  header $ pretty (Theory (mkProofName baseName $ Just __cogent_suffix_of_shallow_tuples_proof)
                   (TheoryImports [defThy, tupDefThy,
                                   "CogentShallow.ShallowTuples"])
                   (theorySetup ++
                    dataRelations ++
                    proofs) :: Theory I.Type I.Term)
  where
    thyBase = mkProofName baseName Nothing
    ruleBucket = "ShallowTuplesRules_" ++ thyBase
    proofBucket = "ShallowTuplesThms_" ++ thyBase
    header = (string ("(*\n" ++ log ++ "\n*)\n") L.<$$>)

    -- Set up the lemma buckets.
    theorySetup =
      [ TheoryString $ setupBucket ruleBucket
      , TheoryString $ setupBucket proofBucket
      ]
    setupBucket name = unlines
      [ "ML \\<open>"
      , "structure " ++ name ++ " ="
      , "  Named_Thms ("
      , "    val name = Binding.name \"" ++ name ++ "\""
      , "    val description = \"\""
      , "  )"
      , "\\<close>"
      , "setup \\<open> " ++ name ++ ".setup \\<close>"
      ]

    {- Define shallow_tuples_rel instances and proof rules for all our types.
       We expect that typeMap contains all types, and that the tupled shallow embedding
       uses the same type names (except for tuples, which are omitted). -}
    -- FIXME: use less TheoryString?
    dataRelations = map makeRel $ M.toList typeMap
      where makeRel (RecordStr fields, typeName) =
              if isRecTuple fields
              {- record, tuple -}
              then let
                fullName = sharedDefThy ++ "." ++ typeName
                fullType = polyType fullName "x" (P.length fields)
                tupleFullType = intercalate " \\<times> " ["'xt" ++ show n | n <- [1 .. P.length fields]]
                relName = "shallow_tuples_rel_" ++ typeName
                fieldEquivs = mapInitLast (++ " \\<and>") (++ "\"") $
                              [ "shallow_tuples_rel (" ++ fullName ++ "." ++ isaRecField field ++ " x) " ++
                                "(P" ++ show (P.length fields) ++ "_" ++ isaRecField ("p" ++ show (f :: Int)) ++ " xt)"
                              | (f, field) <- P.zip [1..] fields ]

                constrAssms = mapInitLast (++ ";") id $
                              [ "shallow_tuples_rel x" ++ show f ++ " xt" ++ show f
                              | f <- [1 .. P.length fields] ]
                in TheoryString $ unlines $
                   -- definition
                   [ "overloading " ++ relName ++ " \\<equiv> shallow_tuples_rel begin"
                   , "  definition \"" ++ relName ++ " (x :: " ++ fullType ++ ") (xt :: " ++ tupleFullType ++ ") \\<equiv>"
                   ] ++
                   indent 4 fieldEquivs ++
                   [ "end" ] ++

                   -- constructor
                   [ "lemma " ++ mangleNames ["shallow_tuples_rule", typeName ++ "_make"] ++ " [" ++ ruleBucket ++ "]:"
                   , "  \"\\<lbrakk>"
                   ] ++
                   indent 5 constrAssms ++
                   [ "  \\<rbrakk> \\<Longrightarrow> shallow_tuples_rel " ++
                     "(" ++ fullName ++ ".make " ++ unwords ["x" ++ show f | f <- [1 .. P.length fields]] ++ ") " ++
                     "(" ++ intercalate ", " ["xt" ++ show f | f <- [1 .. P.length fields]] ++ ")\""
                   , "  by (simp add: shallow_tuples_rel_" ++ typeName ++ "_def " ++
                     fullName ++ ".defs Px_px)"
                   ] ++

                   -- fields
                   concat [
                     [ "lemma " ++ mangleNames ["shallow_tuples_rule", typeName, field] ++ " [" ++ ruleBucket ++ "]:"
                     , "  \"shallow_tuples_rel (x :: " ++ fullType ++ ") (xt :: " ++ tupleFullType ++ ") \\<Longrightarrow>"
                     , "   shallow_tuples_rel (" ++ fullName ++ "." ++ field ++ " x) " ++
                       "(P" ++ show (P.length fields) ++ "_" ++ isaRecField ("p" ++ show f) ++ " xt)\""
                     , "  by (simp add: shallow_tuples_rel_" ++ typeName ++ "_def)"
                     ] | (f, field) <- P.zip [(1::Int) ..] (map isaRecField fields)
                   ]

                   -- no field updates for tuples (as they are always unboxed, hence immutable)

              {- record, record -}
              else let
                fullName = sharedDefThy ++ "." ++ typeName
                fullType = polyType fullName "x" (P.length fields)
                tupleFullName = tupSharedDefThy ++ "." ++ typeName
                tupleFullType = polyType tupleFullName "xt" (P.length fields)
                relName = "shallow_tuples_rel_" ++ typeName
                fieldEquivs = mapInitLast (++ " \\<and>") (++ "\"") $
                              [ "shallow_tuples_rel (" ++ fullName ++ "." ++ isaRecField field ++ " x) " ++
                                "(" ++ tupleFullName ++ "." ++ isaRecField field ++ " xt)"
                              | field <- fields ]

                constrAssms = mapInitLast (++ ";") id $
                              [ "shallow_tuples_rel x" ++ show f ++ " xt" ++ show f
                              | f <- [1 .. P.length fields] ]
                in TheoryString $ unlines $
                   -- definition
                   [ "overloading " ++ relName ++ " \\<equiv> shallow_tuples_rel begin"
                   , "  definition \"" ++ relName ++ " (x :: " ++ fullType ++ ") (xt :: " ++ tupleFullType ++ ") \\<equiv>"
                   ] ++
                   indent 4 fieldEquivs ++
                   [ "end" ] ++

                   -- constructor
                   [ "lemma " ++ mangleNames ["shallow_tuples_rule_make", typeName] ++ " [" ++ ruleBucket ++ "]:"
                   , "  \"\\<lbrakk>"
                   ] ++
                   indent 5 constrAssms ++
                   [ "  \\<rbrakk> \\<Longrightarrow> shallow_tuples_rel " ++
                     "(" ++ fullName ++ ".make " ++ unwords ["x" ++ show f | f <- [1 .. P.length fields]] ++ ") " ++
                     "(" ++ tupleFullName ++ ".make " ++ unwords ["xt" ++ show f | f <- [1 .. P.length fields]] ++ ")\""
                   , "  by (simp add: shallow_tuples_rel_" ++ typeName ++ "_def " ++
                     fullName ++ ".defs " ++ tupleFullName ++ ".defs)"
                   ] ++

                   -- fields
                   concat [
                     [ "lemma " ++ mangleNames ["shallow_tuples_rule", typeName, field] ++ " [" ++ ruleBucket ++ "]:"
                     , "  \"shallow_tuples_rel (x :: " ++ fullType ++ ") (xt :: " ++ tupleFullType ++ ") \\<Longrightarrow>"
                     , "   shallow_tuples_rel (" ++ fullName ++ "." ++ field ++ " x) (" ++ tupleFullName ++ "." ++ field ++ " xt)\""
                     , "  by (simp add: shallow_tuples_rel_" ++ typeName ++ "_def)"
                     ] | field <- map isaRecField fields
                   ] ++

                   -- field updates
                   concat [
                     [ "lemma " ++ mangleNames ["shallow_tuples_rule", typeName, field, "update"] ++ " [" ++ ruleBucket ++ "]:"
                     , "  \"\\<lbrakk> shallow_tuples_rel (x :: " ++ fullType ++ ") (xt :: " ++ tupleFullType ++ ");"
                     , "     shallow_tuples_rel v vt"
                     , "   \\<rbrakk> \\<Longrightarrow>"
                     , "   shallow_tuples_rel (" ++ fullName ++ "." ++ field ++ "_update (\\<lambda>_. v) x) " ++
                       "(" ++ tupleFullName ++ "." ++ field ++ "_update (\\<lambda>_. vt) xt)\""
                     , "  by (simp add: shallow_tuples_rel_" ++ typeName ++ "_def)"
                     ] | field <- map isaRecField fields
                   ]

            {- variant -}
            makeRel (VariantStr tags, typeName) = let
              fullName = sharedDefThy ++ "." ++ typeName
              fullType = polyType fullName "x" (P.length tags)
              tupleFullName = tupSharedDefThy ++ "." ++ typeName
              tupleFullType = polyType tupleFullName "xt" (P.length tags)
              relName = "shallow_tuples_rel_" ++ typeName
              tagEquivs = mapInitLast (++ " \\<or>") (++ "\"") $
                          [ "(\\<exists>v vt. shallow_tuples_rel v vt \\<and> " ++
                            "x = " ++ fullName ++ "." ++ tag ++ " v \\<and> " ++
                            "xt = " ++ tupleFullName ++ "." ++ tag ++ " vt)"
                          | tag <- tags ]

              handlers baseVar = [baseVar ++ show n | n <- [1 .. P.length tags]]
              caseTerm = sharedDefThy ++ ".case_" ++ typeName
              tupleCaseTerm = tupSharedDefThy ++ ".case_" ++ typeName
              caseAssms = mapInitLast (++ ";") id $
                          [ "\\<And>v vt. shallow_tuples_rel v vt \\<Longrightarrow> " ++
                            "shallow_tuples_rel (" ++ f ++ " v) (" ++ ft ++ " vt)"
                          | (f, ft) <- P.zip (handlers "f") (handlers "ft") ]
              in TheoryString $ unlines $
                 -- definition
                 [ "overloading " ++ relName ++ " \\<equiv> shallow_tuples_rel begin"
                 , "  definition \"" ++ relName ++ " (x :: " ++ fullType ++ ") (xt :: " ++ tupleFullType ++ ") \\<equiv>"
                 ] ++
                 indent 4 tagEquivs ++
                 [ "end" ] ++

                 -- case
                 [ "lemma " ++ mangleNames ["shallow_tuples_rule_case", typeName] ++ " [" ++ ruleBucket ++ "]:"
                 , "  \"\\<lbrakk> shallow_tuples_rel x xt;"
                 ] ++
                 indent 5 caseAssms ++
                 [ "   \\<rbrakk> \\<Longrightarrow>"
                 , "   shallow_tuples_rel (" ++ unwords ([caseTerm] ++ handlers "f" ++ ["x"]) ++ ") " ++
                   "(" ++ unwords ([tupleCaseTerm] ++ handlers "ft" ++ ["xt"]) ++ ")\""
                 , "  by (fastforce simp: shallow_tuples_rel_" ++ typeName ++ "_def"
                 , "        split: " ++ fullName ++ ".splits " ++ tupleFullName ++ ".splits)"
                 ] ++

                 -- constructors
                 concat [
                   [ "lemma " ++ mangleNames ["shallow_tuples_rule", typeName, tag] ++ " [" ++ ruleBucket ++ "]:"
                   , "  \"shallow_tuples_rel x xt \\<Longrightarrow>"
                   , "   shallow_tuples_rel (" ++ fullName ++ "." ++ tag ++ " x) (" ++ tupleFullName ++ "." ++ tag ++ " xt)\""
                   , "  by (simp add: shallow_tuples_rel_" ++ typeName ++ "_def)"
                   ] | tag <- tags
                 ]

            isaRecField = (++ subSymStr "f") -- sync with getRecordFieldName

            polyType name baseVar numArgs =
              "(" ++ intercalate ", " ["'" ++ baseVar ++ show n | n <- [1 .. numArgs]] ++ ") " ++ name

    indent k = map (replicate k ' ' ++)

    proofs = concatMap makeProof defs
      where makeProof (FunDef _ (snm -> funName) _ _ _ _ _) = let
              fullName = defThy ++ "." ++ funName
              funDef = snm fullName ++ "_def"
              tupleFullName = tupDefThy ++ "." ++ funName
              tupleFunDef = tupleFullName ++ "_def"
              in return $ TheoryString $ unlines $
                 [ "lemma " ++ mangleNames ["shallow_tuples", funName] ++ " [" ++ proofBucket ++ "]:"
                 , "  \"shallow_tuples_rel " ++ fullName ++ " " ++ tupleFullName ++ "\""
                 , "  apply (rule shallow_tuples_rel_funI)"
                 , "  apply (unfold " ++ unwords [funDef, tupleFunDef, "id_def" {- in Esacs -}] ++ ")"
                   -- main iteration
                 , "  by (assumption |"
                 , "      rule shallow_tuples_basic_bucket " ++ ruleBucket
                 , "           " ++ proofBucket ++ " " ++ proofBucket ++ "[THEN shallow_tuples_rel_funD])+"
                 ]

            makeProof (AbsDecl _ (snm -> funName) _ _ _ _) = let
              fullName = sharedDefThy ++ "." ++ funName
              tupleFullName = tupSharedDefThy ++ "." ++ funName
              in return $ TheoryString $ unlines $
                 [ "lemma " ++ mangleNames ["shallow_tuples", funName] ++ " [" ++ proofBucket ++ "]:"
                 , "  \"shallow_tuples_rel " ++ fullName ++ " " ++ tupleFullName ++ "\""
                 , "  sorry"
                 ]

            makeProof _ = []

mapInitLast :: (a -> a) -> (a -> a) -> [a] -> [a]
mapInitLast init last [] = []
mapInitLast init last [x] = [last x]
mapInitLast init last (x:xs) = init x : mapInitLast init last xs<|MERGE_RESOLUTION|>--- conflicted
+++ resolved
@@ -350,11 +350,7 @@
 shallowGetter rec idx rect = mkApp <$> (mkId <$> getRecordFieldName (exprType rec) idx) <*> pure [rect]
 
 getRecordFieldName :: CC.Type t b -> Int -> SG FieldName
-<<<<<<< HEAD
-getRecordFieldName t@(TRecord fs _) ind = do
-=======
 getRecordFieldName t@(TRecord _ fs _) ind = do
->>>>>>> ebead8fe
   tn <- findTypeSyn t
   let fnms = map fst fs
   tuples <- asks recoverTuples
@@ -520,11 +516,7 @@
 stsyn decls = M.fromList . filterDuplicates . concat $ P.map synAllTypeStr decls
 
 synAllTypeStr :: Definition TypedExpr VarName b -> [(TypeStr, TypeName)]
-<<<<<<< HEAD
-synAllTypeStr (TypeDef tn _ (Just (TRecord fs _))) = [(RecordStr $ P.map fst fs, tn)]
-=======
 synAllTypeStr (TypeDef tn _ (Just (TRecord _ fs _))) = [(RecordStr $ P.map fst fs, tn)]
->>>>>>> ebead8fe
 synAllTypeStr (TypeDef tn _ (Just (TSum alts))) = [(VariantStr $ P.map fst alts, tn)]
 synAllTypeStr _ = []
 
@@ -741,11 +733,7 @@
        return $ O.LemmaDecl (O.Lemma False (Just (TheoremDecl (Just thmName) [])) [thmProp] $ Proof methods ProofDone)
 
 scorresCaseDef :: MapTypeName -> Definition TypedExpr VarName b -> S.Set SCorresCaseData
-<<<<<<< HEAD
-scorresCaseDef m (FunDef _ fn ps ti to e) = scorresCaseExpr m e
-=======
 scorresCaseDef m (FunDef _ fn ts ls ti to e) = scorresCaseExpr m e
->>>>>>> ebead8fe
 scorresCaseDef m (_) = S.empty
 
 
@@ -801,11 +789,7 @@
 
 -- Left is concrete funs, Right is shared
 shallowDefinition :: (Show b) => Definition TypedExpr VarName b -> SG ([Either (TheoryDecl I.Type I.Term) (TheoryDecl I.Type I.Term)], Maybe FunName)
-<<<<<<< HEAD
-shallowDefinition (FunDef _ fn ps ti to e) =
-=======
 shallowDefinition (FunDef _ fn ps _ ti to e) =
->>>>>>> ebead8fe
     local (typarUpd typar) $ do
     e' <- shallowExpr e
     types <- shallowType $ TFun ti to
