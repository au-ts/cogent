--
-- Copyright 2016, NICTA
--
-- This software may be distributed and modified according to the terms of
-- the GNU General Public License version 2. Note that NO WARRANTY is provided.
-- See "LICENSE_GPLv2.txt" for details.
--
-- @TAG(NICTA_GPL)
--


{-# LANGUAGE DataKinds #-}
{-# LANGUAGE GADTs #-}
{- LANGUAGE KindSignatures #-}
{-# LANGUAGE RankNTypes #-}
{-# LANGUAGE ViewPatterns #-}

module Cogent.Isabelle.ShallowTable where

import Cogent.Common.Syntax
import Cogent.Common.Types
import Cogent.Compiler (__fixme)
-- import Cogent.Desugar
import Cogent.Core
-- import Cogent.Surface
-- import Cogent.TypeCheck

import Control.Monad
import Control.Monad.State
import Data.Function (on)
import qualified Data.List as L (findIndex)
import Data.List as L hiding (findIndex, maximum)
import Data.Map as M hiding (findIndex, null)
import Data.Maybe
import Prelude as P hiding (maximum)
import Cogent.Compiler (__fixme)

-- import Debug.Trace

data TypeStr = RecordStr  [FieldName]
             | VariantStr [TagName]
           -- \ | ArrayStr
             deriving (Eq, Ord)

instance Show TypeStr where
  show (RecordStr  fs) = "{" ++ intercalate ", " fs ++ "}"
  show (VariantStr as) = "<" ++ intercalate "| " as ++ ">"
  -- show (ArrayStr)      = "array"

-- | Collects type structures from a Cogent type.
toTypeStr :: Type t a -> [TypeStr]
toTypeStr (TVar v)         = []
toTypeStr (TVarBang v)     = []
toTypeStr (TUnit)          = []
toTypeStr (TProduct t1 t2) = nub $ toTypeStr t1 ++ toTypeStr t2
toTypeStr (TSum ts)        = nub $ VariantStr (P.map fst ts) : concat (P.map (toTypeStr . fst . snd) ts)
   -- \ ^^^ NOTE: alternatives are ordered throughout the compiler / zilinc
toTypeStr (TFun ti to)     = nub $ toTypeStr ti ++ toTypeStr to
-- TODO: Should recpars be part of type strings?
toTypeStr (TRecord _ ts _)   = nub $ RecordStr (P.map fst ts) : concatMap (toTypeStr . fst . snd) ts
toTypeStr (TPrim i)        = []
toTypeStr (TString)        = []
toTypeStr (TCon n ts _)    = nub $ concatMap toTypeStr ts
#ifdef BUILTIN_ARRAYS
toTypeStr (TArray {})      = []
#endif
<<<<<<< HEAD
=======
toTypeStr (TRPar v m)      = []
>>>>>>> ebead8fe

-- | Given a map for type synonyms, the table, and a type @t@, returns
--   a type in the form of a 'TCon', which means that if there's a type
--   synonym, it will be used; otherwise we will create a unique name
--   for the type according to the position of that type in the table.
--   This will make the generated Isabelle files more readable by humans.
getStrlType :: M.Map TypeStr TypeName -> [TypeStr] -> Type t a -> Type t a
getStrlType tsmap table (TSum ts) =
  let tstr = VariantStr (P.map fst ts)
      tps = P.map (fst . snd) ts
  in case M.lookup tstr tsmap of
    Nothing ->
      let idx = findIndex tstr table
      in TCon ('T':show idx) tps Unboxed
    Just tn ->
      TCon tn tps Unboxed
-- TODO: recPars part of type strings?
getStrlType tsmap table (TRecord _ fs s) =
  let tstr = RecordStr (P.map fst fs)
      tps = P.map (fst . snd) fs
  in case M.lookup tstr tsmap of
    Nothing ->
      let idx = findIndex tstr table
      in TCon ('T':show idx) tps (__fixme (const () <$> s))
        -- The DataLayout is not included in shallow embeddings /mdimeglio zilinc
    Just tn ->
      TCon tn tps (__fixme (const () <$> s))
        -- The DataLayout is not included in shallow embeddings /mdimeglio zilinc
getStrlType _ _ t = t

type ST = State [TypeStr]

-- | Collects all the types used in a Cogent program.
st :: [Definition TypedExpr VarName b] -> [TypeStr]
st ds = execState (stDefinitions ds) []

stDefinitions :: [Definition TypedExpr VarName b] -> ST ()
stDefinitions = mapM_ stDefinition

-- Since desugaring, the RHSes have been unfolded already
stDefinition :: Definition TypedExpr VarName b -> ST ()
<<<<<<< HEAD
stDefinition (FunDef  _ fn ts ti to e) = stExpr e  -- NOTE: `ti' and `to' will be included in `e', so no need to scan them / zilinc
stDefinition (AbsDecl _ fn ts ti to) = stType ti >> stType to
=======
stDefinition (FunDef  _ fn ts ls ti to e) = stExpr e  -- NOTE: `ti' and `to' will be included in `e', so no need to scan them / zilinc
stDefinition (AbsDecl _ fn ts ls ti to) = stType ti >> stType to
>>>>>>> ebead8fe
stDefinition (TypeDef tn ts (Just t)) = stType t
stDefinition (TypeDef tn ts Nothing) = return ()

stExpr :: TypedExpr t v VarName b -> ST ()
stExpr (TE t e) = stExpr' e >> stType t
  where
    stExpr' (Variable v)   = return ()
    stExpr' (Fun fn ts _ _) = __fixme $ mapM_ stType ts
    stExpr' (Op opr es)    = mapM_ stExpr es
    stExpr' (App e1 e2)    = stExpr e1 >> stExpr e2
    stExpr' (Con cn e _)   = stExpr e
    stExpr' (Unit)         = return ()
    stExpr' (ILit i pt)    = return ()
    stExpr' (SLit s)       = return ()
#ifdef BUILTIN_ARRAYS
    stExpr' (ALit es)      = mapM_ stExpr es
    stExpr' (ArrayIndex e1 e2) = mapM_ stExpr [e1,e2]
    stExpr' (Pop _ e1 e2)  = stExpr e1 >> stExpr e2
    stExpr' (Singleton e)  = stExpr e
    stExpr' (ArrayMap2 (_,e) (e1,e2)) = stExpr e >> mapM_ stExpr [e1,e2]
    stExpr' (ArrayTake _ e1 _ e2)     = stExpr e1 >> stExpr e2
    stExpr' (ArrayPut e1 e2 e3)       = mapM_ stExpr [e1,e2,e3]
#endif
    stExpr' (Let a e1 e2) = stExpr e1 >> stExpr e2
    stExpr' (LetBang vs a e1 e2) = stExpr e1 >> stExpr e2
    stExpr' (Tuple e1 e2) = stExpr e1 >> stExpr e2
    stExpr' (Struct fs)   = mapM_ (stExpr . snd) fs
    stExpr' (If e1 e2 e3) = mapM_ stExpr [e1,e2,e3]
    stExpr' (Case e tn (l1,a1,e1) (l2,a2,e2)) = stExpr e >> mapM_ stExpr [e1,e2]
    stExpr' (Esac e)      = stExpr e
    stExpr' (Split a e1 e2)  = stExpr e1 >> stExpr e2
    stExpr' (Member rec fld) = stExpr rec
    stExpr' (Take a rec fld e) = stExpr rec >> stExpr e
    stExpr' (Put rec fld v)  = stExpr rec >> stExpr v
    stExpr' (Promote ty e)   = stExpr e
    stExpr' (Cast    ty e)   = stExpr e

-- | Add types to the table if not existing.
stType :: Type t b -> ST ()
stType (toTypeStr -> ts) = forM_ ts $ \t -> do
  table <- get
  case lookupTypeStr t table of
    Nothing -> put $ t:table
    Just _  -> return ()

findIndex :: TypeStr -> [TypeStr] -> Int
findIndex = (fromJust .) . L.elemIndex

lookupTypeStr :: TypeStr -> [TypeStr] -> Maybe TypeStr
lookupTypeStr = find . (==)

-- For debugging
printTable :: [TypeStr] -> String
printTable table = unlines $ P.zipWith (\i t -> 'T':show i ++ " :-> " ++ show t) [1::Int ..] table
<|MERGE_RESOLUTION|>--- conflicted
+++ resolved
@@ -64,10 +64,7 @@
 #ifdef BUILTIN_ARRAYS
 toTypeStr (TArray {})      = []
 #endif
-<<<<<<< HEAD
-=======
 toTypeStr (TRPar v m)      = []
->>>>>>> ebead8fe
 
 -- | Given a map for type synonyms, the table, and a type @t@, returns
 --   a type in the form of a 'TCon', which means that if there's a type
@@ -109,13 +106,8 @@
 
 -- Since desugaring, the RHSes have been unfolded already
 stDefinition :: Definition TypedExpr VarName b -> ST ()
-<<<<<<< HEAD
-stDefinition (FunDef  _ fn ts ti to e) = stExpr e  -- NOTE: `ti' and `to' will be included in `e', so no need to scan them / zilinc
-stDefinition (AbsDecl _ fn ts ti to) = stType ti >> stType to
-=======
 stDefinition (FunDef  _ fn ts ls ti to e) = stExpr e  -- NOTE: `ti' and `to' will be included in `e', so no need to scan them / zilinc
 stDefinition (AbsDecl _ fn ts ls ti to) = stType ti >> stType to
->>>>>>> ebead8fe
 stDefinition (TypeDef tn ts (Just t)) = stType t
 stDefinition (TypeDef tn ts Nothing) = return ()
 
