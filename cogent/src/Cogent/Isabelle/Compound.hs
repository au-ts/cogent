--
-- Copyright 2019, Data61
--
-- This software may be distributed and modified according to the terms of
-- the GNU General Public License version 2. Note that NO WARRANTY is provided.
-- See "LICENSE_GPLv2.txt" for details.
--
-- @TAG(DATA61_GPL)
--

{-
  Compound: taking apart compound expressions, and putting them back together
-}

{-# OPTIONS_GHC -Wall #-}
{-# LANGUAGE DataKinds #-}
{-# LANGUAGE GADTs #-}
{-# LANGUAGE LambdaCase #-}
{-# LANGUAGE PatternGuards #-}
{-# LANGUAGE RankNTypes #-}
{-# LANGUAGE TupleSections #-}

module Cogent.Isabelle.Compound
    ( takeFlatCase
    , expDiscardVar
    , discardVar
    )
  where

import Cogent.Common.Syntax
import Cogent.Compiler (__todo)
import Cogent.Core
import Cogent.Util (firstM, secondM)
import Data.Fin
import Data.Nat

import Control.Applicative
import qualified Data.Map as M
import Data.Maybe
import Prelude as P

-- | Try to flatten a nested case into a map of alternatives
--
-- A Core program like:
--
-- > Case scrut tag1 (n1, when_tag1)
-- >  (Case (Var 0) tag2 (n2, when_tag2)
-- >    (Let n3 (Esac (Var 0)) when_tag3)
--
-- becomes something like
--
-- > Just (scrut, fromList [(tag1, (n1, when_tag1)), (tag2, (n2, when_tag2)), (tag3, (n3, when_tag3))])
--
takeFlatCase :: TypedExpr t v VarName b
             -> Maybe ( TypedExpr t v VarName b
                      , M.Map TagName (VarName, TypedExpr t ('Suc v) VarName b))
takeFlatCase (TE _ e) = case e of
 -- Take top-level case separately as we need the scrutinee here,
 -- while the nested levels must have a scrutinee of (Var 0).
 (Case escrut tag (_,n1,e1) (_,n2,e2))
  | TSum talts <- exprType escrut
  -> do let m0 = M.singleton tag (n1,e1)
        -- Descend into failure case to match remaining alternatives
        malts <- goAlts n2 e2 m0
        -- Only succeed if we have alternatives for all variant constructors
        case M.size malts == P.length talts of
         True  -> Just (escrut,malts)
         False -> Nothing

 _ -> Nothing

 where
  goAlts :: forall t u b. VarName
         -> TypedExpr t u VarName b
         -> (M.Map TagName (VarName, TypedExpr t u VarName b))
         -> Maybe (M.Map TagName (VarName, TypedExpr t u VarName b))
  -- Match a nested Case on the same scrutinee
  goAlts nscrut (TE _ (Case (TE _ (Variable (FZero, nscrut'))) tag (_, na1,ea1) (_, na2, ea2))) m
   | nscrut == nscrut'
   = do -- The nested case structure binds a lot of variables that all refer to the scrutinee,
        -- because the failure continuation of each nested case has a binding.
        -- To flatten the case, we need all alternatives to have the same environment.
        -- After doing a nested case, the scrutinee variable usually isn't referred to again:
        -- we need to make sure it isn't referred to, and remove it from the context.
        ea1' <- expDiscardVar (FSuc FZero) ea1
        ea2' <- expDiscardVar (FSuc FZero) ea2
        goAlts na2 ea2' (M.insert tag (na1,ea1') m)

  -- Match an Esac
  goAlts nscrut (TE _ (Let nalt (TE _ (Esac (TE tscrut (Variable (FZero, nscrut'))))) erest)) m
   | nscrut == nscrut'
   , TSum alts <- tscrut
   , [tag]     <- map fst $ filter (\(_,(_,b)) -> not b) alts
   = do erest' <- expDiscardVar (FSuc FZero) erest
        Just $ M.insert tag (nalt,erest') m

  goAlts _ _ _
   = Nothing

-- | Try to discard a variable from an expression context
-- If the variable is not mentioned, return an equivalent expression with a smaller context.
-- If the variable is mentioned, return Nothing.
--
-- This function is pretty trivial, but it's a bit tedious because of the de Bruijn indices.
expDiscardVar :: Fin ('Suc v) -> TypedExpr t ('Suc v) a b -> Maybe (TypedExpr t v a b)
expDiscardVar rm0 (TE t0 e0) = TE <$> typDiscardVar (finNat rm0) t0 <*> expDiscardVar' rm0 expDiscardVar e0

expDiscardVar' :: Fin ('Suc v)
               -> (forall v. Fin ('Suc v) -> e t ('Suc v) a b -> Maybe (e t v a b))
               -> Expr t ('Suc v) a b e -> Maybe (Expr t v a b e)
expDiscardVar' rm0 f e = case e of
  Variable (v, a)        -> Variable <$> ((,) <$> discardVar rm0 v <*> pure a)
<<<<<<< HEAD
  Fun fn ts notes        -> Fun fn <$> traverse (typDiscardVar $ finNat rm0) ts <*> pure notes
=======
  Fun fn ts ls notes     -> Fun fn <$> traverse (typDiscardVar $ finNat rm0) ts <*> pure ls <*> pure notes
>>>>>>> ebead8fe
  Op o ls                -> Op o <$> mapM go ls
  App e1 e2              -> App <$> go e1 <*> go e2
  Con tag e ty           -> Con <$> pure tag <*> go e <*> typDiscardVar (finNat rm0) ty
  Unit                   -> pure Unit
  ILit i j               -> pure $ ILit i j
  SLit s                 -> pure $ SLit s
  Let a e1 e2            -> Let a <$> go e1 <*> goSuc e2
  LetBang fs a e1 e2     -> LetBang <$> mapM (mfirst $ discardVar rm0) fs <*> pure a <*> go e1 <*> goSuc e2
  Tuple e1 e2            -> Tuple <$> go e1 <*> go e2
  Struct fes             -> Struct <$> mapM (msecond go) fes
  If ep et ef            -> If <$> go ep <*> go et <*> go ef
  Case es tag (l1,n1,e1) (l2,n2,e2)
                         -> Case <$> go es <*> pure tag
                         <*> ((l1,n1,) <$> goSuc e1)
                         <*> ((l2,n2,) <$> goSuc e2)
  Esac es                -> Esac <$> go es
  Split (n,n') es et     -> Split (n,n') <$> go es <*> goSuc2 et
  Member e1 f            -> Member <$> go e1 <*> pure f
  Take (n,n') es f et    -> Take (n,n') <$> go es <*> pure f <*> goSuc2 et
  Put e1 f e2            -> Put <$> go e1 <*> pure f <*> go e2
  Promote t e1           -> Promote <$> typDiscardVar (finNat rm0) t <*> go e1
  Cast t e1              -> Cast <$> typDiscardVar (finNat rm0) t <*> go e1
#ifdef BUILTIN_ARRAYS
  ALit es                -> ALit <$> mapM go es
  ArrayIndex e1 e2       -> ArrayIndex <$> go e1 <*> go e2
  Pop (n,n') e1 e2       -> Pop (n,n') <$> go e1 <*> goSuc2 e2
  Singleton e1           -> Singleton <$> go e1
  ArrayMap2 _ _          -> __todo "expDiscardVar'"
  ArrayTake as arr idx e -> __todo "expDiscardVar'"
  ArrayPut arr idx v     -> __todo "expDiscardVar'"
#endif
 where
  go     = f rm0
  goSuc  = f (FSuc rm0)
  goSuc2 = f (FSuc $ FSuc rm0)
  mfirst  g (a,b) = (,) <$> g    a <*> pure b
  msecond g (a,b) = (,) <$> pure a <*> g    b

typDiscardVar :: Nat -> Type t b -> Maybe (Type t b)
typDiscardVar rm0 t = case t of
  TVar v            -> pure $ TVar v
  TVarBang v        -> pure $ TVarBang v
  TCon tn ts s      -> TCon tn <$> traverse go ts <*> pure s
  TFun t1 t2        -> TFun <$> go t1 <*> go t2
  TPrim pt          -> pure $ TPrim pt
  TString           -> pure TString
  TSum alts         -> TSum <$> mapM (secondM $ firstM go) alts
  TProduct t1 t2    -> TProduct <$> go t1 <*> go t2
<<<<<<< HEAD
  TRecord fs s      -> TRecord <$> mapM (secondM $ firstM go) fs <*> pure s
=======
  TRecord rp fs s   -> TRecord rp <$> mapM (secondM $ firstM go) fs <*> pure s
>>>>>>> ebead8fe
  TUnit             -> pure TUnit
#ifdef BUILTIN_ARRAYS
  TArray t l s mh   -> TArray <$> go t <*> pure l <*> pure s <*> mapM (lexpDiscardVar rm0) mh
#endif
 where
  go   = typDiscardVar rm0

lexpDiscardVar :: Nat -> LExpr t b -> Maybe (LExpr t b)
lexpDiscardVar rm0 = \case
  LVariable (v, a)     -> LVariable <$> ((,) <$> discardVar' rm0 v <*> pure a)
<<<<<<< HEAD
  LFun fn ts           -> pure $ LFun fn ts
=======
  LFun fn ts ls        -> pure $ LFun fn ts ls
>>>>>>> ebead8fe
  LOp o ls             -> LOp o <$> mapM go ls
  LApp e1 e2           -> LApp <$> go e1 <*> go e2
  LCon tag e ty        -> LCon <$> pure tag <*> go e <*> pure ty
  LUnit                -> pure LUnit
  LILit i j            -> pure $ LILit i j
  LSLit s              -> pure $ LSLit s
  LLet a e1 e2         -> LLet a <$> go e1 <*> goSuc e2
  LLetBang fs a e1 e2  -> LLetBang <$> mapM (mfirst $ discardVar' rm0) fs <*> pure a <*> go e1 <*> goSuc e2
  LTuple e1 e2         -> LTuple <$> go e1 <*> go e2
  LStruct fes          -> LStruct <$> mapM (msecond go) fes
  LIf ep et ef         -> LIf <$> go ep <*> go et <*> go ef
  LCase es tag (n1,e1) (n2,e2)
                       -> LCase <$> go es <*> pure tag
                       <*> ((n1,) <$> goSuc e1)
                       <*> ((n2,) <$> goSuc e2)
  LEsac es             -> LEsac <$> go es
  LSplit (n,n') es et  -> LSplit (n,n') <$> go es <*> goSuc2 et
  LMember e1 f         -> LMember <$> go e1 <*> pure f
  LTake (n,n') es f et -> LTake (n,n') <$> go es <*> pure f <*> goSuc2 et
  LPut e1 f e2         -> LPut <$> go e1 <*> pure f <*> go e2
  LPromote t e1        -> LPromote t <$> go e1
  LCast t e1           -> LCast t <$> go e1
 where
  go     = lexpDiscardVar rm0
  goSuc  = lexpDiscardVar (Suc rm0)
  goSuc2 = lexpDiscardVar (Suc $ Suc rm0)
  mfirst  g (a,b) = (,) <$> g    a <*> pure b
  msecond g (a,b) = (,) <$> pure a <*> g    b
-- | Check if two variables are different: if so, remove first variable from second's context
--
-- > discard i j
-- > | i == j = Nothing
-- > | i <  j = Just (j - 1)
-- > | i >  j = Just j
--
discardVar :: forall v. Fin ('Suc v) -> Fin ('Suc v) -> Maybe (Fin v)
discardVar FZero    FZero    = Nothing
discardVar (FSuc r) FZero    = case r of
  -- Need to match on r again to prove that type 'v' is actually a Suc...
  FZero  -> Just FZero
  FSuc _ -> Just FZero
discardVar FZero    (FSuc v) = Just v
discardVar (FSuc r) (FSuc v) = case (r,v) of
  (FZero, FZero)  -> FSuc <$> discardVar r v
  (FSuc _,FZero)  -> FSuc <$> discardVar r v
  (FZero, FSuc _) -> FSuc <$> discardVar r v
  (FSuc _,FSuc _) -> FSuc <$> discardVar r v

discardVar' :: Nat -> Nat -> Maybe Nat
discardVar' Zero    Zero    = Nothing
discardVar' (Suc r) Zero    = Just Zero
discardVar' Zero    (Suc v) = Just v
discardVar' (Suc r) (Suc v) = Suc <$> discardVar' r v
<|MERGE_RESOLUTION|>--- conflicted
+++ resolved
@@ -110,11 +110,7 @@
                -> Expr t ('Suc v) a b e -> Maybe (Expr t v a b e)
 expDiscardVar' rm0 f e = case e of
   Variable (v, a)        -> Variable <$> ((,) <$> discardVar rm0 v <*> pure a)
-<<<<<<< HEAD
-  Fun fn ts notes        -> Fun fn <$> traverse (typDiscardVar $ finNat rm0) ts <*> pure notes
-=======
   Fun fn ts ls notes     -> Fun fn <$> traverse (typDiscardVar $ finNat rm0) ts <*> pure ls <*> pure notes
->>>>>>> ebead8fe
   Op o ls                -> Op o <$> mapM go ls
   App e1 e2              -> App <$> go e1 <*> go e2
   Con tag e ty           -> Con <$> pure tag <*> go e <*> typDiscardVar (finNat rm0) ty
@@ -163,11 +159,7 @@
   TString           -> pure TString
   TSum alts         -> TSum <$> mapM (secondM $ firstM go) alts
   TProduct t1 t2    -> TProduct <$> go t1 <*> go t2
-<<<<<<< HEAD
-  TRecord fs s      -> TRecord <$> mapM (secondM $ firstM go) fs <*> pure s
-=======
   TRecord rp fs s   -> TRecord rp <$> mapM (secondM $ firstM go) fs <*> pure s
->>>>>>> ebead8fe
   TUnit             -> pure TUnit
 #ifdef BUILTIN_ARRAYS
   TArray t l s mh   -> TArray <$> go t <*> pure l <*> pure s <*> mapM (lexpDiscardVar rm0) mh
@@ -178,11 +170,7 @@
 lexpDiscardVar :: Nat -> LExpr t b -> Maybe (LExpr t b)
 lexpDiscardVar rm0 = \case
   LVariable (v, a)     -> LVariable <$> ((,) <$> discardVar' rm0 v <*> pure a)
-<<<<<<< HEAD
-  LFun fn ts           -> pure $ LFun fn ts
-=======
   LFun fn ts ls        -> pure $ LFun fn ts ls
->>>>>>> ebead8fe
   LOp o ls             -> LOp o <$> mapM go ls
   LApp e1 e2           -> LApp <$> go e1 <*> go e2
   LCon tag e ty        -> LCon <$> pure tag <*> go e <*> pure ty
