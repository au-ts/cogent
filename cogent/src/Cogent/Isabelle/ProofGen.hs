--- conflicted
+++ resolved
@@ -316,13 +316,8 @@
   return [simp]                          -- list_all2 (λx y. snd (snd y) ⟶ snd (snd x)) ts ts'
   ]
 
-<<<<<<< HEAD
 typing xi k (EE u (Cast t e) env) | EE (TPrim pt) _ _ <- e, TPrim pt' <- t, pt /= Boolean = tacSequence [
-  return [rule "typing_cast"],   -- Ξ, K, Γ ⊢ Cast τ' e : TPrim (Num τ') if
-=======
-typing xi k (EE u (Cast t e) env) = tacSequence [
   return [rule "typing_cast"],   -- Ξ, K, Γ ⊢ Cast τ' e : TPrim (Num τ')
->>>>>>> 8becbdbe
   typing xi k e,                 -- Ξ, K, Γ ⊢ e : TPrim (Num τ)
   return [simp]                  -- upcast_valid τ τ'
   ]
