--
-- Copyright 2018, Data61
-- Commonwealth Scientific and Industrial Research Organisation (CSIRO)
-- ABN 41 687 119 230.
--
-- This software may be distributed and modified according to the terms of
-- the GNU General Public License version 2. Note that NO WARRANTY is provided.
-- See "LICENSE_GPLv2.txt" for details.
--
-- @TAG(DATA61_GPL)
--

{-# LANGUAGE DataKinds #-}
{-# LANGUAGE FlexibleContexts #-}
{-# LANGUAGE FlexibleInstances #-}
{-# LANGUAGE GADTs #-}
{-# LANGUAGE RankNTypes #-}
{-# LANGUAGE StandaloneDeriving #-}
{-# LANGUAGE TemplateHaskell #-}
{-# LANGUAGE TypeOperators #-}

module Cogent.Isabelle.ProofGen where

import Cogent.Common.Types
import Cogent.Common.Syntax
import Cogent.Compiler
import Cogent.Core hiding (kind)
import Cogent.Dargent.Allocation
import Cogent.Isabelle.Deep
import Cogent.PrettyPrint
import Cogent.Util
import Data.LeafTree
import Data.Fin
import Data.Nat (Nat(..), SNat(..))
import qualified Data.Nat as Nat
import Data.Vec hiding (splitAt, length, zipWith, zip, unzip)
import qualified Data.Vec as Vec

import Lens.Micro.TH (makeLenses)
import Lens.Micro.Mtl ((%=), (.=), use)
import Control.Monad.State.Strict
import Data.List
import Data.Map (Map)
import Data.Maybe (catMaybes)
import qualified Data.Map as M
import Isabelle.InnerAST hiding (Type)
import Cogent.Isabelle.IsabelleName
import Text.PrettyPrint.ANSI.Leijen hiding ((<$>))


type Xi a b = [Definition TypedExpr a b]
data EnvExpr t v a b = EE { eexprType :: Type t b
                          , eexprExpr :: Expr t v a b EnvExpr
                          , eexprEnv  :: Vec v (Maybe (Type t b))
                          } deriving (Show)

instance Functor (EnvExpr t v a) where  -- over @b@
  fmap f (EE t e env) = EE (fmap f t) (ffmap f e) (fmap (fmap $ fmap f) env)

instance Functor (Flip (EnvExpr t v) b) where  -- over @a@
  fmap f (Flip (EE t e env)) = Flip $ EE t (fffmap f e) env

instance Prec (EnvExpr t v a b) where
  prec (EE _ e _) = prec e

instance (Pretty a, Pretty b) => Pretty (EnvExpr t v a b) where
  pretty (EE t e env) = pretty e

data MLOption a = SOME a
                | NONE
  deriving (Show, Eq)

data Thm = Thm String
         | NthThm String Int
         | ThmInst String [(String, String)]

data Thms = Thms String
          | ThmList [Thm]

data Tactic = RuleTac Thm
            | Simplifier Thms Thms
            | SimpSolve Thms Thms
            | Force Thms
            | WeakeningTac Thms
            | SplitsTac [MLOption [Tactic]]
            | SubtypingTac [Tactic]

instance Show Thm where
  show (Thm thm) = "@{thm " ++ thm ++ "}"
  show (NthThm thm n) = "(nth @{thms " ++ thm ++ "} (" ++ show n ++ "-1))"
  show (ThmInst thm insts) = "@{thm " ++ thm ++ "[where " ++
                                intercalate " and " [ var ++ " = \"" ++ term ++ "\"" | (var, term) <- insts ] ++ "]}"

instance Show Thms where
  show (Thms thms) = "@{thms " ++ thms ++ "}"
  show (ThmList thms) = show thms

instance Show Tactic where
  show (RuleTac thm) = "(RTac " ++ show thm ++ ")"
  show (Simplifier adds dels) = "(SimpTac " ++ show (adds, dels) ++ ")"
  show (SimpSolve adds dels) = "(SimpSolveTac " ++ show (adds, dels) ++ ")"
  show (Force adds) = "(ForceTac " ++ show adds ++ ")"
  show (WeakeningTac kindThms) = "(WeakeningTac " ++ show kindThms ++")"
  show (SplitsTac tacs) = "(SplitsTac " ++ show tacs ++ ")"
  show (SubtypingTac tacs) = "(SubtypingTac " ++ show tacs ++ ")"

rule thm = RuleTac (Thm thm)
rule_tac thm insts = RuleTac (ThmInst thm insts)

simp                 = simp_add_del [] []
simp_add thms        = simp_add_del thms []
simp_del thms        = simp_add_del [] thms
simp_add_del add del = Simplifier (ThmList $ map Thm add) (ThmList $ map Thm del)

simp_solve                 = simp_solve_add_del [] []
simp_solve_add thms        = simp_solve_add_del thms []
simp_solve_del thms        = simp_solve_add_del [] thms
simp_solve_add_del add del = SimpSolve (ThmList $ map Thm add) (ThmList $ map Thm del)

force_simp add       = Force (ThmList $ map Thm add)

data Hints = KindingTacs [Tactic]
           | TTSplitBangTacs [Tactic]
           | TypingTacs [Tactic]
  deriving Show

-- Same as `Type' in Core, but without type indices.
data Type'
  = TVar' Int
  | TVarBang' Int
  | TCon' TypeName [Type'] (Sigil ())
  | TFun' Type' Type'
  | TPrim' PrimInt
  | TString'
  | TSum' [(TagName, (Type', Bool))]
  | TProduct' Type' Type'
<<<<<<< HEAD
  | TRecord' [(FieldName, (Type', Bool))] (Sigil (DataLayout BitRange))
=======
  | TRecord' RecursiveParameter [(FieldName, (Type', Bool))] (Sigil (DataLayout BitRange))
>>>>>>> ebead8fe
  | TUnit'
  deriving (Eq, Ord)

deepType' :: Type' -> Term
deepType' (TVar' v) = mkApp (mkId "TVar") [mkInt $ toInteger v]
deepType' (TVarBang' v) = mkApp (mkId "TVarBang") [mkInt $ toInteger v]
deepType' (TCon' tn ts s) = mkApp (mkId "TCon") [mkString tn, mkList (map deepType' ts), deepSigil s]
deepType' (TFun' ti to) = mkApp (mkId "TFun") [deepType' ti, deepType' to]
deepType' (TPrim' pt) = mkApp (mkId "TPrim") [deepPrimType pt]
deepType' (TString') = mkApp (mkId "TPrim") [mkId "String"]
deepType' (TSum' alts) = mkApp (mkId "TSum") [mkList $ map (\(n,(t,b)) -> mkPair (mkString n) (mkPair (deepType' t) (mkBool b))) alts]
deepType' (TProduct' t1 t2) = mkApp (mkId "TProduct") [deepType' t1, deepType' t2]
deepType' (TRecord' rp fs s) = mkApp (mkId "TRecord") [mkList $ map (\(fn,(t,b)) -> mkPair (deepType' t) (mkBool b)) fs, deepSigil s]  -- FIXME: @rp@ / zilinc
deepType' (TUnit') = mkId "TUnit"

stripType :: Type t b -> Type'
stripType (TVar n) = TVar' (finInt n)
stripType (TVarBang n) = TVarBang' (finInt n)
stripType (TCon t ts s) = TCon' t (map stripType ts) s
stripType (TFun t u) = TFun' (stripType t) (stripType u)
stripType (TPrim t) = TPrim' t
stripType TString = TString'
stripType (TSum ts) = TSum' (map (\(n,(t,b)) -> (n, (stripType t, b))) ts)
stripType (TProduct t u) = TProduct' (stripType t) (stripType u)
-- FIXME: recPars and isabelle
stripType (TRecord rp fs s) = TRecord' rp (map (\(n,(t,b)) -> (n, (stripType t, b))) fs) s
stripType TUnit = TUnit'

{-
We cache some subproofs to avoid duplication.
This needs to be balanced against the cost of writing out the proof props.
-}
cacheWeakeningProofs = False

typingSubproofPrefix = "typing_helper_" -- prefix for subproof lemma names
type SubproofId = Int
type ProofCache params = Map params (SubproofId,
                                     (Bool, Term), -- (schematic?, prop)
                                     [Tactic])     -- proof
data TypingSubproofs = TypingSubproofs
                       { _genId :: SubproofId
                       , _subproofKinding        :: ProofCache ([Kind], Type', Kind)
                       , _subproofAllKindCorrect :: ProofCache ([Kind], [Type'], [Kind])
                       , _subproofSplits         :: ProofCache (String, [Kind], [Maybe Type'], [Maybe Type'], [Maybe Type'])
                       , _subproofWeakens        :: ProofCache ([Kind], [Maybe Type'], [Maybe Type'])
                       , _subproofWellformed     :: ProofCache (Integer, Type')
                       , _tsTypeAbbrevs          :: TypeAbbrevs -- actually just a Reader
                       , _nameMod                :: NameMod
                       }
makeLenses ''TypingSubproofs

thmTypeAbbrev :: String -> State TypingSubproofs Thm
-- we use the "unfolded" theorem attribute when defining thm, instead
{-
thmTypeAbbrev thm = do
  ta <- use tsTypeAbbrevs
  return $ Thm (thm ++ if M.null (fst ta) then "" else "[unfolded " ++ typeAbbrevBucketName ++ "]")
-}
thmTypeAbbrev thm = return (Thm thm)

typingSubproofsInit :: NameMod -> TypeAbbrevs -> TypingSubproofs
typingSubproofsInit mod ta = TypingSubproofs 0 M.empty M.empty M.empty M.empty M.empty ta mod

newSubproofId = do
  i <- use genId
  let i' = i + 1
  i' `seq` genId .= i'
  return i'

tacSequence :: [State a [t]] -> State a [t]
tacSequence = fmap concat . sequence

hintListSequence :: [State TypingSubproofs (LeafTree Hints)] -> State TypingSubproofs (LeafTree Hints)
hintListSequence sths = Branch <$> sequence sths

kindingHint :: (Ord b, Pretty b) => Vec t Kind -> Type t b -> State TypingSubproofs (LeafTree Hints)
kindingHint k t = (pure . KindingTacs) `fmap` kinding k t

wellformedHint :: (Ord b, Pretty b) => Vec t Kind -> Type t b -> State TypingSubproofs (LeafTree Hints)
wellformedHint k t = (pure . KindingTacs) `fmap` wellformed k t

follow_tt :: (Ord b, Pretty b)
          => Vec t Kind
          -> Vec v  (Maybe (Type t b))
          -> Vec vx (Maybe (Type t b))
          -> Vec vy (Maybe (Type t b))
          -> State TypingSubproofs (LeafTree Hints)
follow_tt k env env_x env_y = hintListSequence $ map (kindingHint k) new
  where
    l = Nat.toInt (Vec.length env)
    n_x = take (Nat.toInt (Vec.length env_x) - l) (cvtToList env_x)
    n_y = take (Nat.toInt (Vec.length env_y) - l) (cvtToList env_y)
    new = catMaybes (n_x ++ n_y)

proofSteps :: (Ord b, Show b, Pretty b) => Xi a b -> Vec t Kind -> Type t b -> EnvExpr t v a b
           -> State TypingSubproofs (LeafTree Hints)
proofSteps xi k ti x = hintListSequence [ kindingHint k ti, ttyping xi k x ]

ttyping :: (Ord b, Show b, Pretty b) => Xi a b -> Vec t Kind -> EnvExpr t v a b -> State TypingSubproofs (LeafTree Hints)
ttyping xi k (EE t' (Split a x y) env) = hintListSequence [ -- Ξ, K, Γ ⊢ Split x y : t' if
  follow_tt k env (envOf x) (envOf y),
  ttyping xi k x,                            -- Ξ, K, Γ1 ⊢ x : TProduct t u
  ttyping xi k y                             -- Ξ, K, Some t # Some u # Γ2 ⊢ y : t'
  ]
ttyping xi k (EE u (Let a x y) env) = hintListSequence [ -- Ξ, K, Γ ⊢ Let x y : u if
  follow_tt k env (envOf x) (envOf y),
  ttyping xi k x,                           -- Ξ, K, Γ1 ⊢ x : t
  ttyping xi k y                            -- Ξ, K, Some t # Γ2 ⊢ y : u
  ]
ttyping xi k (EE u (LetBang is a x y) env) = hintListSequence [ -- Ξ, K, Γ ⊢ LetBang is x y : u if
  Branch <$> ttsplit_bang k 0 (map (finInt . fst) is) env (envOf x),
  follow_tt k env (envOf x) (envOf y),
  ttyping xi k x,                                   -- Ξ, K, Γ1 ⊢ x : t
  ttyping xi k y,                                   -- Ξ, K, Some t # Γ2 ⊢ y : u
  kindingHint k (typeOf x)                          -- K ⊢ t :κ k
  ]
ttyping xi k (EE t (If x a b) env) = hintListSequence [ -- Ξ, K, Γ ⊢ If x a b : t if
  ttyping xi k x,                                -- Ξ, K, Γ1 ⊢ x : TPrim Bool
  follow_tt k (envOf x) (envOf a) (envOf b),
  ttyping xi k a,                                -- Ξ, K, Γ2 ⊢ a : t
  ttyping xi k b                                 -- Ξ, K, Γ2 ⊢ b : t
  ]
ttyping xi k (EE u (Case x _ (_,_,a) (_,_,b)) env) = hintListSequence [ -- Ξ, K, Γ ⊢ Case x tag a b : u if
  ttyping xi k x,                                       -- Ξ, K, Γ1 ⊢ x : TSum ts
  follow_tt k (envOf x) (envOf a) (envOf b),
  ttyping xi k a,                                       -- Ξ, K, (Some t # Γ) ⊢ a : u
  ttyping xi k b                                        -- Ξ, K, (Some (TSum (tagged_list_update tag (t, True) ts)) # Γ2) ⊢ b : u
  ]
ttyping xi k (EE u (Take a e@(EE (TRecord _ ts _) _ _) f e') env) = hintListSequence [ -- Ξ, K, Γ T⊢ Take e f e' : u if
  follow_tt k env (envOf e) (envOf e'),
  ttyping xi k e,                             -- Ξ, K, Γ1 T⊢ e : TRecord ts s
  kindingHint k (fst $ snd $ ts !! f),        -- K ⊢ t :κ k
  ttyping xi k e'                             -- Ξ, K, Γ2 T⊢ e' : u
  ]
ttyping xi k e = pure . TypingTacs <$> typingWrapper xi k e

typingWrapper :: (Ord b, Show b, Pretty b) => Xi a b -> Vec t Kind -> EnvExpr t v a b
              -> State TypingSubproofs [Tactic]
typingWrapper xi k (EE t (Variable i) env) = tacSequence [ ]
typingWrapper xi k (EE t (Struct fs) env)
    | allVars (map (eexprExpr . snd) fs) = tacSequence [ ]
typingWrapper xi k (EE (TPrim t) (Op o es) env)
    | allVars (map eexprExpr es) = tacSequence [ ]
typingWrapper xi k e = typing xi k e

allVars :: [Expr t v a b e] -> Bool
allVars (Variable _ : vs) = allVars vs
allVars [] = True
allVars _ = False

typing :: (Eq b, Ord b, Show b, Pretty b) => Xi a b -> Vec t Kind -> EnvExpr t v a b -> State TypingSubproofs [Tactic]
typing xi k (EE t (Variable i) env) = tacSequence [
  return $ [rule "typing_var"],           -- Ξ, K, Γ ⊢ Var i : t if
  weakens k env (singleton (fst i) env),  -- K ⊢ Γ ↝w singleton (length Γ) i t
  return [simp_solve]                     -- i < length Γ
  ]

typing xi k (EE t' (Fun f ts _ _) env) = case findfun (unCoreFunName f) xi of
    AbsDecl _ _ ks' _ t u ->
      let ks = fmap snd ks' in tacSequence [
        return [rule "typing_afun'"],  -- Ξ, K, Γ ⊢ AFun f ts : TFun t' u'
        do ta <- use tsTypeAbbrevs
           mod <- use nameMod
           let unabbrev | M.null (fst ta) = ""
                        | otherwise = "[unfolded " ++ typeAbbrevBucketName ++ "]"
           return [simp_add ["\\<Xi>_def", mod (unIsabelleName $ mkIsabelleName $ unCoreFunName f) 
                   ++ "_type_def" ++ unabbrev]],  -- Ξ f = (K', t, u)
        allKindCorrect k ts ks,    -- list_all2 (kinding K) ts ks
        return [simp_solve,        -- t' = instantiate ts t
                simp_solve],       -- u' = instantiate ts u
        wellformed ks (TFun t u),  -- ks ⊢ TFun t u wellformed
        consumed k env             -- K ⊢ Γ consumed
        ]

    FunDef _ _ ks' _ t u _ ->
      let ks = fmap snd ks' in tacSequence [
        return [rule "typing_fun'"],  -- Ξ, K, Γ ⊢ Fun f ts : t' if
        do ta <- use tsTypeAbbrevs
           mod <- use nameMod
           let unabbrev | M.null (fst ta) = "" | otherwise = " " ++ typeAbbrevBucketName
           return [rule (fn_proof (mod (unIsabelleName $ mkIsabelleName $ unCoreFunName f)) unabbrev)],  -- Ξ, K', (TT, [Some t]) ⊢T f : u
        allKindCorrect k ts ks,  -- list_all2 (kinding K) ts K'
        return [simp_solve,      -- t' = instantiate ts t
                simp_solve],     -- u' = instantiate ts u
        wellformed ks t,         -- K' ⊢ t wellformed
        consumed k env           -- K ⊢ Γ consumed
        ]

    _ -> error $ "ProofGen Fun: bad function call " ++ show f

  where findfun f (def@(FunDef _ fn _ _ _ _ _):fs) | f == fn = def
        findfun f (def@(AbsDecl _ fn _ _ _ _) :fs) | f == fn = def
        findfun f (_:fs) = findfun f fs
        findfun f [] = error $ "ProofGen Fun: no such function " ++ show f

        fn_proof fn unabbrev =
          fn ++ "_typecorrect[simplified " ++ fn ++ "_type_def " ++
                              fn ++ "_typetree_def" ++ unabbrev ++ ", simplified]"

typing xi k (EE y (App a b) env) = tacSequence [
  return [rule "typing_app"],        -- Ξ, K, Γ ⊢ App a b : y if
  splits k env (envOf a) (envOf b),  -- K ⊢ Γ ↝ Γ1 | Γ2
  typing xi k a,                     -- Ξ, K, Γ1 ⊢ a : TFun x y
  typing xi k b                      -- Ξ, K, Γ2 ⊢ b : x
  ]

typing xi k (EE tc@(TSum ts) (Con tag e t) env) = tacSequence [
  return [rule "typing_con"],            -- Ξ, K, Γ ⊢ Con ts tag x : TSum ts if
  typing xi k e,                         -- Ξ, K, Γ ⊢ x : t
  return [simp_solve],                   -- (tag, t, Unchecked) ∈ set ts
  wellformed k tc,                       -- K ⊢ TSum ts wellformed
  return [simp_solve]                    -- ts = ts'
  ]

typing xi k (EE u (Cast t e) env) | EE (TPrim pt) _ _ <- e, TPrim pt' <- t, pt /= Boolean = tacSequence [
  return [rule "typing_cast"],   -- Ξ, K, Γ ⊢ Cast τ' e : TPrim (Num τ')
  typing xi k e,                 -- Ξ, K, Γ ⊢ e : TPrim (Num τ)
  return [simp_solve]            -- upcast_valid τ τ'
  ]

typing xi k (EE _ (Tuple t u) env) = tacSequence [
  return [rule "typing_tuple"],      -- Ξ, K, Γ ⊢ Tuple t u : TProduct T U if
  splits k env (envOf t) (envOf u),  -- K ⊢ Γ ↝ Γ1 | Γ2
  typing xi k t,                     -- Ξ, K, Γ1 ⊢ t : T
  typing xi k u                      -- Ξ, K, Γ2 ⊢ u : U
  ]

typing xi k (EE t' (Split a x y) env) = tacSequence [
  return [rule "typing_split"],              -- Ξ, K, Γ ⊢ Split x y : t' if
  splits k env (envOf x) (peel2 $ envOf y),  -- K ⊢ Γ ↝ Γ1 | Γ2
  typing xi k x,                             -- Ξ, K, Γ1 ⊢ x : TProduct t u
  typing xi k y                              -- Ξ, K, (Some t)#(Some u)#Γ2 ⊢ y : t'
  ]

typing xi k (EE u (Let a x y) env) = tacSequence [
  return [rule "typing_let"],               -- Ξ, K, Γ ⊢ Let x y : u if
  splits k env (envOf x) (peel $ envOf y),  -- K ⊢ Γ ↝ Γ1 | Γ2
  typing xi k x,                            -- Ξ, K, Γ1 ⊢ x : t
  typing xi k y                             -- Ξ, K, (Some t # Γ2) ⊢ y : u
  ]

typing xi k (EE u (LetBang is a x y) env) = tacSequence [
  return [rule "typing_letb"],                    -- Ξ, K, Γ ⊢ LetBang is x y : u if
  error "split_bang: should be ttyping LetBang",  -- split_bang K is Γ Γ1 Γ2
  typing xi k x,                                  -- Ξ, K, Γ1 ⊢ x : t
  typing xi k y,                                  -- Ξ, K, (Some t # Γ2) ⊢ y : u
  kinding k (typeOf x),                           -- K ⊢ t :κ k
  return [simp_solve]                             -- E ∈ k
  ]

typing xi k (EE u (Case x _ (_,_,a) (_,_,b)) env) = tacSequence [
  return [rule "typing_case"],  -- Ξ, K, Γ ⊢ Case x tag a b : u if
  splits k env (envOf x) (peel $ envOf b <|> envOf a),  -- K ⊢ Γ ↝ Γ1 | Γ2
  typing xi k x,                -- Ξ, K, Γ1 ⊢ x : TSum ts
  return [simp_solve],          -- (tag, (t,False)) ∈ set ts
  typing xi k a,                -- Ξ, K, (Some t # Γ2) ⊢ a : u
  typing xi k b                 -- Ξ, K, (Some (TSum (tagged_list_update tag (t, True) ts)) # Γ2) ⊢ b : u
  ]

typing xi k (EE _ (Esac x) _) = tacSequence [
  return [rule "typing_esac"],  -- Ξ, K, Γ ⊢ Esac x : t if
  typing xi k x,                -- Ξ, K, Γ ⊢ x : TSum ts
  return [simp_solve]           -- [(_, (t,False))] = filter (HOL.Not ∘ snd ∘ snd) ts
  ]

typing xi k (EE t (If x a b) env) = tacSequence [
  return [rule "typing_if"],                     -- Ξ, K, Γ ⊢ If x a b : t if
  splits k env (envOf x) (envOf a <|> envOf b),  -- K ⊢ Γ ↝ Γ1 | Γ2
  typing xi k x,                                 -- Ξ, K, Γ1 ⊢ x : TPrim Bool
  typing xi k a,                                 -- Ξ, K, Γ2 ⊢ a : t
  typing xi k b                                  -- Ξ, K, Γ2 ⊢ b : t
  ]

typing xi k (EE (TPrim t) (Op o es) env) = tacSequence [
  return [rule "typing_prim'"],  -- Ξ, K, Γ ⊢ Prim oper args : TPrim t if
  return [simp_solve,            -- prim_op_type oper = (ts,t)
          simp_solve],           -- ts' = map TPrim ts;
  typingAll xi k env es          -- Ξ, K, Γ ⊢* args : ts'
  ]

typing xi k (EE _ (ILit _ t) env) = tacSequence [
  return [rule "typing_lit'"],  -- Ξ, K, Γ ⊢ Lit l : TPrim t if
  consumed k env,               -- K ⊢ Γ consumed
  return [simp_solve]           -- t = lit_type l
  ]

typing xi k (EE _ (SLit t) env) = tacSequence [
  return [rule "typing_slit"],  -- Ξ, K, Γ ⊢ SLit s : TPrim String
  consumed k env                -- K ⊢ Γ consumed
  ]

typing xi k (EE _ Unit env) = tacSequence [
  return [rule "typing_unit"],  -- Ξ, K, Γ ⊢ Unit : TUnit if
  consumed k env                -- K ⊢ Γ consumed
  ]

typing xi k (EE t (Struct fs) env) = tacSequence [
  return [rule "typing_struct'"],    -- Ξ, K, Γ ⊢ Struct ts es : TRecord ts' Unboxed
  typingAll xi k env (map snd fs),   -- Ξ, K, Γ ⊢* es : ts
  return [simp_solve],               -- ns = map fst ts'
  return (distinct (map fst fs)),    -- distinct ns
  return [simp_solve,                -- map (fst ∘ snd) ts' = ts
          simp_solve]                -- list_all (λp. snd (snd p) = Present) ts'
  ]

typing xi k (EE t (Member e f) env) = tacSequence [
  return [rule "typing_member"],   -- Ξ, K, Γ ⊢ Member e f : t if
  typing xi k e,                   -- Ξ, K, Γ ⊢ e : TRecord ts s
  kinding k (eexprType e),         -- K ⊢ TRecord ts s :κ k (* k introduced *)
  return [simp_solve,              -- S ∈ k
          simp_solve,              -- f < length ts
          simp_solve]              -- ts ! f = (t, False)
  ]

typing xi k (EE u (Take a e@(EE (TRecord _ ts _) _ _) f e') env) = tacSequence [
  return [rule "typing_take"],                -- Ξ, K, Γ ⊢ Take e f e' : u if
  splits k env (envOf e) (peel2 $ envOf e'),  -- K ⊢ Γ ↝ Γ1 | Γ2
  typing xi k e,                              -- Ξ, K, Γ1 ⊢ e : TRecord ts s
  return [simp_solve,                         -- s ≠ ReadOnly
          simp_solve,                         -- f < length ts
          simp_solve],                        -- ts ! f = (t, False) (* instantiates t *)
  kinding k (fst $ snd $ ts !! f),            -- K ⊢ t :κ k
  return [simp_solve],                        -- S ∈ k ∨ taken (* instantiates taken *)
  return [simp],
  typing xi k e'                              -- Ξ, K, (Some t # Some (TRecord (ts [f := (t,taken)]) s) # Γ2) ⊢ e' : u
  ]

typing xi k (EE ty (Put e1@(EE (TRecord _ ts _) _ _) f e2@(EE t _ _)) env) = tacSequence [
  return [rule "typing_put'"],                          -- Ξ, K, Γ ⊢ Put e f e' : TRecord ts' s if
  splits k env (envOf e1) (envOf e2),                   -- K ⊢ Γ ↝ Γ1 | Γ2
  typing xi k e1,                                       -- Ξ, K, Γ1 ⊢ e : TRecord ts s
  return [simp_solve,                                   -- s ≠ ReadOnly
          simp_solve],                                  -- f < length ts
  return [simp_solve_del ["Product_Type.prod.inject"]], -- ts ! f = (t, taken)
  kinding k t,                                          -- K ⊢ t :κ k
  return [simp_solve],                                  -- D ∈ k ∨ taken = Taken
  typing xi k e2,                                       -- Ξ, K, Γ2 ⊢ e' : t
  return [simp_solve]                                   -- ts' = (ts [f := (t,False)])
  ]

typing xi k (EE _ (Promote t e@(EE t' _ _)) env) = tacSequence [
  return [rule "typing_promote"], -- Ξ, K, Γ ⊢ Promote t x : t
  typing xi k e,                  -- Ξ, K, Γ ⊢ x : t'
  pure <$> subtyping k t' t       -- K ⊢ t' ⊑ t
  ]

typing xi k _ = error "attempted to generate proof of ill-typed program"

typingAll :: (Ord b, Show b, Pretty b)
          => Xi a b
          -> Vec t Kind
          -> Vec v (Maybe (Type t b))
          -> [EnvExpr t v a b]
          -> State TypingSubproofs [Tactic]
-- Γ = empty n ⟹  Ξ, K, Γ ⊢* [] : []
typingAll xi k g [] = return [rule_tac "typing_all_empty'" [("n", show . Nat.toInt $ Vec.length g)],
                              simp_add ["empty_def"]]
-- Ξ, K, Γ ⊢* (e # es) : (t # ts)
typingAll xi k g (e:es) =
  let envs = foldl (<|>) (cleared g) (map envOf es) in tacSequence [
    return [rule "typing_all_cons"],
    splits k g (envOf e) envs,  -- K ⊢ Γ ↝ Γ1 | Γ2
    typing xi k e,              -- Ξ, K, Γ1 ⊢  e  : t
    typingAll xi k envs es      -- Ξ, K, Γ2 ⊢* es : ts
    ]


subtyping :: (Eq b, Ord b, Pretty b) => Vec t Kind -> Type t b -> Type t b -> State TypingSubproofs Tactic
subtyping k t1 t2 = SubtypingTac <$> subtyping' k t1 t2

subtyping'  :: (Eq b, Ord b, Pretty b) => Vec t Kind -> Type t b -> Type t b -> State TypingSubproofs [Tactic]
subtyping'' :: (Eq b, Ord b, Pretty b) => Vec t Kind -> Type t b -> Type t b -> State TypingSubproofs [Tactic]

subtyping' k t1 t2 =
  if t1 == t2
  then
    tacSequence [
      return [rule "subtyping_refl"]
      ]
  else subtyping'' k t1 t2

subtyping'' k TVar{}           TVar{}           = return [rule "subty_tvar", simp_solve]
subtyping'' k TVarBang{}       TVarBang{}       = return [rule "subty_tvarb", simp_solve]
subtyping'' k TCon{}           TCon{}           = return [rule "subty_tcon", simp_solve, simp_solve, simp_solve]
subtyping'' k (TFun t1 u1)     (TFun t2 u2)     =
  (rule "subty_tfun" :) <$> liftM2 (++) (subtyping' k t2 t1) (subtyping' k u1 u2)
subtyping'' k TPrim{}          TPrim{}          = return [rule "subty_tprim", simp_solve]
subtyping'' k (TRecord _ f1s _)  (TRecord _ f2s _)  =
  tacSequence [
    return [rule "subty_trecord"],
    (++ [rule "list_all2_nil"]) . join <$>
      zipWithM
        (\t1 t2 -> tacSequence [return [rule "list_all2_cons", simp], subtyping' k t1 t2])
        (fst . snd <$> f1s)
        (fst . snd <$> f2s),
    return [simp_solve],
    (++ [rule "list_all2_nil"]) . join <$>
      zipWithM
        (\(_,(t1,b1)) (_,(t2,b2)) ->
          if b1 == b2
          then
            tacSequence [
              return [rule "list_all2_record_kind_subty_cons_nodrop"],
              return [simp_solve]
              ]
          else
            tacSequence [
              return [rule "list_all2_record_kind_subty_cons_drop"],
              return [simp],
              kinding k t1,
              return
                [simp_solve,
                 simp_solve]
              ])
        f1s
        f2s,
    return [simp_solve]
    ]
subtyping'' k (TProduct t1 u1) (TProduct t2 u2) =
  (rule "subty_tprod" :) <$> liftM2 (++) (subtyping' k t1 t2) (subtyping' k u1 u2)
subtyping'' k (TSum v1s)       (TSum v2s)  =
  tacSequence [
    return [rule "subty_tsum"],
    (++ [rule "list_all2_nil"]) . join . (([rule "list_all2_cons", simp] ++) <$>)
      <$> zipWithM (subtyping' k) (fst . snd <$> v1s) (fst . snd <$> v2s),
    return [simp_solve],
    return [force_simp []]
    ]


kinding :: (Ord b, Pretty b) => Vec t Kind -> Type t b -> State TypingSubproofs [Tactic]
kinding k t = do
  proofId <- kindingRaw k t
  thm <- thmTypeAbbrev $ typingSubproofPrefix ++ show proofId
  return [RuleTac thm]

kindingRaw :: (Ord b, Pretty b) => Vec t Kind -> Type t b -> State TypingSubproofs SubproofId
kindingRaw k t = do
  let k' = cvtToList k
      t' = stripType t
      gk = mostGeneralKind k t
  ta <- use tsTypeAbbrevs
  kmap <- use subproofKinding
  case M.lookup (k', t', gk) kmap of
    Nothing -> do mod <- use nameMod
                  let prop = mkApp (mkId "kinding") [mkList (map deepKind k'), deepType mod ta t, deepKind gk]
                  tac <- tacSequence
                    [return [force_simp ["kinding_def", "kinding_all_def", "kinding_variant_def", "kinding_record_def"]]]
                  proofId <- newSubproofId
                  subproofKinding %= M.insert (k', t', gk) (proofId, (False, prop), tac)
                  return proofId
    Just (proofId, _, _) -> return proofId

kinding' :: (Ord b, Pretty b) => Vec t Kind -> Type t b -> Kind -> State TypingSubproofs [Tactic]
kinding' ks t k = do
  let ks' = cvtToList ks
      t' = stripType t
  ta <- use tsTypeAbbrevs
  kmap <- use subproofKinding
  case M.lookup (ks', t', k) kmap of
    Nothing -> do mod <- use nameMod
                  let prop = mkApp (mkId "kinding") [mkList (map deepKind ks'), deepType mod ta t, deepKind k]
                  tac <- tacSequence
                    [return [simp_add ["kinding_def", "kinding_all_def", "kinding_variant_def", "kinding_record_def"]]]
                  proofId <- newSubproofId
                  subproofKinding %= M.insert (ks', t', k) (proofId, (False, prop), tac)
                  thm <- thmTypeAbbrev $ typingSubproofPrefix ++ show proofId
                  return [RuleTac thm]
    Just (proofId, _, _) -> do thm <- thmTypeAbbrev $ typingSubproofPrefix ++ show proofId
                               return [RuleTac thm]

-- kind :: Vec t Kind -> Type t -> Kind -> State TypingSubproofs [Tactic]
-- kind ks (TVar v)         k = return [simp, simp]
-- kind ks (TVarBang v)     k = return [simp, simp]
-- kind ks (TUnit)          k = return []
-- kind ks (TProduct t1 t2) k = tacSequence [kinding' ks t1 k, kinding' ks t2 k]
-- kind ks (TSum ts)        k = tacSequence [kindingVariant ks (map snd ts) k, return [simp, simp], kindingAll ks (map (fst . snd) ts) k]
-- kind ks (TFun ti to)     k = tacSequence [kinding ks ti, kinding ks to]
-- kind ks (TRecord ts s)   k = tacSequence [kindingRecord ks (map snd ts) k, return [simp]]
-- kind ks (TPrim i)        k = return []
-- kind ks (TString)        k = return []
-- kind ks (TCon n ts s)    k = tacSequence [kindingAll ks ts k, return [simp]]

kindingAll :: Vec t Kind -> [Type t b] -> Kind -> State TypingSubproofs [Tactic]
kindingAll _ _ k = return [simp_add ["kinding_def", "kinding_all_def", "kinding_variant_def", "kinding_record_def"]]

kindingRecord :: Vec t Kind -> [(Type t b, Bool)] -> Kind -> State TypingSubproofs [Tactic]
kindingRecord _ _ k = return [simp_add ["kinding_def", "kinding_all_def", "kinding_variant_def", "kinding_record_def"]]

kindingVariant :: Vec t Kind -> [(Type t b, Bool)] -> Kind -> State TypingSubproofs [Tactic]
kindingVariant _ _ k = return [simp_add ["kinding_def", "kinding_all_def", "kinding_variant_def", "kinding_record_def"]]

allKindCorrect :: (Ord b, Pretty b) => Vec t' Kind -> [Type t' b] -> Vec t Kind -> State TypingSubproofs [Tactic]
allKindCorrect k ts ks = do
  let k' = cvtToList k
      ts' = map stripType ts
      ks' = cvtToList ks
  ta <- use tsTypeAbbrevs
  akmap <- use subproofAllKindCorrect
  case M.lookup (k', ts', ks') akmap of
    Nothing -> do mod <- use nameMod
                  let prop = mkApp (mkId "list_all2")
                               [mkApp (mkId "kinding") [mkList (map deepKind k')], mkList (map (deepType mod ta) ts), mkList (map deepKind ks')]
                  tac <- tacSequence [return [Simplifier (ThmList []) (ThmList [NthThm "HOL.simp_thms" 25, NthThm "HOL.simp_thms" 26])],
                                      allKindCorrect' k ts ks]
                  proofId <- newSubproofId
                  subproofAllKindCorrect %= M.insert (k', ts', ks') (proofId, (False, prop), tac)
                  return [rule $ typingSubproofPrefix ++ show proofId]
    Just (proofId, _, _) -> return [rule $ typingSubproofPrefix ++ show proofId]

allKindCorrect' :: (Ord b, Pretty b) => Vec t' Kind -> [Type t' b] -> Vec t Kind -> State TypingSubproofs [Tactic]
allKindCorrect' kind (t:ts) (Cons k ks)
  = tacSequence [return (breakConj ts), kinding' kind t k, allKindCorrect' kind ts ks]
allKindCorrect' _ [] Nil = return []
allKindCorrect' _ _ _ = error "kind mismatch"

splits :: (Ord b, Show b, Pretty b)
       => Vec t Kind
       -> Vec v (Maybe (Type t b))
       -> Vec v (Maybe (Type t b))
       -> Vec v (Maybe (Type t b))
       -> State TypingSubproofs [Tactic]
splits k g g1 g2 = (:[]) . SplitsTac <$> splitsHint False k g g1 g2

splitsHint :: (Ord b, Show b, Pretty b)
           => Bool
           -> Vec t Kind
           -> Vec v (Maybe (Type t b))
           -> Vec v (Maybe (Type t b))
           -> Vec v (Maybe (Type t b))
           -> State TypingSubproofs [MLOption [Tactic]]
splitsHint b k (Cons Nothing gs) (Cons Nothing xs) (Cons Nothing ys) =
  if b then splitsHint b k gs xs ys else (NONE :) <$> splitsHint True k gs xs ys
splitsHint b k (Cons g gs) (Cons x xs) (Cons y ys) = liftM2 (:) (splitHint k g x y) (splitsHint False k gs xs ys)
splitsHint _ k Nil         Nil         Nil         = return []
#if __GLASGOW_HASKELL__ < 711
splitsHint _ _ _ _ _ = __ghc_t4139 "ProofGen.splitsHint"
#endif

splitHint :: (Ord b, Show b, Pretty b)
          => Vec t Kind
          -> Maybe (Type t b)
          -> Maybe (Type t b)
          -> Maybe (Type t b)
          -> State TypingSubproofs (MLOption [Tactic])
splitHint k Nothing  Nothing  Nothing  = __impossible "splitHint got case none"
splitHint k (Just t) (Just _) Nothing  = (\wf -> SOME $ rule "split_comp.left" : wf) <$> wellformed k t
splitHint k (Just t) Nothing  (Just _) = (\wf -> SOME $ rule "split_comp.right" : wf) <$> wellformed k t
splitHint k (Just t) (Just _) (Just _) = (\wf -> SOME $ rule "split_comp.share" : wf) <$> kinding k t
splitHint k g x y = error $ "bad split: " ++ show (g, x, y)

ttsplit_bang :: (Ord b, Pretty b) => Vec t Kind -> Int -> [Int] -> Vec n (Maybe (Type t b))
             -> Vec n (Maybe (Type t b)) -> State TypingSubproofs [LeafTree Hints]
ttsplit_bang k ix ixs (Cons g gs) (Cons (Just x) xs) = do
    this <- if ix `elem` ixs then Just <$> kindingHint k x else pure Nothing
    rest <- ttsplit_bang k (ix + 1) ixs gs xs
    return $ case this of
              Just this -> this : rest
              Nothing -> rest
ttsplit_bang k ix ixs (Cons g gs) (Cons Nothing xs) =
    if ix `elem` ixs then error "bad split_bang"
        else ttsplit_bang k (ix + 1) ixs gs xs
ttsplit_bang k ix ixs Nil Nil = return []
#if __GLASGOW_HASKELL__ < 711
ttsplit_bang _ _ _ _ _ = error "bad split_bang end"
#endif

distinct _ = [simp_solve]

-- K ⊢ τ wellformed
wellformed :: (Ord b, Pretty b) => Vec t Kind -> Type t b -> State TypingSubproofs [Tactic]
wellformed k t = do
  proofId <- wellformedRaw k t
  thm <- thmTypeAbbrev $ typingSubproofPrefix ++ show proofId
  return [rule "type_wellformed_prettyI", Simplifier (ThmList []) (Thms "type_wellformed.simps"), RuleTac thm]

wellformedRaw :: (Ord b, Pretty b) => Vec t Kind -> Type t b -> State TypingSubproofs SubproofId
wellformedRaw k t = do
  let n' = toInteger $ Nat.toInt $ Vec.length k
      t' = stripType t
  ta <- use tsTypeAbbrevs
  wlmap <- use subproofWellformed
  case M.lookup (n', t') wlmap of
    Nothing -> do mod <- use nameMod
                  let prop = mkApp (mkId "type_wellformed") [mkInt n', deepType mod ta t]
                  tac <- tacSequence [return $ [force_simp []]]
                  proofId <- newSubproofId
                  subproofWellformed %= M.insert (n', t') (proofId, (False, prop), tac)
                  return proofId
    Just (proofId, _, _) -> return proofId

-- TODO use cached proofs here
-- K ⊢* τs wellformed
wellformedAll :: Vec t Kind -> [Type t b] -> State TypingSubproofs [Tactic]
wellformedAll ks ts = tacSequence [return [simp_solve]]
  -- where k = foldr (<>) mempty (map (mostGeneralKind ks) ts)

-- K ⊢ Γ consumed ≡ K ⊢ Γ ↝w empty (length Γ)
consumed :: (Ord b, Pretty b) => Vec t Kind -> Vec v (Maybe (Type t b)) -> State TypingSubproofs [Tactic]
consumed k g = weakens k g $ cleared g

-- K ⊢ Γ ↝w Γ'
weakens :: (Ord b, Pretty b) => Vec t Kind -> Vec v (Maybe (Type t b)) -> Vec v (Maybe (Type t b)) -> State TypingSubproofs [Tactic]
weakens k g g' = do
  let k' = cvtToList k
      [gl, gl'] = map cvtToList [g, g']
      [glt, glt'] = map (map (fmap stripType)) [gl, gl']
  ta <- use tsTypeAbbrevs
  if not cacheWeakeningProofs
    then do proofIds <- kindingAssms (zip gl gl')
            thms <- mapM (thmTypeAbbrev . (typingSubproofPrefix ++) . show) (nub proofIds)
            return [simp_add ["empty_def"], WeakeningTac (ThmList thms)]
    else do
    wmap <- use subproofWeakens
    case M.lookup (k', glt, glt') wmap of
      Nothing -> do mod <- use nameMod
                    let prop = mkApp (mkId "weakening")
                                 [mkList (map deepKind k'),
                                  mkList (map (deepMaybeTy mod ta) gl),
                                  mkList (map (deepMaybeTy mod ta) gl')]
                    proofIds <- kindingAssms (zip gl gl')
                    thms <- mapM (thmTypeAbbrev . (typingSubproofPrefix ++) . show) (nub proofIds)
                    proofId <- newSubproofId
                    subproofWeakens %= M.insert (k', glt, glt') (proofId, (False, prop), [WeakeningTac (ThmList thms)])
                    thm <- thmTypeAbbrev $ typingSubproofPrefix ++ show proofId
                    return [simp_add ["empty_def"], RuleTac thm]
      Just (proofId, _, _) -> do thm <- thmTypeAbbrev $ typingSubproofPrefix ++ show proofId
                                 return [simp_add ["empty_def"], RuleTac thm]
  where kindingAssms [] = return []
        kindingAssms ((Just t, _):xs) = liftM2 (:) (kindingRaw k t) (kindingAssms xs)
        kindingAssms (_:xs) = kindingAssms xs

breakConj :: [t] -> [Tactic]
breakConj (x:xs) = [rule "conjI"]
breakConj []     = []

takeTaken :: FieldIndex -> Vec v (Maybe (Type t b)) -> Bool
<<<<<<< HEAD
takeTaken f (Cons x (Cons (Just (TRecord ts _)) _)) = snd $ snd (ts!!f)
=======
takeTaken f (Cons x (Cons (Just (TRecord _ ts _)) _)) = snd $ snd (ts!!f)
>>>>>>> ebead8fe
takeTaken _ _ = error "invalid call to takeTaken"

singleton :: Fin v -> Vec v (Maybe a) -> Vec v (Maybe a)
singleton v env = update (cleared env) v (env `at` v)

mostGeneralKind :: Vec t Kind -> Type t b -> Kind
mostGeneralKind k (TVar v)         = k `at` v
mostGeneralKind k (TVarBang v)     = k0
mostGeneralKind k (TUnit)          = mempty
mostGeneralKind k (TProduct t1 t2) = mostGeneralKind k t1 <> mostGeneralKind k t2
mostGeneralKind k (TSum ts)        = foldl (<>) mempty $ map (mostGeneralKind k) [t | (_, (t, b)) <- ts, not b]
mostGeneralKind k (TFun ti to)     = mempty
mostGeneralKind k (TRecord _ ts s)   = foldl (<>) (sigilKind s) $ map (mostGeneralKind k) [t | (_, (t, b)) <- ts, not b]
mostGeneralKind k (TPrim i)        = mempty
mostGeneralKind k (TString)        = mempty
mostGeneralKind k (TCon n ts s)    = foldl (<>) (sigilKind s) $ map (mostGeneralKind k) ts

kindRule :: Type t b -> String
kindRule TVar     {} = "kind_tvar"
kindRule TVarBang {} = "kind_tvarb"
kindRule TUnit       = "kind_tunit"
kindRule TProduct {} = "kind_tprod"
kindRule TSum     {} = "kind_tsum"
kindRule TFun     {} = "kind_tfun"
kindRule TRecord  {} = "kind_trec"
kindRule TPrim    {} = "kind_tprim"
kindRule TString     = "kind_tprim"
kindRule TCon     {} = "kind_tcon"

envOf = eexprEnv
typeOf = eexprType

peel :: Vec ('Suc v) t -> Vec v t
peel (Cons x xs) = xs

peel2 = peel . peel

(<|>) :: Vec v (Maybe a) -> Vec v (Maybe a) -> Vec v (Maybe a)
(<|>) (Cons Nothing xs)  (Cons Nothing ys)  = Cons Nothing  (xs <|> ys)
(<|>) (Cons _ xs)        (Cons (Just y) ys) = Cons (Just y) (xs <|> ys)
(<|>) (Cons (Just x) xs) (Cons _ ys)        = Cons (Just x) (xs <|> ys)
(<|>) Nil Nil = Nil
#if __GLASGOW_HASKELL__ < 711
(<|>) _ _ = __ghc_t4139 "ProofGen.<|>"
#endif

cleared :: Vec a (Maybe t) -> Vec a (Maybe t)
cleared = emptyvec . Vec.length
    where emptyvec :: SNat a -> Vec a (Maybe t)
          emptyvec (SSuc n) = Cons Nothing $ emptyvec n
          emptyvec (SZero)  = Nil

deepKindStr (K e s d) = "{" ++ intercalate "," [flag | (f, flag) <- zip [e, s, d] ["E", "S", "D"], f] ++ "}"

deepMaybe :: Maybe Term -> Term
deepMaybe Nothing = mkId "None"
deepMaybe (Just x) = mkApp (mkId "Some") [x]

deepMaybeTy :: (Ord b, Pretty b) => NameMod -> TypeAbbrevs -> Maybe (Type t b) -> Term
deepMaybeTy mod ta = deepMaybe . fmap (deepType mod ta)

<|MERGE_RESOLUTION|>--- conflicted
+++ resolved
@@ -134,11 +134,7 @@
   | TString'
   | TSum' [(TagName, (Type', Bool))]
   | TProduct' Type' Type'
-<<<<<<< HEAD
-  | TRecord' [(FieldName, (Type', Bool))] (Sigil (DataLayout BitRange))
-=======
   | TRecord' RecursiveParameter [(FieldName, (Type', Bool))] (Sigil (DataLayout BitRange))
->>>>>>> ebead8fe
   | TUnit'
   deriving (Eq, Ord)
 
@@ -776,11 +772,7 @@
 breakConj []     = []
 
 takeTaken :: FieldIndex -> Vec v (Maybe (Type t b)) -> Bool
-<<<<<<< HEAD
-takeTaken f (Cons x (Cons (Just (TRecord ts _)) _)) = snd $ snd (ts!!f)
-=======
 takeTaken f (Cons x (Cons (Just (TRecord _ ts _)) _)) = snd $ snd (ts!!f)
->>>>>>> ebead8fe
 takeTaken _ _ = error "invalid call to takeTaken"
 
 singleton :: Fin v -> Vec v (Maybe a) -> Vec v (Maybe a)
