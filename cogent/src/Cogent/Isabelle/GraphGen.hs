--
-- Copyright 2016, NICTA
--
-- This software may be distributed and modified according to the terms of
-- the GNU General Public License version 2. Note that NO WARRANTY is provided.
-- See "LICENSE_GPLv2.txt" for details.
--
-- @TAG(NICTA_GPL)
--


{-# LANGUAGE ExistentialQuantification #-}

module Cogent.Isabelle.GraphGen where

-- import Cogent.Compiler (__impossible)
import qualified Cogent.Common.Syntax as CS
import Cogent.Common.Types as CT
import Cogent.Core
import Cogent.Normal
import Data.Fin
import Data.Vec

#if __GLASGOW_HASKELL__ < 709
import Control.Applicative
#endif
import Control.Monad
import Data.List
import qualified Data.Map as M

-- import Debug.Trace

type GM a = Either String a

failure :: String -> GM a
failure = Left

abort :: String -> GM a
abort s = error s

type VarEnv = [(String, GExprGroup)]
type GError = String
type GBool = Bool

data NextNode
    = NextNode Int | Ret | Err
    deriving (Show)

data GraphNode
    = GBasic NextNode [(String, GTyp, GExpr)]
    | GCond NextNode NextNode GExpr
    | GCall NextNode CS.CoreFunName [GExpr] [(String, GTyp)]
    deriving (Show)

data FunctionGraph = FunctionGraph CS.FunName [(String, GTyp)] [(String, GTyp)] Graph
                   | FunctionGraphError CS.FunName [(String, GTyp)] [(String, GTyp)] GError
                   | FunctionGraphTypeError CS.FunName GError
    deriving (Show)

data Graph = Graph [(Int,GraphNode)]
    deriving (Show)

data GOp
    = Plus
    | Minus
    | Times
    | DividedBy
    | Modulus
    | Equals
    | SignedLess
    | SignedLessEquals
    | MemUpdate
    | MemAcc
    | WordCast
    | BWXOR
    | Not
    | And
    | Or
    | BWAnd
    | BWOr
    | ShiftLeft
    | ShiftRight
    | BWNot
    deriving (Show)

data GTyp = GBoolT | GWordT Int | GMem
    deriving (Show, Eq)

data GExpr
    = GVariable String GTyp
    | GOp GOp GTyp [GExpr]
    | GBool GBool
    | GNum GTyp Integer
    deriving (Show)

data IsUnboxed = IsUnboxed | NotUnboxed
    deriving (Show, Eq)

data GExprGroup
    = GEGSingle { singleType :: GTyp }
    | GEGUnit
    | GEGTuple GExprGroup GExprGroup
    | GEGStruct [(CS.FieldName, GExprGroup)] IsUnboxed
    | GEGSum [(CS.FieldName, GExprGroup)]
    deriving (Show, Eq)

ptrGTyp = GWordT 32
wordGTyp = GWordT 32
globalMemNm = "mem"
globalMem = GVariable globalMemNm GMem

getExprType :: GExpr -> GTyp
getExprType (GVariable _ typ) = typ
getExprType (GOp _ typ _) = typ
getExprType (GBool _) = GBoolT
getExprType (GNum typ _) = typ

graphGen :: (Show a, Show b) => [Definition TypedExpr a b] -> String -> IO ()
graphGen defs log = putStrLn $ (concatMap prettyFunctionGraph d)
      ++ "\n# ==Failed functions==\n" ++ f
      ++ "\n# ==Failed Typed Functions==\n" ++ f2
      ++ report
    where d = graphDefinitions defs
          f = concatMap prettyFailedFunction d
          f2 = concatMap prettyFailedTypeFunction d
          report = prettyFailureReport d

graphDefinitions :: (Show a, Show b) => [Definition TypedExpr a b] -> [FunctionGraph]
graphDefinitions = foldr graphDefinition []

graphDefinition :: (Show a, Show b) => Definition TypedExpr a b -> [FunctionGraph] -> [FunctionGraph]
<<<<<<< HEAD
graphDefinition te@(FunDef _ fn _ ti to _) gs = fg : gs
=======
graphDefinition te@(FunDef _ fn _ _ ti to _) gs = fg : gs
>>>>>>> ebead8fe
    where
        fg = case graphHelper te of
            (Right x) -> x
            (Left err) ->
                case graphTypeHelper ti to of
                    (Right (input,output)) -> FunctionGraphError fn input output err
                    (Left err2) -> FunctionGraphTypeError fn err2

graphDefinition _ gs = gs

graphTypeHelper :: (Show b) => Type t b -> Type t b -> GM ([(String, GTyp)], [(String, GTyp)])
graphTypeHelper ti to = do
    let v = "a@0"
    gti <- graphType ti
    gto <- graphType to
    input <- getFieldVariables (v, gti)
    output <- getFieldVariables (v, gto)
    return (input, output)

graphHelper :: (Show a, Show b) => Definition TypedExpr a b -> GM FunctionGraph
<<<<<<< HEAD
graphHelper (FunDef _ fn ks ti to e) = do
=======
graphHelper (FunDef _ fn _ _ ti to e) = do
>>>>>>> ebead8fe
    let v = "a@0"
    gti <- graphType ti
    gto <- graphType to
    (g,_) <- graph (Graph []) e 1 Ret [(v, gti)]
    input <- getFieldVariables(v, gti)
    output <- getFieldVariables("ret", gto)
    return (FunctionGraph fn input output g)
graphHelper _ = undefined

graphType :: Show b => Type t b -> GM GExprGroup
graphType (TPrim Boolean) = return $ GEGSingle GBoolT
graphType (TPrim U8)      = return $ GEGSingle (GWordT 8)
graphType (TPrim U16)     = return $ GEGSingle (GWordT 16)
graphType (TPrim U32)     = return $ GEGSingle (GWordT 32)
graphType (TPrim U64)     = return $ GEGSingle (GWordT 64)
graphType (TProduct t u)  = do
    gt <- graphType t
    gu <- graphType u
    return $ GEGTuple gt gu
graphType (TRecord _ e s)   = do
    res <- mapM (\x -> liftM (\y -> (fst x, y)) (graphType $ (fst . snd) x)) e
    return $ GEGStruct res IsUnboxed
graphType (TUnit)         = return $ GEGUnit
graphType (t @ (TCon {}))
    = failure ("graphType: no repr known for: " ++ show t)
-- graphType (TCon {}) = return $ GEGSingle ptrGTyp
graphType (TSum alts) = do
    altGTs <- mapM (graphType . fst . snd) alts
    return $ GEGSum (Data.List.zip (map fst alts) altGTs)
graphType x = failure ("graphType: couldn't handle: " ++ show x)

mkUpds :: String -> [(String, GTyp)] -> [GExpr] -> GM [(String, GTyp, GExpr)]
mkUpds _ [] [] = return []
mkUpds s ((nm, gTyp) : nms) (x : xs) = do
    mkus <- mkUpds s nms xs
    if getExprType x == gTyp then return $ (nm, gTyp, x) : mkus
    else failure ("mkUpds: type mismatch: " ++ show (nm, gTyp, x))
mkUpds s nms xs = abort ("mkUpds: " ++ s ++ ": length mismatch: " ++ show (nms, xs))

mkBasicVs :: String -> NextNode -> [(String, GExprGroup)] -> [GExpr] -> [(String, GTyp, GExpr)] -> GM GraphNode
mkBasicVs s nn vs xs exUpds = do
    vFlds <- mapM getFieldVariables vs
    mkus <- mkUpds s (concat vFlds) xs
    return $ GBasic nn (mkus ++ exUpds)

mkBasic :: String -> NextNode -> (String, GExprGroup) -> [GExpr] -> [(String, GTyp, GExpr)] -> GM GraphNode
mkBasic s nn v xs exUpds = mkBasicVs s nn [v] xs exUpds

mystery :: String -> Integer
mystery s = 0 -- error ("mystery: " ++ s)

graph :: (Show a, Show b) => Graph -> TypedExpr t v a b -> Int -> NextNode -> VarEnv -> GM (Graph, Int)

graph g (TE _ (Let _ (TE appTy (App (TE _ (Fun fn _ _ _)) arg)) e)) n ret vs = do
    let v = (freshNames !! (Prelude.length vs)) ++ "@" ++ show n
    ty <- graphType appTy
    lhs <- getFieldVariables (v, ty)
    gexprs <- atomNoUpds arg vs
    let gnode = GCall (NextNode (n + 1)) fn (gexprs ++ [globalMem]) (lhs ++ [(globalMemNm, GMem)])
    let g' = addGraphNode g n gnode
    g'' <- graph g' e (n+1) ret ((v, ty) : vs)
    return g''

graph g (TE _ (Let _ e1 e2)) n ret vs = do
    let v = (freshNames !! (Prelude.length vs)) ++ "@" ++ show n
    (gexprs, exUpds) <- atom e1 vs
    ty <- graphType (exprType e1)
    gnode <- mkBasic "Let" (NextNode (n + 1)) (v, ty) gexprs exUpds
    let g' = addGraphNode g n gnode
    g'' <- graph g' e2 (n+1) ret ((v, ty) : vs)
    return g''

graph g (TE _ (If e e1 e2)) n ret vs = do
    (g, n1) <- graph g e1 (n + 1) ret vs
    (g, n2) <- graph g e2 n1 ret vs
    sa <- singleAtom e vs
    let gnode = GCond (NextNode (n + 1)) (NextNode n1) sa
    let g' = addGraphNode g n gnode
    return (g', n2)

graph g (TE tp (Take _ (TE recTy (Variable v)) fld e)) n ret vs = do
    when (finInt (fst v) >= Prelude.length vs) $ abort $ "atom: " ++ show (v, vs)
    let (prevNm', aggTy) = vs !! (finInt $ fst v)
    let newNm = namePrefix prevNm' ++ "_fld" ++ show fld ++ "@" ++ show n
    gtrec <- graphType recTy
    prevNm <- if aggTy == gtrec
                 then return (namePrefix prevNm' ++ "@" ++ show n)
                 else abort ("graph: take: type mismatch: " ++ show (recTy, aggTy))
    newTy <- case recTy of
        TRecord _ flds s -> graphType $ fst (snd (flds !! fld))
        otherwise -> failure ("graph: take: not a record")
    prevFlds <- case recTy of
        TRecord _ _ Unboxed -> do
            gfv <- getFieldVariable (prevNm, aggTy) fld
            res <- fmap (\z -> map (\(x,y) -> GVariable x y) z) (getFieldVariables gfv)
            return res
        TRecord _ flds (Boxed _ _) -> do
            mko <- mkFieldOffset (GVariable prevNm ptrGTyp, aggTy) fld
            res <- getFieldAccesses mko
            return res
        otherwise -> failure ("graph: take: not a record")
    gnode <- mkBasic "Take" (NextNode (n + 1)) (newNm, newTy) prevFlds []
    let g' = addGraphNode g n gnode
    g'' <- graph g' e (n + 1) ret ((newNm, newTy) : (prevNm, aggTy) : vs)
    return g''

graph g (TE _ (Split _ e1@(TE _ (Variable v)) e2)) n ret vs = do
    when (finInt (fst v) >= Prelude.length vs) $ abort $ "atom: " ++ show (v, vs)
    let (prevNm', _) = vs !! (finInt $ fst v)
    let v1 = namePrefix prevNm' ++ "_fst@" ++ show n
    let v2 = namePrefix prevNm' ++ "_snd@" ++ show n
    (gexprs, exUpds) <- atom e1 vs
    (GEGTuple ty1 ty2) <- graphType (exprType e1)
    gnode <- mkBasicVs "Split" (NextNode (n + 1)) [(v1, ty1), (v2, ty2)] gexprs exUpds
    let g' = addGraphNode g n gnode
    g'' <- graph g' e2 (n+1) ret ((v1, ty1): (v2, ty2): vs)
    return g''

graph g te@(TE _ (LetBang _ _ e1 e2)) n ret vs = do
    let g' = addGraphNode g n (GBasic (NextNode (n + 2)) [])
    (g'', n1) <- graph g' e1 (n + 2) (NextNode (n + 1)) vs
    let v = (freshNames !! (Prelude.length vs)) ++ "@" ++ show (n + 1)
    gty <- graphType (exprType e1)
    vars <- getFieldVariables ("ret", gty)
    gnode <- mkBasic "LetB" (NextNode n1) (v, gty) [GVariable n ty | (n, ty) <- vars] []
    let g''' = addGraphNode g'' (n + 1) gnode
    g'''' <- graph g''' e2 n1 ret ((v, gty) : vs)
    return g''''

graph g te@(TE _ (Case x tag (_, _, m) (_, _, nom))) n ret vs = do
    let tagN = mystery tag
    flds <- atomNoUpds x vs
    let tagF = Prelude.head flds
    sumGTy <- graphType (exprType x)
    alts <- case sumGTy of
            GEGSum alts -> return alts
            _ -> abort ("graph: Case: sumGTy " ++ show sumGTy)
    ix <- case findIndex ((== tag) . fst) alts of
        Just ix -> return ix
        Nothing -> abort ("graph: Case: alt miss " ++ tag ++ ": " ++ show alts)
    let cond = GOp Equals GBoolT [tagF, GNum (GWordT 32) tagN]
    let g' = addGraphNode g n (GCond (NextNode (n + 1)) (NextNode (n + 2)) cond)
    let v = tag ++ "@" ++ show (n + 1)
    m_flds <- getFieldsFromConcat (map snd alts) ix (Prelude.tail flds)
    m_node <- mkBasic "Case" (NextNode (n + 3)) (v, snd (alts !! ix)) m_flds []
    let g'' = addGraphNode g' (n + 1) m_node
    (g3, n') <- graph g'' m (n + 3) ret ((v, snd (alts !! ix)) : vs)
    let v2 = tag ++ "_missed@" ++ show (n + 2)
    let smallerGTy = GEGSum (filter ((/= tag) . fst) alts)
    flds' <- sumFieldsMash sumGTy smallerGTy flds
    nom_node <- mkBasic "CaseNM" (NextNode n') (v2, smallerGTy) flds' []
    let g4 = addGraphNode g3 (n + 2) nom_node
    g5 <- graph g4 nom n' ret ((v2, smallerGTy) : vs)
    return g5

graph g te@(TE ty (App fn arg)) n ret vs =
  graph g (TE ty (Let undefined te (TE ty (Variable (FZero, undefined))))) n ret vs
graph g te@(TE ty (Put rec fld v)) n ret vs =
  graph g (TE ty (Let undefined te (TE ty (Variable (FZero, undefined))))) n ret vs

graph g te n ret vs = case isAtom (untypeE te) of
    True -> do
        ty <- graphType (exprType te)
        (gexprs, exUpds) <- atomCheck te vs
        gnode <- mkBasic "Ret" ret ("ret", ty) gexprs exUpds
        let g' = addGraphNode g n gnode
        return (g', n + 1)
    False -> failure ("graph: couldn't handle: " ++ show te)

getFieldVariable :: (String, GExprGroup) -> CS.FieldIndex -> GM (String, GExprGroup)
getFieldVariable (nm, GEGStruct fs IsUnboxed) fld = return (nm ++ "." ++ show fld, tp)
    where
        (_, tp) = fs !! fld
getFieldVariable x y = failure ("getFieldVariable: not an unboxed record " ++ show x ++ " -- " ++ show y)

getFieldVariables :: (String, GExprGroup) -> GM [(String, GTyp)]
getFieldVariables (nm, GEGUnit) = return [(nm, wordGTyp)]
getFieldVariables (nm, GEGSingle gTyp) = return [(nm, gTyp)]
getFieldVariables (nm, GEGTuple a b) = do
    ga <- getFieldVariables (nm ++ ".1", a)
    gb <- getFieldVariables (nm ++ ".2", b)
    return $ ga ++ gb
getFieldVariables v@(nm, GEGStruct fs IsUnboxed) = do
    gfv <- mapM (\n -> getFieldVariable v n) [0 .. Prelude.length fs - 1]
    gfvs <- mapM getFieldVariables gfv
    return $ concat gfvs
getFieldVariables (nm, GEGStruct fs NotUnboxed)  = return [(nm, ptrGTyp)]
getFieldVariables (nm, GEGSum alts) = getFieldVariables (nm,
    GEGStruct (("tag", GEGSingle wordGTyp) : alts) IsUnboxed)

getFieldAddresses :: (GExpr, GExprGroup) -> GM [(GExpr, GTyp)]
getFieldAddresses (ptr, GEGUnit)  = return [(ptr, wordGTyp)]
getFieldAddresses (ptr, GEGSingle gTyp) = return [(ptr, gTyp)]
getFieldAddresses (ptr, GEGTuple a b)  = do
    gfaa <- getFieldAddresses (ptr, a)
    mko <- mkOffset ptr a
    gfab <- getFieldAddresses (mko, b)
    return $ gfaa ++ gfab
getFieldAddresses (ptr, GEGStruct [] IsUnboxed) = return []
getFieldAddresses v@(ptr, GEGStruct fs IsUnboxed) = do
    mfo <- mapM (\n -> mkFieldOffset v n) [0 .. Prelude.length fs - 1]
    gfas <- mapM getFieldAddresses mfo
    return $ concat gfas
getFieldAddresses (ptr, GEGStruct _ NotUnboxed) = return [(ptr, ptrGTyp)]
getFieldAddresses (ptr, GEGSum alts) = getFieldAddresses (ptr,
    GEGStruct (("tag", GEGSingle wordGTyp) : alts) IsUnboxed)

getFieldAccesses :: (GExpr, GExprGroup) -> GM [GExpr]
getFieldAccesses (ptr, ggTyp) = do
    gfas <- getFieldAddresses (ptr, ggTyp)
    return $ map (\(ptr2, gTyp) -> (GOp MemAcc gTyp [globalMem, ptr2])) gfas

mkFieldOffset :: (GExpr, GExprGroup) -> CS.FieldIndex -> GM (GExpr, GExprGroup)
mkFieldOffset (ptr, GEGStruct fs _) fld = do
    offs <- mapM (\(_,x) -> gexprGroupTypeWidth fs x) (take fld fs)
    let offsum = sum offs
    let typ = snd (fs !! fld)
    return $ (GOp Plus ptrGTyp [ptr, GNum ptrGTyp offsum], typ)
mkFieldOffset _ _ = failure "mkFieldOffset: not a record"

mkOffset :: GExpr -> GExprGroup -> GM GExpr
mkOffset ptr ggTyp = do
    geg <- gexprGroupTypeWidth [] ggTyp
    return $ GOp Plus ptrGTyp [ptr, GNum ptrGTyp geg]

gexprGroupTypeWidth :: [(String, GExprGroup)] -> GExprGroup -> GM Integer
gexprGroupTypeWidth _ GEGUnit = return 4
gexprGroupTypeWidth _ (GEGSingle (GWordT 32)) = return 4
gexprGroupTypeWidth fs (GEGSingle (GWordT n))
    = failure $ "non-32 bit word in aggregate: " ++ show fs
gexprGroupTypeWidth fs (GEGSingle _)
    = failure $ "non word in aggregate: " ++ show fs
gexprGroupTypeWidth fs (GEGTuple a b) = do
    ga <- gexprGroupTypeWidth fs a
    gb <- gexprGroupTypeWidth fs b
    return $ ga + gb

gexprGroupTypeWidth fs (GEGStruct flds IsUnboxed) = do
    list <- mapM (gexprGroupTypeWidth fs . snd) flds
    return $ sum list
gexprGroupTypeWidth fs (GEGStruct _ NotUnboxed)
    = gexprGroupTypeWidth fs (GEGSingle ptrGTyp)
gexprGroupTypeWidth fs (GEGSum alts) = do
    list <- mapM (gexprGroupTypeWidth fs . snd) alts
    return $ 4 + sum list

getFieldsFromConcat :: [GExprGroup] -> Int -> [GExpr] -> GM [GExpr]
getFieldsFromConcat groups n fields = do
    list <- mapM (\z -> getFieldVariables ("",z)) groups
    let dropN = sum $ map (\z -> Prelude.length z) (take n list)
    when (n >= Prelude.length groups) $ abort $ "getFieldsFromConcat: " ++ show (n, groups)
    list2 <- getFieldVariables ("", groups !! n)
    let takeN = Prelude.length list2
    return (take takeN $ drop dropN fields)

atom :: (Show a, Show b) => TypedExpr t v a b -> VarEnv -> GM ([GExpr], [(String, GTyp, GExpr)])
atom (TE ty (Variable v)) vs = do
    when (finInt (fst v) >= Prelude.length vs) $ abort $ "atom: " ++ show (v, vs)
    let (nm, ggTyp) = vs !! (finInt $ fst v)
    xGTyp <- graphType ty
    when (xGTyp /= ggTyp) $ abort $ "atom: types: " ++ show (v, ty) ++ "\n\n" ++ show vs ++ "\n\n" ++ show (xGTyp, ggTyp)
    list <- fmap (\z -> map (\(nm2, gTyp) -> GVariable nm2 gTyp) z) (getFieldVariables (nm, ggTyp))
    return $ (list, [])

atom (TE ty (Op opr es)) vs = case opr of
    CS.Gt -> do
        ares <- atom (TE ty (Op CS.Le es)) vs
        gt <- graphType ty
        return ([GOp Not (singleType gt) (fst ares)],[])
    CS.Ge -> do
        ares <- atom (TE ty (Op CS.Lt es)) vs
        gt <- graphType ty
        return ([GOp Not (singleType gt) (fst ares)],[])
    CS.NEq -> do
        ares <- atom (TE ty (Op CS.Eq es)) vs
        gt <- graphType ty
        return ([GOp Not (singleType gt) (fst ares)],[])
    otherwise -> do
        gt <- graphType ty
        es' <- mapM (flip singleAtom vs) es
        return ([GOp (opConvert opr) (singleType gt) es'], [])

atom (TE ty (ILit i pt)) vs = do
    gt <- graphType ty
    return ([GNum (singleType gt) i],[])

atom (TE (TPrim _) (Promote ty e)) vs = do
    gt <- graphType ty
    atm <- singleAtom e vs
    return ([GOp WordCast (singleType gt) [atm]],[])

atom (TE (ty @ (TSum _)) (Promote _ e)) vs = do
    gTy <- graphType (exprType e)
    gTy2 <- graphType ty
    fields <- atomNoUpds e vs
    new_fields <- sumFieldsMash gTy gTy2 fields
    return (new_fields, [])

atom (TE ty2 (Promote ty e)) _ = abort ("Promote: broken type " ++ show (ty, ty2))

atom (TE _ (Tuple a b)) vs = do
    atomA <- atomNoUpds a vs
    atomB <- atomNoUpds b vs
    return (atomA ++ atomB, [])

atom (TE _ Unit) vs = return (zeroFields GEGUnit, [])

atom (TE _ (Struct flds)) vs = do
    gexprs <- mapM (flip atomNoUpds vs) (map snd flds)
    return (concat gexprs, [])

atom te@(TE _ (Member (rec @ (TE (TRecord _ flds s) _)) ix)) vs = do
    recFields <- atomNoUpds rec vs
    tys <- mapM (\(_,(t,_)) -> graphType t) flds
    flds <- getFieldsFromConcat tys ix recFields
    return (flds, [])

atom te@(TE fldTy (Member rec ix)) vs = do
    recPtr <- singleAtom rec vs
    gt <- graphType (exprType rec)
    ptr <- mkFieldOffset (recPtr, gt) ix
    accs <-getFieldAccesses ptr
    return (accs, [])

atom (TE (TRecord _ flds s) (Put rec fld v)) vs = do
    recFields <- atomNoUpds rec vs
    vFields <- atomNoUpds v vs
    tys <- mapM (\(_,(t,_)) -> graphType t) (take fld flds)
    list <- mapM (\z -> getFieldVariables ("",z)) tys
    let n = sum $ map (\z -> Prelude.length z) list
    return (take n recFields ++ vFields ++ drop (n + Prelude.length vFields) recFields,[])

atom (TE ty (Con tag x _)) vs = do
    let tagN = mystery tag
    let tagX = GNum (GWordT 32) tagN
    altFields <- atomNoUpds x vs
    altTy <- graphType (exprType x)
    gTy <- graphType ty
    fields <- sumFieldsMash (GEGSum [(tag, altTy)]) gTy (tagX : altFields)
    return (fields, [])

atom (TE recTy (Put rec fld v)) vs = do
    recPtr <- singleAtom rec vs
    gt <- graphType recTy
    ptr <- mkFieldOffset (recPtr, gt) fld
    addresses <- getFieldAddresses ptr
    vars <- atomNoUpds v vs
    let updGMem = foldr (\(addr, var) m -> GOp MemUpdate GMem [m, addr, var]) globalMem (Data.List.zip (map fst addresses) vars)
    return ([recPtr], [(globalMemNm, GMem, updGMem)])

atom te@(TE _ (Esac x)) vs = do
    sumFields <- atomNoUpds x vs
    return (Prelude.tail sumFields, [])

atom te@(TE _ (Fun _ _ _ _)) vs  = failure ("atom Fun")
atom te@(TE _ (App _ _)) vs    = failure ("atom App: " ++ show te)
atom te@(TE _ (SLit _)) vs     = failure ("atom SLit: " ++ show te)

atom (TE _ x) vs = failure ("atom: couldn't handle: " ++ show x)

atomCheck :: (Show a, Show b) => TypedExpr t v a b -> VarEnv -> GM ([GExpr], [(String, GTyp, GExpr)])
atomCheck te vs = do
    res <- atom te vs
    gty <- graphType (exprType te)
    vfields <- getFieldVariables ("", gty)
    when (Prelude.length (fst res) /= Prelude.length vfields)
        $ abort $ "atomCheck: " ++ show te ++ ", " ++ show res
    return res

atomNoUpds :: (Show a, Show b) => TypedExpr t v a b -> VarEnv -> GM [GExpr]
atomNoUpds te ve = do
    res <- atomCheck te ve
    case res of
        (xs, [])   -> return xs
        (xs, upds) -> failure ("atomNoUpds: got upds: " ++ show upds)

singleAtom :: (Show a, Show b) => TypedExpr t v a b -> VarEnv -> GM GExpr
singleAtom te ve = do
    res <- atom te ve
    case res of
        ([x], []) -> return x
        xs        -> failure ("singleAtom: not single " ++ show xs)

zeroField :: GTyp -> GExpr
zeroField GBoolT = (GBool False)
zeroField (GWordT n) = (GNum (GWordT n) 0)
zeroField t = error ("zeroField: " ++ show t)

zeroFields :: GExprGroup -> [GExpr]
zeroFields GEGUnit = [zeroField wordGTyp]
zeroFields (GEGSingle fty) = [zeroField fty]
zeroFields (GEGTuple a b) = zeroFields a ++ zeroFields b
zeroFields (GEGStruct ts IsUnboxed) = concatMap (zeroFields . snd) ts
zeroFields (GEGStruct ts NotUnboxed) = [zeroField ptrGTyp]
zeroFields (GEGSum alts) = zeroField wordGTyp : concatMap (zeroFields . snd) alts

sumFieldsMash :: GExprGroup -> GExprGroup -> [GExpr] -> GM [GExpr]
sumFieldsMash (GEGSum alts) (GEGSum alts2) (tag : fields) = do
    chunks <- forM alts2 $ \(tag, gty) -> do
        case findIndex (== (tag, gty)) alts of
            Just ix -> getFieldsFromConcat (map snd alts) ix fields
            Nothing -> return $ zeroFields gty
    return $ tag : concat chunks
sumFieldsMash t t' _ = abort ("sumFieldsMash: " ++ show (t, t'))

addGraphNode :: Graph -> Int -> GraphNode -> Graph
addGraphNode (Graph g) n gn = Graph ((n, gn) : g)

prettyFailedTypeFunction :: FunctionGraph -> String
prettyFailedTypeFunction (FunctionGraphTypeError fn err) = "# Function: " ++ fn ++ "\n#    >>Error: " ++ err ++ "\n\n"
prettyFailedTypeFunction _ = ""

prettyFunctionGraph :: FunctionGraph -> String
prettyFunctionGraph (FunctionGraph fn input output g)
    = "Function " ++ prettyFName fn ++ " " ++ prettyVars (input ++ [(globalMemNm, GMem)])
                               ++ " " ++ prettyVars (output ++ [(globalMemNm, GMem)]) ++ "\n" ++  prettyGraph g ++ "EntryPoint 1\n\n"
prettyFunctionGraph _ = ""

prettyFailedFunction :: FunctionGraph -> String
prettyFailedFunction (FunctionGraphError fn input output err) = "# Function: " ++ fn
    ++ "\n#    >>Error: " ++ err ++ "\n\n"
    ++ "Function " ++ prettyFName fn ++ " " ++ prettyVars (input ++ [(globalMemNm, GMem)])
                                ++ " " ++ prettyVars (output ++ [(globalMemNm, GMem)]) ++ "\n"
prettyFailedFunction _ = ""

failureCount :: FunctionGraph -> [(String, (Int, Int))]
failureCount (FunctionGraphTypeError _ err) = [(err, (1, 0))]
failureCount (FunctionGraphError _ _ _ err) = [(err, (0, 1))]
failureCount _ = []

prettyFailureReport :: [FunctionGraph] -> String
prettyFailureReport d = (if null fails then []
    else "#== Failure Report ==\n\n" ++ report)
  where
    fails = concatMap failureCount d
    m = M.fromListWith (\(a, b) (c, d) -> (a + c, b + d)) fails
    failCounts = M.toList m
    report = concatMap (\(s, (t, e)) -> "# Error " ++ s ++ "\n(" ++ show t
        ++ " type failures, " ++ show e ++ " body failures)\n") failCounts

prettyGraph :: Graph -> String
prettyGraph (Graph ((index, n):ns)) = show index ++ " " ++ prettyNode n ++ "\n" ++ prettyGraph (Graph ns)
prettyGraph (Graph []) = ""

prettyNode :: GraphNode -> String
prettyNode (GBasic nn es) = "Basic " ++ prettyNN nn ++ " " ++ show(Prelude.length es) ++ " " ++ prettyBindings es
prettyNode (GCond n1 n2 e) = "Cond " ++ prettyNN n1 ++ " " ++ prettyNN n2 ++ " " ++ prettyE e
prettyNode (GCall nn s gs vs) = "Call " ++ prettyNN nn ++ " " ++ prettyFName (CS.unCoreFunName s) ++ " " ++ prettyList prettyE gs ++ "  " ++ prettyVars vs

prettyFName :: CS.FunName -> String
prettyFName s = "Cogent." ++ s

prettyList :: (a -> String) -> [a] -> String
prettyList p xs = show (Prelude.length xs) ++ " " ++ concat (intersperse " " (map p xs))

prettyVars :: [(String, GTyp)] -> String
prettyVars = prettyList prettyVar

prettyVar :: (String, GTyp) -> String
prettyVar (s, ty) = s ++ " " ++ prettyTy ty

prettyNN :: NextNode -> String
prettyNN Ret = "Ret"
prettyNN Err = "Err"
prettyNN (NextNode i) = show i

prettyBindings :: [(String, GTyp, GExpr)] -> String
prettyBindings [] = ""
prettyBindings ((s,t,e):es) = s ++ " " ++ prettyTy t ++ " " ++ prettyE e ++ " " ++ prettyBindings es

prettyTy :: GTyp -> String
prettyTy GBoolT     = "Bool"
prettyTy (GWordT i) = "Word " ++ show i
prettyTy GMem       = "Mem"

prettyE :: GExpr -> String
prettyE (GVariable s t) = "Var " ++ s ++ " " ++ prettyTy t
prettyE (GOp o t es)     = "Op " ++ show o ++ " " ++ prettyTy t ++ " " ++ show (Prelude.length es) ++ " " ++ (concatMap (\x -> prettyE x ++ " ") es)
prettyE (GBool b)       = "Bool " ++ show b
prettyE (GNum t i)      = "Num " ++ show i ++ " " ++ prettyTy t

opConvert :: CS.Op -> GOp
opConvert CS.Plus  = Plus
opConvert CS.Minus = Minus
opConvert CS.Times = Times
opConvert CS.Divide = DividedBy
opConvert CS.Mod = Modulus
opConvert CS.Not = Not
opConvert CS.And = And
opConvert CS.Or = Or
-- opConvert Gt = ">"
opConvert CS.Lt = SignedLess
opConvert CS.Le = SignedLessEquals
-- opConvert Ge = ">="
opConvert CS.Eq = Equals
-- opConvert NEq = "/="
opConvert CS.BitAnd = BWAnd
opConvert CS.BitOr = BWOr
opConvert CS.BitXor = BWXOR
opConvert CS.LShift = ShiftLeft
opConvert CS.RShift = ShiftRight
opConvert CS.Complement = BWNot
opConvert x = error ("opConvert: couldn't handle: " ++ show x)

namePrefix :: String -> String
namePrefix = takeWhile (/= '@')

freshNames :: [String]
freshNames = map pure ['a'..'z'] ++ map ((++) "v" . show) [(1 :: Integer)..]
<|MERGE_RESOLUTION|>--- conflicted
+++ resolved
@@ -129,11 +129,7 @@
 graphDefinitions = foldr graphDefinition []
 
 graphDefinition :: (Show a, Show b) => Definition TypedExpr a b -> [FunctionGraph] -> [FunctionGraph]
-<<<<<<< HEAD
-graphDefinition te@(FunDef _ fn _ ti to _) gs = fg : gs
-=======
 graphDefinition te@(FunDef _ fn _ _ ti to _) gs = fg : gs
->>>>>>> ebead8fe
     where
         fg = case graphHelper te of
             (Right x) -> x
@@ -154,11 +150,7 @@
     return (input, output)
 
 graphHelper :: (Show a, Show b) => Definition TypedExpr a b -> GM FunctionGraph
-<<<<<<< HEAD
-graphHelper (FunDef _ fn ks ti to e) = do
-=======
 graphHelper (FunDef _ fn _ _ ti to e) = do
->>>>>>> ebead8fe
     let v = "a@0"
     gti <- graphType ti
     gto <- graphType to
