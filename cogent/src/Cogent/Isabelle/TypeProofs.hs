--- conflicted
+++ resolved
@@ -167,11 +167,7 @@
 flattenHintTree (Leaf h) = [Val h]
 
 proveSorry :: (Pretty a) => Definition TypedExpr a VarName -> State TypingSubproofs [TheoryDecl I.Type I.Term]
-<<<<<<< HEAD
-proveSorry (FunDef _ fn k ti to e) = do
-=======
 proveSorry (FunDef _ fn k _ ti to e) = do
->>>>>>> ebead8fe
   mod <- use nameMod
   let safeFn = unIsabelleName $ mkIsabelleName fn
   let prf = [ LemmaDecl (Lemma False (Just $ TheoremDecl (Just (mod safeFn ++ "_typecorrect")) [])
@@ -202,11 +198,7 @@
     return $ concat $ bsorry ++ map fst bodies ++ map snd bodies
 
 funTypeTree :: (Pretty a) => NameMod -> TypeAbbrevs -> Definition TypedExpr a VarName -> [TheoryDecl I.Type I.Term]
-<<<<<<< HEAD
-funTypeTree mod ta (FunDef _ fn _ ti _ e) = [deepTyTreeDef mod ta fn (typeTree eexpr)]
-=======
 funTypeTree mod ta (FunDef _ fn _ _ ti _ e) = [deepTyTreeDef mod ta fn (typeTree eexpr)]
->>>>>>> ebead8fe
   where eexpr = pushDown (Cons (Just ti) Nil) (splitEnv (Cons (Just ti) Nil) e)
 funTypeTree _ _ _ = []
 
@@ -221,11 +213,7 @@
   then ([], decls)
   else break should_sorry decls
  where
-<<<<<<< HEAD
-  should_sorry (FunDef _ fn _ ti _ e) = Just fn == __cogent_type_proof_sorry_before
-=======
   should_sorry (FunDef _ fn _ _ ti _ e) = Just fn == __cogent_type_proof_sorry_before
->>>>>>> ebead8fe
   should_sorry _ = False
 
 deepTyTreeDef :: NameMod -> TypeAbbrevs -> FunName -> TypingTree t -> TheoryDecl I.Type I.Term
@@ -277,11 +265,7 @@
 isaName = unIsabelleName . mkIsabelleName
 
 funTypeCase :: NameMod -> Definition TypedExpr a VarName -> Maybe Term
-<<<<<<< HEAD
-funTypeCase mod (FunDef  _ fn _ _ _ _) =
-=======
 funTypeCase mod (FunDef  _ fn _ _ _ _ _) =
->>>>>>> ebead8fe
   Just $ mkPair (mkId (escapedFunName (isaName fn))) (mkId (mod (isaTypeName fn)))
 funTypeCase mod (AbsDecl _ fn _ _ _ _  ) =
   Just $ mkPair (mkId (escapedFunName (isaName fn))) (mkId (mod (isaTypeName fn)))
@@ -298,11 +282,7 @@
                                   where "\<Xi> \<equiv> assoc_lookup $upds $unit" |]]
 
 funDefCase :: Definition TypedExpr a VarName -> Maybe Term
-<<<<<<< HEAD
-funDefCase (AbsDecl _ fn _ _ _  ) =
-=======
 funDefCase (AbsDecl _ fn _ _ _ _  ) =
->>>>>>> ebead8fe
     Just $ mkPair (mkId $ escapedFunName fn) (mkId "(\\<lambda>_ _. False)")
 funDefCase _ = Nothing
 
@@ -343,19 +323,11 @@
 
 -- Annotates a typed expression with the environment required to successfully execute it
 splitEnv :: (Pretty a) => Vec v (Maybe (Type t VarName)) -> TypedExpr t v a VarName -> EnvExpr t v a VarName
-<<<<<<< HEAD
-splitEnv env (TE t Unit)          = EE t Unit          $ cleared env
-splitEnv env (TE t (ILit i t'))   = EE t (ILit i t')   $ cleared env
-splitEnv env (TE t (SLit s))      = EE t (SLit s)      $ cleared env
-splitEnv env (TE t (Fun f ts nt)) = EE t (Fun f ts nt) $ cleared env
-splitEnv env (TE t (Variable v))  = EE t (Variable v)  $ singleton (fst v) env
-=======
 splitEnv env (TE t Unit)             = EE t Unit          $ cleared env
 splitEnv env (TE t (ILit i t'))      = EE t (ILit i t')   $ cleared env
 splitEnv env (TE t (SLit s))         = EE t (SLit s)      $ cleared env
 splitEnv env (TE t (Fun f ts ls nt)) = EE t (Fun f ts ls nt) $ cleared env  -- FIXME
 splitEnv env (TE t (Variable v))     = EE t (Variable v)  $ singleton (fst v) env
->>>>>>> ebead8fe
 
 splitEnv env (TE t (Esac e))
     = let e' = splitEnv env e
