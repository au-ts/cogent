--- conflicted
+++ resolved
@@ -128,13 +128,8 @@
 
 formatMLTreeGen :: String -> [TheoryDecl I.Type I.Term]
 formatMLTreeGen name =
-<<<<<<< HEAD
   let safeName = unIsabelleName $ mkIsabelleName name
-  in [ TheoryString ( "ML_quiet {*\nval " ++ safeName ++ "_ttyping_details_future"
-=======
-  let safeName = unIsabelleName $ unsafeMakeIsabelleName name
   in [ TheoryString ( "ML_quiet \\<open>\nval " ++ safeName ++ "_ttyping_details_future"
->>>>>>> 8b1e6268
     ++ " = get_all_typing_details_future @{context} \"" ++ safeName ++ "\"\n"
     ++ "   " ++ safeName ++ "_typecorrect_script"
     ++ "\n\\<close>\n"
@@ -142,16 +137,11 @@
 
 formatMLTreeFinalise :: String -> [TheoryDecl I.Type I.Term]
 formatMLTreeFinalise name =
-<<<<<<< HEAD
   let safeName = unIsabelleName $ mkIsabelleName name
-  in [ TheoryString ( "ML_quiet {*\nval (_, "
-=======
-  let safeName = unIsabelleName $ unsafeMakeIsabelleName name
-  in [ TheoryString ( "ML_quiet \\<open>\nval (_, "
->>>>>>> 8b1e6268
+  in [ TheoryString ("ML_quiet \\<open>\nval (_, "
     ++ safeName ++ "_typing_tree, " ++ safeName ++ "_typing_bucket)\n"
     ++ "= Future.join " ++ safeName ++ "_ttyping_details_future\n\\<close>\n"
-  ) ]
+  )]
 
 formatTypecorrectProof :: String -> [TheoryDecl I.Type I.Term]
 formatTypecorrectProof fn =
