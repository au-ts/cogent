--
-- Copyright 2018, Data61
-- Commonwealth Scientific and Industrial Research Organisation (CSIRO)
-- ABN 41 687 119 230.
--
-- This software may be distributed and modified according to the terms of
-- the GNU General Public License version 2. Note that NO WARRANTY is provided.
-- See "LICENSE_GPLv2.txt" for details.
--
-- @TAG(DATA61_GPL)
--

{-# OPTIONS_GHC -Wwarn #-}
{-# LANGUAGE QuasiQuotes #-}
{-# LANGUAGE PartialTypeSignatures #-}

module Cogent.Isabelle.Deep where

import Cogent.Common.Syntax as CS
import Cogent.Common.Types
import Cogent.Compiler
import Cogent.Core as CC
import Cogent.Isabelle.IsabelleName
import Cogent.Isabelle.Shallow (snm)
import Cogent.Util (NameMod, Stage(..))
import Data.Fin (Fin, finInt)
import Data.Vec (cvtToList)
import Isabelle.ExprTH
import Isabelle.InnerAST as I
import Isabelle.OuterAST as O

import qualified Data.Map.Strict as Map
<<<<<<< HEAD
import Data.List (intercalate, sort, sortOn)
=======
import Data.List (intercalate, sort)
>>>>>>> ebead8fe
#if __GLASGOW_HASKELL__ >= 709
import Prelude hiding ((<$>))
#endif
import System.FilePath ((</>))
import Text.PrettyPrint.ANSI.Leijen hiding ((</>))

-- import Debug.Trace

deepIndex :: Fin v -> Term
deepIndex = mkInt . fromIntegral . finInt

-- TODO these undefineds should be swapped out for representations of the layout, once we work out what the C refinement framework
-- is going to do with them ~ v.jackson / 2018-08-27
deepSigil :: Sigil s -> Term
deepSigil (Boxed True  _) = mkApp (mkId "Boxed") [(mkId "ReadOnly"), (mkId "undefined")]
deepSigil (Boxed False _) = mkApp (mkId "Boxed") [(mkId "Writable"), (mkId "undefined")]
deepSigil Unboxed         = mkId "Unboxed"

type TypeAbbrevs = (Map.Map Term Int, Int)

deepVariantState :: Bool -> Term
deepVariantState False = mkId "Unchecked"
deepVariantState True  = mkId "Checked"

deepRecordState :: Bool -> Term
deepRecordState False = mkId "Present"
deepRecordState True  = mkId "Taken"

deepTypeInner :: (Ord b, Pretty b) => NameMod -> TypeAbbrevs -> CC.Type t b -> Term
deepTypeInner mod ta (TVar v) = mkApp (mkId "TVar") [deepIndex v]
deepTypeInner mod ta (TVarBang v) = mkApp (mkId "TVarBang") [deepIndex v]
deepTypeInner mod ta (TCon tn ts s) = mkApp (mkId "TCon") [mkString tn, mkList (map (deepType mod ta) ts), deepSigil s]
deepTypeInner mod ta (TFun ti to) = mkApp (mkId "TFun") [deepType mod ta ti, deepType mod ta to]
deepTypeInner mod ta (TPrim pt) = mkApp (mkId "TPrim") [deepPrimType pt]
deepTypeInner mod ta (TString) = mkApp (mkId "TPrim") [mkId "String"]
deepTypeInner mod ta (TSum alts)
  = mkApp (mkId "TSum")
          [mkList $ map (\(n,(t,b)) -> mkPair (mkString n) (mkPair (deepType mod ta t) (deepVariantState b))) $ sort alts]
deepTypeInner mod ta (TProduct t1 t2) = mkApp (mkId "TProduct") [deepType mod ta t1, deepType mod ta t2]
-- TODO: Do recursive types have a place in the deep embedding?
deepTypeInner mod ta (TRecord _ fs s) = mkApp (mkId "TRecord") [mkList $ map (\(fn,(t,b)) -> mkPair (mkString fn) (mkPair (deepType mod ta t) (deepRecordState b))) fs, deepSigil s]
deepTypeInner mod ta (TUnit) = mkId "TUnit"
deepTypeInner _ _ t = __impossible $ "deepTypeInner: " ++ show (pretty t) ++ " is not yet implemented"

mkAbbrevNm :: NameMod -> Int -> String
mkAbbrevNm mod n = mod $ "abbreviatedType" ++ show n

mkAbbrevId :: NameMod -> Int -> Term
mkAbbrevId = (mkId .) . mkAbbrevNm

deepType :: (Ord b, Pretty b) => NameMod -> TypeAbbrevs -> CC.Type t b -> Term
deepType mod ta t = case Map.lookup term (fst ta) of
    Just n -> mkAbbrevId mod n
    Nothing -> term
  where
    term = deepTypeInner mod ta t

deepPrimType :: PrimInt -> Term
deepPrimType U8  = mkApp (mkId "Num") [mkId "U8" ]
deepPrimType U16 = mkApp (mkId "Num") [mkId "U16"]
deepPrimType U32 = mkApp (mkId "Num") [mkId "U32"]
deepPrimType U64 = mkApp (mkId "Num") [mkId "U64"]
deepPrimType Boolean = mkId "Bool"

deepNumType :: PrimInt -> Term
deepNumType U8  = mkId "U8"
deepNumType U16 = mkId "U16"
deepNumType U32 = mkId "U32"
deepNumType U64 = mkId "U64"
deepNumType Boolean = __impossible "deepNumType"

deepILit :: Integer -> PrimInt -> Term
deepILit n U8  = mkApp (mkId "LU8" ) [mkInt n]
deepILit n U16 = mkApp (mkId "LU16") [mkInt n]
deepILit n U32 = mkApp (mkId "LU32") [mkInt n]
deepILit n U64 = mkApp (mkId "LU64") [mkInt n]
deepILit n Boolean = mkApp (mkId "LBool") [if n == 0 then mkFls else mkTru]

deepPrimOp :: Op -> PrimInt -> Term
deepPrimOp CS.Plus   t = mkApp (mkId "Plus")   [deepNumType t]
deepPrimOp CS.Minus  t = mkApp (mkId "Minus")  [deepNumType t]
deepPrimOp CS.Times  t = mkApp (mkId "Times")  [deepNumType t]
deepPrimOp CS.Divide t = mkApp (mkId "Divide") [deepNumType t]
deepPrimOp CS.Mod    t = mkApp (mkId "Mod")    [deepNumType t]
deepPrimOp CS.Not    t = mkId "Not"
deepPrimOp CS.And    t = mkId "Cogent.And"
deepPrimOp CS.Or     t = mkId "Cogent.Or"
deepPrimOp CS.Gt     t = mkApp (mkId "Gt")     [deepNumType t]
deepPrimOp CS.Lt     t = mkApp (mkId "Lt")     [deepNumType t]
deepPrimOp CS.Le     t = mkApp (mkId "Le")     [deepNumType t]
deepPrimOp CS.Ge     t = mkApp (mkId "Ge")     [deepNumType t]
deepPrimOp CS.Eq     t = mkApp (mkId "Eq")     [deepPrimType t]
deepPrimOp CS.NEq    t = mkApp (mkId "NEq")    [deepPrimType t]
deepPrimOp CS.BitAnd t = mkApp (mkId "BitAnd") [deepNumType t]
deepPrimOp CS.BitOr  t = mkApp (mkId "BitOr")  [deepNumType t]
deepPrimOp CS.BitXor t = mkApp (mkId "BitXor") [deepNumType t]
deepPrimOp CS.LShift t = mkApp (mkId "LShift") [deepNumType t]
deepPrimOp CS.RShift t = mkApp (mkId "RShift") [deepNumType t]
deepPrimOp CS.Complement t = mkApp (mkId "Complement") [deepNumType t]

deepExpr :: (Pretty a, Ord b, Pretty b) => NameMod -> TypeAbbrevs -> [Definition TypedExpr a b] -> TypedExpr t v a b -> Term
deepExpr mod ta defs (TE _ (Variable v)) = mkApp (mkId "Var") [deepIndex (fst v)]
deepExpr mod ta defs (TE _ (Fun fn ts ls _))  -- FIXME
  | concreteFun fn = mkApp (mkId "Fun")  [mkId (mod (unIsabelleName $ mkIsabelleName $ unCoreFunName fn)), mkList (map (deepType mod ta) ts)]
  | otherwise      = mkApp (mkId "AFun") [mkString (unIsabelleName $ mkIsabelleName $ unCoreFunName fn), mkList (map (deepType mod ta) ts)]
  where
    concreteFun :: CoreFunName -> Bool
    concreteFun f = any (\def -> isFuncId f def && case def of FunDef{} -> True; _ -> False) defs
deepExpr mod ta defs (TE _ (Op opr es))
  = mkApp (mkId "Prim") [deepPrimOp opr (let TPrim pt = exprType $ head es in pt),
                         mkList (map (deepExpr mod ta defs) es)]
deepExpr mod ta defs (TE _ (App f arg))
  = mkApp (mkId "App") [deepExpr mod ta defs f, deepExpr mod ta defs arg]
deepExpr mod ta defs (TE (TSum alts) (Con cn e _))
  = mkApp (mkId "Con") [mkList t', mkString cn, deepExpr mod ta defs e]
  where t' = map (\(c,(t,b)) -> mkPair (mkString c) (mkPair (deepType mod ta t) (deepVariantState b))) alts
deepExpr _ _ _ (TE _ (Con _ _ _)) = __impossible "deepExpr: Con"
deepExpr mod ta defs (TE _ (Promote ty e))
  = mkApp (mkId "Promote") [deepType mod ta ty, deepExpr mod ta defs e]
  -- = deepExpr mod ta defs e
--   | TE (TPrim pt) _ <- e, TPrim pt' <- ty, pt /= Boolean
--   = mkApp (mkId "Cast") [deepNumType pt', deepExpr mod ta defs e]  -- primInt cast
--   | TE (TSum _) (Con cn v _) <- e, TSum as <- ty
--   = mkApp (mkId "Con") [mkList $ map (\(an,(at,_)) -> mkPair (mkString an) (deepType mod ta at)) as, mkString cn, deepExpr mod ta defs v]  -- inlined Con
--   | TSum as <- ty = mkApp (mkId "Promote") [mkList $ map (\(an,(at,_)) -> mkPair (mkString an) (deepType mod ta at)) as, deepExpr mod ta defs e]  -- FIMXE: cogent.1
--   | otherwise = __impossible "deepExpr"
deepExpr mod ta defs (TE _ (Struct fs))
<<<<<<< HEAD
  = let fs' = sortOn fst fs
    in mkApp (mkId "Struct") [mkList (map (deepType mod ta . exprType . snd) fs'),
                              mkList (map (deepExpr mod ta defs . snd) fs')]
=======
  = mkApp (mkId "Struct") [mkList (map (deepType mod ta . exprType . snd) fs),
                           mkList (map (deepExpr mod ta defs . snd) fs)]
>>>>>>> ebead8fe
deepExpr mod ta defs (TE _ (Member e fld))
  = mkApp (mkId "Member") [deepExpr mod ta defs e, mkInt (fromIntegral fld)]
deepExpr mod ta defs (TE _ (Unit)) = mkId "Unit"
deepExpr mod ta defs (TE _ (ILit n pt)) = mkApp (mkId "Lit") [deepILit n pt]
deepExpr mod ta defs (TE _ (SLit s)) = __fixme $ mkApp (mkId "SLit") [mkString s]  -- FIXME: there's no @SLit@ in the Isabelle definition at the moment / zilinc
deepExpr mod ta defs (TE _ (Tuple e1 e2))
  = mkApp (mkId "Tuple") [deepExpr mod ta defs e1, deepExpr mod ta defs e2]
deepExpr mod ta defs (TE _ (Put rec fld e))
  = mkApp (mkId "Put") [deepExpr mod ta defs rec, mkInt (fromIntegral fld), deepExpr mod ta defs e]
deepExpr mod ta defs (TE _ (Let _ e1 e2))
  = mkApp (mkId "Let") [deepExpr mod ta defs e1, deepExpr mod ta defs e2]
deepExpr mod ta defs (TE _ (LetBang vs _ e1 e2))
  = let vs' = mkApp (mkId "set") [mkList $ map (deepIndex . fst) vs]
     in mkApp (mkId "LetBang") [vs', deepExpr mod ta defs e1, deepExpr mod ta defs e2]
deepExpr mod ta defs (TE _ (Case e tag (l1,_,e1) (l2,_,e2)))
  = mkApp (mkId "Case") [deepExpr mod ta defs e,
                         mkString tag,
                         deepExpr mod ta defs e1,
                         deepExpr mod ta defs e2]
deepExpr mod ta defs (TE _ (Esac e@(TE (TSum alts) _)))
  | tag <- fst (head (filter (not . snd . snd) alts))
  = mkApp (mkId "Esac") [deepExpr mod ta defs e, mkString tag]
deepExpr mod ta defs (TE _ (If c th el)) = mkApp (mkId "If") $ map (deepExpr mod ta defs) [c, th, el]
deepExpr mod ta defs (TE _ (Take _ rec fld e))
  = mkApp (mkId "Take") [deepExpr mod ta defs rec, mkInt (fromIntegral fld), deepExpr mod ta defs e]
deepExpr mod ta defs (TE _ (Split _ e1 e2))
  = mkApp (mkId "Split") [deepExpr mod ta defs e1, deepExpr mod ta defs e2]
deepExpr mod ta defs (TE _ (Cast t e))
  | TE (TPrim pt) _ <- e, TPrim pt' <- t, pt /= Boolean
  = mkApp (mkId "Cast") [deepNumType pt', deepExpr mod ta defs e]
deepExpr mod ta defs (TE _ e) = __todo $ "deepExpr: " ++ show (pretty e)

deepKind :: Kind -> Term
deepKind (K e s d) = ListTerm "{" [ mkId str | (sig, str) <- [(e, "E"), (s, "S"), (d, "D")], sig ] "}"

deepPolyType :: (Ord b, Pretty b) => NameMod -> TypeAbbrevs -> FunctionType b -> Term
<<<<<<< HEAD
deepPolyType mod ta (FT ks ti to) = mkPair (mkList $ map deepKind $ cvtToList ks)
                                           (mkPair (deepType mod ta ti) (deepType mod ta to))

imports :: TheoryImports
imports = TheoryImports $ [__cogent_root_dir </> "cogent/isa/Cogent"]
=======
deepPolyType mod ta (FT ks ts ti to) = mkPair (mkList $ map deepKind $ cvtToList ks)  -- FIXME
                                              (mkPair (deepType mod ta ti) (deepType mod ta to))

imports :: TheoryImports
imports = TheoryImports $ ["Cogent.Cogent"]
>>>>>>> ebead8fe

deepDefinition :: (Pretty a, Ord b, Pretty b)
               => NameMod
               -> TypeAbbrevs
               -> [Definition TypedExpr a b]
               -> Definition TypedExpr a b
               -> [TheoryDecl I.Type I.Term]
               -> [TheoryDecl I.Type I.Term]
<<<<<<< HEAD
deepDefinition mod ta defs (FunDef _ fn ks ti to e) decls =
  let ty = deepPolyType mod ta $ FT (fmap snd ks) ti to
=======
deepDefinition mod ta defs (FunDef _ fn ks ts ti to e) decls =
  let ty = deepPolyType mod ta $ FT (fmap snd ks) (fmap snd ts) ti to
>>>>>>> ebead8fe
      tn = case editIsabelleName (mkIsabelleName fn) (++ "_type")  of
            Just n  -> unIsabelleName n
            Nothing -> error ("Error - unable to generate name for isabelle function '" ++ fn ++ "'")
      tysig = [isaType| Cogent.kind list \<times> Cogent.type \<times> Cogent.type |]
      tydecl = [isaDecl| definition $tn :: "$tysig" where "$(mkId tn) \<equiv> $ty" |]
      e' = deepExpr mod ta defs e
      fntysig = AntiType "string Cogent.expr"
      fn' = unIsabelleName (mkIsabelleName fn)
      decl = [isaDecl| definition $fn' :: "$fntysig" where "$(mkId fn') \<equiv> $e'" |]
     in tydecl:decl:decls
deepDefinition mod ta _ (AbsDecl _ fn ks ts ti to) decls =
    let ty = deepPolyType mod ta $ FT (fmap snd ks) (fmap snd ts) ti to
        tn = case editIsabelleName (mkIsabelleName fn) (++ "_type") of 
            Just n  -> unIsabelleName n
            Nothing -> error ("Error - unable to generate name for isabelle function '" ++ fn ++ "'")
        tysig = [isaType| Cogent.kind list \<times> Cogent.type \<times> Cogent.type |]
        tydecl = [isaDecl| definition $tn :: "$tysig" where "$(mkId tn) \<equiv> $ty" |]
     in tydecl:decls
deepDefinition _ _ _ _ decls = decls

deepDefinitions :: (Pretty a, Ord b, Pretty b) => NameMod -> TypeAbbrevs -> [Definition TypedExpr a b] -> [TheoryDecl I.Type I.Term]
deepDefinitions mod ta defs = foldr (deepDefinition mod ta defs) [] defs ++
                              [TheoryString $
                               "ML \\<open>\n" ++
                               "val Cogent_functions = [" ++ showStrings (map (unIsabelleName . mkIsabelleName) $ cogentFuns defs) ++ "]\n" ++
                               "val Cogent_abstract_functions = [" ++ showStrings (map mod $ absFuns defs) ++ "]\n" ++
                               "\\<close>"
                              ]
  where absFuns [] = []
        absFuns (AbsDecl _ fn _ _ _ _ : fns) = fn : absFuns fns
        absFuns (_ : fns) = absFuns fns
        cogentFuns [] = []
        cogentFuns (FunDef _ fn _ _ _ _ _ : fns) = fn : cogentFuns fns
        cogentFuns (_ : fns) = cogentFuns fns

        showStrings :: [String] -> String
        showStrings [] = ""
        showStrings [x] = "\"" ++ x ++ "\""
        showStrings (x:xs) = "\"" ++ x ++ "\", " ++ showStrings xs

scanAggregates :: CC.Type t b -> [CC.Type t b]
scanAggregates (TCon tn ts _) = concatMap scanAggregates ts
scanAggregates (TFun ti to) = scanAggregates ti ++ scanAggregates to
scanAggregates (TSum alts) = concatMap (scanAggregates . fst . snd) alts ++ [TSum alts]
scanAggregates (TProduct t1 t2) = scanAggregates t1 ++ scanAggregates t2
scanAggregates (TRecord rp fs s) = concatMap (scanAggregates . fst . snd) fs ++ [TRecord rp fs s]
scanAggregates _ = []

addTypeAbbrev :: (Ord b, Pretty b) => NameMod -> CC.Type t b -> TypeAbbrevs -> TypeAbbrevs
addTypeAbbrev mod t ta = case Map.lookup term (fst ta) of
    Just s -> ta
    Nothing -> (Map.insert term (snd ta) (fst ta), snd ta + 1)
  where
    term = deepTypeInner mod ta t

getDefTypeAbbrevs :: (Ord b) => NameMod -> Definition TypedExpr a b -> TypeAbbrevs -> TypeAbbrevs
<<<<<<< HEAD
getDefTypeAbbrevs mod (FunDef _ _ _ ti to e) ta = foldr (addTypeAbbrev mod) ta
=======
getDefTypeAbbrevs mod (FunDef _ _ _ _ ti to e) ta = foldr (addTypeAbbrev mod) ta
>>>>>>> ebead8fe
    (scanAggregates ti ++ scanAggregates to)
getDefTypeAbbrevs _ _ ta = ta

getTypeAbbrevs :: (Ord b) => NameMod -> [Definition TypedExpr a b] -> TypeAbbrevs
getTypeAbbrevs mod defs = foldr (getDefTypeAbbrevs mod) (Map.empty, 1) defs

deepTypeAbbrev :: NameMod -> (Int, Term) -> TheoryDecl I.Type I.Term
deepTypeAbbrev mod (n, tm) = let
    nm = mkAbbrevNm mod n
    tysig = [isaType| Cogent.type |]
  in [isaDecl| definition $nm :: "$tysig" where "$(mkId nm) \<equiv> $tm" |]

typeAbbrevBucketName = "abbreviated_type_defs"

typeAbbrevDefsLemma :: NameMod -> TypeAbbrevs -> TheoryDecl I.Type I.Term
typeAbbrevDefsLemma mod ta = let
    defTD = \n -> O.TheoremDecl { thmName = Just n, thmAttributes = [] }
    nms = [ (mkAbbrevNm mod n) ++ "_def" | (_, n) <- Map.toList (fst ta)]
  in O.LemmasDecl (O.Lemmas { lemmasName = defTD typeAbbrevBucketName,
                              lemmasThms = map defTD (if null nms then ["TrueI"] else nms) })


deepTypeAbbrevs :: NameMod -> TypeAbbrevs -> [TheoryDecl I.Type I.Term]
deepTypeAbbrevs mod ta = map (deepTypeAbbrev mod) defs ++ [typeAbbrevDefsLemma mod ta]
  where
    defs = sort $ map (\(x, y) -> (y, x)) $ Map.toList (fst ta)

deepDefinitionsAbb :: (Pretty a, Ord b, Pretty b) => NameMod -> [Definition TypedExpr a b] -> (TypeAbbrevs, [TheoryDecl I.Type I.Term])
deepDefinitionsAbb mod defs = (ta, deepTypeAbbrevs mod ta ++ deepDefinitions mod ta defs)
  where ta = getTypeAbbrevs mod defs

deepFile :: (Pretty a, Ord b, Pretty b) => NameMod -> String -> [Definition TypedExpr a b] -> Theory I.Type I.Term
deepFile mod thy defs = Theory thy imports (snd (deepDefinitionsAbb mod defs))

deep :: (Pretty a, Ord b, Pretty b) => String -> Stage -> [Definition TypedExpr a b] -> String -> Doc
deep thy stg defs log = string ("(*\n" ++ log ++ "\n*)\n") <$>
                        pretty (deepFile snm thy defs)<|MERGE_RESOLUTION|>--- conflicted
+++ resolved
@@ -30,11 +30,7 @@
 import Isabelle.OuterAST as O
 
 import qualified Data.Map.Strict as Map
-<<<<<<< HEAD
-import Data.List (intercalate, sort, sortOn)
-=======
 import Data.List (intercalate, sort)
->>>>>>> ebead8fe
 #if __GLASGOW_HASKELL__ >= 709
 import Prelude hiding ((<$>))
 #endif
@@ -162,14 +158,8 @@
 --   | TSum as <- ty = mkApp (mkId "Promote") [mkList $ map (\(an,(at,_)) -> mkPair (mkString an) (deepType mod ta at)) as, deepExpr mod ta defs e]  -- FIMXE: cogent.1
 --   | otherwise = __impossible "deepExpr"
 deepExpr mod ta defs (TE _ (Struct fs))
-<<<<<<< HEAD
-  = let fs' = sortOn fst fs
-    in mkApp (mkId "Struct") [mkList (map (deepType mod ta . exprType . snd) fs'),
-                              mkList (map (deepExpr mod ta defs . snd) fs')]
-=======
   = mkApp (mkId "Struct") [mkList (map (deepType mod ta . exprType . snd) fs),
                            mkList (map (deepExpr mod ta defs . snd) fs)]
->>>>>>> ebead8fe
 deepExpr mod ta defs (TE _ (Member e fld))
   = mkApp (mkId "Member") [deepExpr mod ta defs e, mkInt (fromIntegral fld)]
 deepExpr mod ta defs (TE _ (Unit)) = mkId "Unit"
@@ -206,19 +196,11 @@
 deepKind (K e s d) = ListTerm "{" [ mkId str | (sig, str) <- [(e, "E"), (s, "S"), (d, "D")], sig ] "}"
 
 deepPolyType :: (Ord b, Pretty b) => NameMod -> TypeAbbrevs -> FunctionType b -> Term
-<<<<<<< HEAD
-deepPolyType mod ta (FT ks ti to) = mkPair (mkList $ map deepKind $ cvtToList ks)
-                                           (mkPair (deepType mod ta ti) (deepType mod ta to))
-
-imports :: TheoryImports
-imports = TheoryImports $ [__cogent_root_dir </> "cogent/isa/Cogent"]
-=======
 deepPolyType mod ta (FT ks ts ti to) = mkPair (mkList $ map deepKind $ cvtToList ks)  -- FIXME
                                               (mkPair (deepType mod ta ti) (deepType mod ta to))
 
 imports :: TheoryImports
 imports = TheoryImports $ ["Cogent.Cogent"]
->>>>>>> ebead8fe
 
 deepDefinition :: (Pretty a, Ord b, Pretty b)
                => NameMod
@@ -227,13 +209,8 @@
                -> Definition TypedExpr a b
                -> [TheoryDecl I.Type I.Term]
                -> [TheoryDecl I.Type I.Term]
-<<<<<<< HEAD
-deepDefinition mod ta defs (FunDef _ fn ks ti to e) decls =
-  let ty = deepPolyType mod ta $ FT (fmap snd ks) ti to
-=======
 deepDefinition mod ta defs (FunDef _ fn ks ts ti to e) decls =
   let ty = deepPolyType mod ta $ FT (fmap snd ks) (fmap snd ts) ti to
->>>>>>> ebead8fe
       tn = case editIsabelleName (mkIsabelleName fn) (++ "_type")  of
             Just n  -> unIsabelleName n
             Nothing -> error ("Error - unable to generate name for isabelle function '" ++ fn ++ "'")
@@ -290,11 +267,7 @@
     term = deepTypeInner mod ta t
 
 getDefTypeAbbrevs :: (Ord b) => NameMod -> Definition TypedExpr a b -> TypeAbbrevs -> TypeAbbrevs
-<<<<<<< HEAD
-getDefTypeAbbrevs mod (FunDef _ _ _ ti to e) ta = foldr (addTypeAbbrev mod) ta
-=======
 getDefTypeAbbrevs mod (FunDef _ _ _ _ ti to e) ta = foldr (addTypeAbbrev mod) ta
->>>>>>> ebead8fe
     (scanAggregates ti ++ scanAggregates to)
 getDefTypeAbbrevs _ _ ta = ta
 
