--
-- Copyright 2018, Data61
-- Commonwealth Scientific and Industrial Research Organisation (CSIRO)
-- ABN 41 687 119 230.
--
-- This software may be distributed and modified according to the terms of
-- the GNU General Public License version 2. Note that NO WARRANTY is provided.
-- See "LICENSE_GPLv2.txt" for details.
--
-- @TAG(DATA61_GPL)
--

{- LANGUAGE AllowAmbiguousTypes -}
{-# LANGUAGE DataKinds #-}
{- LANGUAGE DeriveDataTypeable -}
{-# LANGUAGE DeriveFunctor #-}
{-# LANGUAGE ExistentialQuantification #-}
{-# LANGUAGE FlexibleContexts #-}
{-# LANGUAGE FlexibleInstances #-}
{-# LANGUAGE GADTs #-}
{-# LANGUAGE GeneralizedNewtypeDeriving #-}
{- LANGUAGE InstanceSigs -}
{-# LANGUAGE KindSignatures #-}
{-# LANGUAGE LambdaCase #-}
{-# LANGUAGE MultiWayIf #-}
{-# LANGUAGE PatternGuards #-}
{-# LANGUAGE PolyKinds #-}
{-# LANGUAGE Rank2Types #-}
{-# LANGUAGE ScopedTypeVariables #-}
{- LANGUAGE StandaloneDeriving #-}
{-# LANGUAGE TupleSections #-}
{-# LANGUAGE TypeFamilies #-}
{-# LANGUAGE TypeOperators #-}
{-# LANGUAGE UndecidableInstances #-}

module Cogent.Inference where

import Cogent.Common.Syntax
import Cogent.Common.Types
import Cogent.Compiler
import Cogent.Core as CC
import Cogent.Dargent.Allocation
import Cogent.Dargent.Util
import Cogent.Util
import Cogent.PrettyPrint (indent')
import Data.Ex
import Data.Fin
import Data.Nat
import qualified Data.OMap as OM
import Data.PropEq
import Data.Vec hiding (repeat, splitAt, length, zipWith, zip, unzip)
import qualified Data.Vec as Vec

import Control.Applicative
import Control.Arrow
import Control.Monad.Except hiding (fmap, forM_)
import Control.Monad.Fail
import Control.Monad.Reader hiding (fmap, forM_)
import Control.Monad.State hiding (fmap, forM_)
import Control.Monad.Trans.Maybe
import Data.Foldable (forM_, find)
import Data.Function (on)
import Data.List (nub)
import qualified Data.IntMap as IM
import Data.Map (Map)
import Data.Maybe (isJust)
import qualified Data.Map as M
import Data.Monoid
#if __GLASGOW_HASKELL__ < 709
import Data.Traversable(traverse)
#endif
import Lens.Micro hiding (at)
import Lens.Micro.Mtl (view, use, (%=))
import Text.PrettyPrint.ANSI.Leijen (Pretty, pretty)
import qualified Unsafe.Coerce as Unsafe (unsafeCoerce)  -- NOTE: used safely to coerce phantom types only

import Debug.Trace

guardShow :: String -> Bool -> TC t v b ()
guardShow x b = unless b $ TC (throwError $ "GUARD: " ++ x)

guardShow' :: String -> [String] -> Bool -> TC t v b ()
guardShow' mh mb b = unless b $ TC (throwError $ "GUARD: " ++ mh ++ "\n" ++ unlines mb)

-- ----------------------------------------------------------------------------
-- Type reconstruction

-- Types that don't have the same representation / don't satisfy subtyping.
isUpcastable :: (Show b, Eq b) => Type t b -> Type t b -> TC t v b Bool
isUpcastable (TPrim p1) (TPrim p2) = return $ isSubtypePrim p1 p2
isUpcastable (TSum s1) (TSum s2) = do
  c1 <- flip allM s1 (\(c,(t,b)) -> case lookup c s2 of
          Nothing -> return False
          Just (t',b') -> (&&) <$> t `isSubtype` t' <*> pure (b == b'))
  c2 <- flip allM s2 (\(c,(t,b)) -> return $ case lookup c s1 of Nothing -> b; Just _ -> True)  -- other tags are all taken
  return $ c1 && c2
isUpcastable _ _ = return False

isSubtype :: (Show b, Eq b) => Type t b -> Type t b -> TC t v b Bool
isSubtype t1 t2 = runMaybeT (t1 `lub` t2) >>= \case Just t  -> return $ t == t2
                                                    Nothing -> return False

unroll :: RecParName -> RecContext (Type t b) -> Type t b
unroll v (Just ctxt) = erp (Just ctxt) (ctxt M.! v)
  where
    -- Embed rec pars
    erp :: RecContext (Type t b) -> Type t b -> Type t b
    erp c (TCon n ts s) = TCon n (map (erp c) ts) s
    erp c (TSyn _ _ _ _) = __impossible "unroll applied to type synonym. Please unfold type synonyms before applying unroll."
    erp c (TFun t1 t2) = TFun (erp c t1) (erp c t2)
    erp c (TSum r) = TSum $ map (\(a,(t,b)) -> (a, (erp c t, b))) r
    erp c (TProduct t1 t2) = TProduct (erp c t1) (erp c t2)
    erp (Just c) t@(TRecord rp fs s) =
      let c' = case rp of Rec v -> M.insert v t c; _ -> c
      in TRecord rp (map (\(a,(t,b)) -> (a, (erp (Just c') t, b))) fs) s
    -- Context must be Nothing at this point
    erp c (TRPar v Nothing) = TRPar v c
#ifdef BUILTIN_ARRAYS
    erp c (TArray t l s h) = TArray (erp c t) l s h
#endif
    erp _ t = t

bound :: (Show b, Eq b) => Bound -> Type t b -> Type t b -> MaybeT (TC t v b) (Type t b)
bound _ t1 t2 | t1 == t2 = return t1
bound b (TRecord rp1 fs1 s1) (TRecord rp2 fs2 s2)
  | map fst fs1 == map fst fs2, s1 == s2, rp1 == rp2 = do
    let op = case b of LUB -> (||); GLB -> (&&)
    blob <- flip3 zipWithM fs2 fs1 $ \(f1,(t1,b1)) (_, (t2,b2)) -> do
      t <- bound b t1 t2
      ok <- lift $ if b1 == b2 then return True
                               else kindcheck t >>= \k -> return (canDiscard k)
      return ((f1, (t, b1 `op` b2)), ok)
    let (fs, oks) = unzip blob
    if and oks then return $ TRecord rp1 fs s1
               else MaybeT (return Nothing)
bound b (TSum s1) (TSum s2) | s1' <- M.fromList s1, s2' <- M.fromList s2, M.keys s1' == M.keys s2' = do
  let op = case b of LUB -> (&&); GLB -> (||)
  s <- flip3 unionWithKeyM s2' s1' $ \k (t1,b1) (t2,b2) -> (,) <$> bound b t1 t2 <*> pure (b1 `op` b2)
  return $ TSum $ M.toList s
bound b (TProduct t11 t12) (TProduct t21 t22) = TProduct <$> bound b t11 t21 <*> bound b t12 t22
bound b (TCon c1 t1 s1) (TCon c2 t2 s2) | c1 == c2, s1 == s2 = TCon c1 <$> zipWithM (bound b) t1 t2 <*> pure s1
bound b (TSyn _ _ _ _) _ = __impossible "bound applied to type synonym. Please unfold type synonyms before applying bound."
bound b _ (TSyn _ _ _ _) = __impossible "bound applied to type synonym. Please unfold type synonyms before applying bound."
bound b (TFun t1 s1) (TFun t2 s2) = TFun <$> bound (theOtherB b) t1 t2 <*> bound b s1 s2
-- At this point, we can assume recursive parameters and records agree
bound b t1@(TRecord rp fs s) t2@(TRPar v ctxt)    = return t2
bound b t1@(TRPar v ctxt)    t2@(TRecord rp fs s) = return t2
bound b t1@(TRPar v1 c1)     t2@(TRPar v2 c2)     = return t2
#ifdef BUILTIN_ARRAYS
bound b (TArray t1 l1 s1 mhole1) (TArray t2 l2 s2 mhole2)
  | l1 == l2, s1 == s2 = do
      t <- bound b t1 t2
      ok <- lift $ case (mhole1, mhole2) of
                     (Nothing, Nothing) -> return True
                     (Just i1, Just i2) -> return $ i1 == i2  -- FIXME: change to propositional equality / zilinc
                     _ -> kindcheck t >>= \k -> return (canDiscard k)
      let mhole = combineHoles b mhole1 mhole2
      if ok then return $ TArray t l1 s1 mhole
            else MaybeT (return Nothing)
  where
    combineHoles b Nothing   Nothing   = Nothing
    combineHoles b (Just i1) (Just _ ) = Just i1
    combineHoles b Nothing   (Just i2) = case b of GLB -> Nothing; LUB -> Just i2
    combineHoles b (Just i1) Nothing   = case b of GLB -> Nothing; LUB -> Just i1
#endif
bound _ t1 t2 = __impossible ("bound: not comparable:\n" ++ show t1 ++ "\n" ++ 
                              "----------------------------------------\n" ++ show t2 ++ "\n")

lub :: (Show b, Eq b) => Type t b -> Type t b -> MaybeT (TC t v b) (Type t b)
lub = bound LUB

glb :: (Show b, Eq b) => Type t b -> Type t b -> MaybeT (TC t v b) (Type t b)
glb = bound GLB

-- checkUExpr_B :: UntypedExpr -> TC t v Bool
-- checkUExpr_B (E (Op op [e])) = return True
-- checkUExpr_B (E (Op op [e1,e2])) = return True
-- checkUExpr_B _ = return True


bang :: Type t b -> Type t b
bang (TVar v)          = TVarBang v
bang (TCon n ts s)     = TCon n (map bang ts) (bangSigil s)
bang (TSyn n ts s _)   = TSyn n (map bang ts) (bangSigil s) True
bang (TSum ts)         = TSum (map (second $ first bang) ts)
bang (TProduct t1 t2)  = TProduct (bang t1) (bang t2)
bang (TRecord rp ts s) = TRecord rp (map (second $ first bang) ts) (bangSigil s)
bang (TRPar n ctxt)    = TRPar n ctxt  -- not banging in ctxt, is that correct? / gteege
#ifdef BUILTIN_ARRAYS
bang (TArray t l s tkns) = TArray (bang t) l (bangSigil s) tkns
#endif
bang t                 = t

unbox :: Type t b -> Type t b
unbox (TVar v)         = TVarUnboxed v
unbox (TVarBang v)     = TVarUnboxed v
unbox (TVarUnboxed v)  = TVarUnboxed v
unbox (TCon n ts s)    = TCon n ts (unboxSigil s)
unbox (TSyn n ts s r)  = TSyn n ts (unboxSigil s) r
unbox (TRecord rp ts s)= TRecord rp ts (unboxSigil s)
#ifdef BUILTIN_ARRAYS
unbox (TArray t l s tkns) = TArray t l (unboxSigil s) tkns
#endif
unbox t                = t  -- NOTE that @#@ type operator behaves differently to @!@.
                            -- The application of @#@ should NOT be pushed inside of a
                            -- data type. / zilinc

layout :: (DataLayout BitRange) -> Type t b -> Type t b
layout l (TSyn n ts (Boxed r1 CLayout) r2) = TSyn n ts (Boxed r1 l) r2
layout l (TRecord rp ts (Boxed r CLayout)) = TRecord rp ts (Boxed r l)
#ifdef BUILTIN_ARRAYS
layout l (TArray t sz (Boxed r CLayout) tkns) = TArray t sz (Boxed r l) tkns
#endif
layout l t = t

substitute :: Vec t (Type u b) -> Type t b -> Type u b
substitute vs (TVar v)         = vs `at` v
substitute vs (TVarBang v)     = bang (vs `at` v)
substitute vs (TVarUnboxed v)  = unbox (vs `at` v)
substitute vs (TCon n ts s)    = TCon n (map (substitute vs) ts) s
substitute vs (TSyn n ts s r)  = TSyn n (map (substitute vs) ts) s r
substitute vs (TFun ti to)     = TFun (substitute vs ti) (substitute vs to)
substitute _  (TPrim i)        = TPrim i
substitute _  (TString)        = TString
substitute vs (TProduct t1 t2) = TProduct (substitute vs t1) (substitute vs t2)
substitute vs (TRecord rp ts s) = TRecord rp (map (second (first $ substitute vs)) ts) s
substitute vs (TSum ts)         = TSum (map (second (first $ substitute vs)) ts)
substitute _  (TUnit)           = TUnit
substitute vs (TRPar v m)       = TRPar v $ fmap (M.map (substitute vs)) m
#ifdef BUILTIN_ARRAYS
substitute vs (TArray t l s mhole) = TArray (substitute vs t) (substituteLE vs l) s (fmap (substituteLE vs) mhole)
#endif

substituteL :: [DataLayout BitRange] -> Type t b -> Type t b
substituteL ls (TCon n ts s)     = TCon n (map (substituteL ls) ts) s
substituteL ls (TSyn n ts s r)   = TSyn n (map (substituteL ls) ts) (substituteS ls s) r
substituteL ls (TFun ti to)      = TFun (substituteL ls ti) (substituteL ls to)
substituteL ls (TProduct t1 t2)  = TProduct (substituteL ls t1) (substituteL ls t2)
substituteL ls (TRecord rp ts s) = TRecord rp (map (second (first $ substituteL ls)) ts) (substituteS ls s)
substituteL ls (TSum ts)         = TSum (map (second (first $ substituteL ls)) ts)
#ifdef BUILTIN_ARRAYS
substituteL ls (TArray t l s mhole) = TArray (substituteL ls t) l (substituteS ls s) mhole
#endif
substituteL _  t                 = t

substituteS :: [DataLayout BitRange] -> Sigil (DataLayout BitRange) -> Sigil (DataLayout BitRange)
substituteS ls Unboxed = Unboxed
substituteS ls (Boxed b CLayout) = Boxed b CLayout
substituteS ls (Boxed b (Layout l)) = Boxed b . Layout $ substituteDL ls l
  
substituteDL :: [DataLayout BitRange] -> DataLayout' BitRange -> DataLayout' BitRange
substituteDL ls l = case l of
  VarLayout n s -> case ls !! (natToInt n) of
                   CLayout -> __impossible "substituteS in Inference: CLayout shouldn't be here"
                   Layout l -> offset s l
  SumLayout tag alts ->
    let altl = M.toList alts
        fns = fmap fst altl
        fis = fmap fst $ fmap snd altl
        fes = fmap snd $ fmap snd altl
     in SumLayout tag $ M.fromList (zip fns $ zip fis (fmap (substituteDL ls) fes))
  RecordLayout fs ->
    let fsl = M.toList fs
        fns = fmap fst fsl
        fes = fmap snd fsl
     in RecordLayout $ M.fromList (zip fns (fmap (substituteDL ls) fes))
#ifdef BUILTIN_ARRAYS
      ArrayLayout e l -> ArrayLayout  (substituteS' ls e) l
#endif
  _ -> l

substituteLE :: Vec t (Type u b) -> LExpr t b -> LExpr u b
substituteLE vs = \case
  LVariable va       -> LVariable va
  LFun fn ts ls      -> LFun fn (fmap (substitute vs) ts) ls
  LOp op es          -> LOp op $ fmap go es
  LApp e1 e2         -> LApp (go e1) (go e2)
  LCon tn e t        -> LCon tn (go e) (substitute vs t)
  LUnit              -> LUnit
  LILit n t          -> LILit n t
  LSLit s            -> LSLit s
  LLet a e e'        -> LLet a (go e) (go e')
  LLetBang bs a e e' -> LLetBang bs a (go e) (go e')
  LTuple e1 e2       -> LTuple (go e1) (go e2)
  LStruct fs         -> LStruct $ fmap (second go) fs
  LIf c th el        -> LIf (go c) (go th) (go el)
  LCase e tn (a1,e1) (a2,e2)
                     -> LCase (go e) tn (a1,go e1) (a2,go e2)
  LEsac e            -> LEsac $ go e
  LSplit as e e'     -> LSplit as (go e) (go e')
  LMember e f        -> LMember (go e) f
  LTake as rec f e'  -> LTake as (go rec) f (go e')
  LPut rec f e       -> LPut (go rec) f (go e)
  LPromote t e       -> LPromote (substitute vs t) (go e)
  LCast t e          -> LCast (substitute vs t) (go e)
 where go = substituteLE vs

remove :: (Eq a) => a -> [(a,b)] -> [(a,b)]
remove k = filter ((/= k) . fst)

adjust :: (Eq a) => a -> (b -> b) -> [(a,b)] -> [(a,b)]
adjust k f = map (\(a,b) -> (a,) $ if a == k then f b else b)

coerceTypeDefs :: [Definition UntypedExpr a b] -> [Definition TypedExpr a b]
coerceTypeDefs [] = []
coerceTypeDefs (d@(TypeDef _ _ (Just _)):ds) = (Unsafe.unsafeCoerce d:) $ coerceTypeDefs ds
coerceTypeDefs (_:ds) = coerceTypeDefs ds

filterTypeDefs :: [Definition TypedExpr a b] -> [Definition TypedExpr a b]
filterTypeDefs = filter isTypeSynDef
    where isTypeSynDef (TypeDef _ _ (Just _)) = True
          isTypeSynDef _ = False

newtype TC (t :: Nat) (v :: Nat) b x
  = TC {unTC :: ExceptT String
                        (ReaderT (Vec t Kind, Map FunName (FunctionType b), [Definition TypedExpr b b])
                                 (State (Vec v (Maybe (Type t b)))))
                        x}
  deriving (Functor, Applicative, Alternative, Monad, MonadPlus,
            MonadReader (Vec t Kind, Map FunName (FunctionType b), [Definition TypedExpr b b]))

instance MonadFail (TC t v b) where
  fail = __impossible

infixl 4 <||>
(<||>) :: TC t v b (x -> y) -> TC t v b x -> TC t v b y
(TC a) <||> (TC b) = TC $ do x <- get
                             f <- a
                             x1 <- get
                             put x
                             arg <- b
                             x2 <- get
                             -- XXX | unTC $ guardShow "<||>" $ x1 == x2
                             -- \ ^^^ NOTE: This check is taken out to fix
                             -- #296.  The issue here is that, if we define a
                             -- variable of permission D alone (w/o S), it will
                             -- be marked as used after it's been used, which
                             -- is correct. But when it is used in one branch
                             -- but not in the other one, which is allowed as
                             -- it's droppable, it will be marked as used in
                             -- the context of one branch but not the other and
                             -- render the two contexts different. The formal
                             -- specification requires that both contexts are
                             -- the same, but it is tantamount to merging two
                             -- differerent (correct) contexts correctly, which
                             -- can be established in the typing proof.
                             -- / v.jackson, zilinc
                             return (f arg)

opType :: Op -> [Type t b] -> Maybe (Type t b)
opType opr [TPrim p1, TPrim p2]
  | opr `elem` [Plus, Minus, Times, Divide, Mod,
                BitAnd, BitOr, BitXor, LShift, RShift],
    p1 == p2, p1 /= Boolean = Just $ TPrim p1
opType opr [TPrim p1, TPrim p2]
  | opr `elem` [Gt, Lt, Le, Ge, Eq, NEq],
    p1 == p2, p1 /= Boolean = Just $ TPrim Boolean
opType opr [TPrim Boolean, TPrim Boolean]
  | opr `elem` [And, Or, Eq, NEq] = Just $ TPrim Boolean
opType Not [TPrim Boolean] = Just $ TPrim Boolean
opType Complement [TPrim p] | p /= Boolean = Just $ TPrim p
opType opr ts = __impossible "opType"

useVariable :: Fin v -> TC t v b (Maybe (Type t b))
useVariable v = TC $ do readers <- ask
                        ret <- (`at` v) <$> get
                        case ret of
                          Nothing -> return ret
                          Just t  -> do
                            let t' = unfoldSynsDeep ((\(a,b,c)->c) readers) t
                            ok <- canShare <$> unTC (kindcheck t')
                            unless ok $ modify (\s -> update s v Nothing)
                            return ret

funType :: CoreFunName -> TC t v b (Maybe (FunctionType b))
funType v = TC $ (M.lookup (unCoreFunName v) . (\(a,b,c)->b)) <$> ask

unfoldSynsDeepM :: Type t b -> TC t' v b (Type t b)
unfoldSynsDeepM t = do
    tdfs <- (\(a,b,c)->c) <$> ask 
    return $ unfoldSynsDeep tdfs t

unfoldSynsShallowM :: Type t b -> TC t' v b (Type t b)
unfoldSynsShallowM t = do
    tdfs <- (\(a,b,c)->c) <$> ask 
    return $ unfoldSynsShallow tdfs t

unfoldSyn :: [Definition TypedExpr a b] -> Type t b -> Type t b
unfoldSyn d t@(TSyn n ts s r) | ExI (Flip ts') <- Vec.fromList ts =
  case find (isDefFor n) d of
    Just (TypeDef _ vs (Just tb)) -> 
        case (Vec.length ts' =? Vec.length vs) of
          Just Refl -> let applySigil = 
                            case s of
                                 Unboxed -> if r then bang . unbox else unbox 
                                 Boxed True l -> layout l . bang
                                 Boxed False l -> layout l
                       in applySigil $ substitute ts' tb
          _ -> __impossible "unfoldSyn: lengths don't match"
    _ -> __impossible ("unfoldSyn: no type synonym: " ++ (show n))
    where isDefFor n (TypeDef tn _ (Just _)) = (tn == n)
          isDefFor n _ = False
unfoldSyn _ t = t

unfoldSynsShallow :: [Definition TypedExpr a b] -> Type t b -> Type t b
unfoldSynsShallow d t@(TSyn _ _ _ _) = unfoldSynsShallow d $ unfoldSyn d t
unfoldSynsShallow _ t = t

unfoldSynsDeep :: [Definition TypedExpr a b] -> Type t b -> Type t b
unfoldSynsDeep d (TCon tn ts s) = TCon tn (map (unfoldSynsDeep d) ts) s
unfoldSynsDeep d t@(TSyn _ _ _ _) = unfoldSynsDeep d $ unfoldSynsShallow d t
unfoldSynsDeep d (TFun t1 t2) = TFun (unfoldSynsDeep d t1) (unfoldSynsDeep d t2) 
unfoldSynsDeep d (TSum vs) = TSum $ map (second $ first $ unfoldSynsDeep d) vs
unfoldSynsDeep d (TProduct t1 t2) = TProduct (unfoldSynsDeep d t1) (unfoldSynsDeep d t2) 
unfoldSynsDeep d (TRecord rp fs s) = TRecord rp (map (second $ first $ unfoldSynsDeep d) fs) s
unfoldSynsDeep d (TRPar rp ctxt) = TRPar rp $ fmap (M.map (unfoldSynsDeep d)) ctxt
unfoldSynsDeep d (TRParBang rp ctxt) = TRParBang rp $ fmap (M.map (unfoldSynsDeep d)) ctxt
#ifdef BUILTIN_ARRAYS
unfoldSynsDeep d (TArray t e s h) = TArray (unfoldSynsDeep d t) (unfoldSynsDeepInLE d e) s (fmap (unfoldSynsDeepInLE d) h)
unfoldSynsDeep d (TRefine t e) = TRefine (unfoldSynsDeep d t) (unfoldSynsDeepInLE d e)
#endif
unfoldSynsDeep _ t = t

unfoldSynsDeepInLE :: [Definition TypedExpr a b] -> LExpr t b -> LExpr t b
unfoldSynsDeepInLE d = \case
  LFun fn ts ls      -> LFun fn (map (unfoldSynsDeep d) ts) ls
  LOp op es          -> LOp op $ fmap go es
  LApp e1 e2         -> LApp (go e1) (go e2)
  LCon tn e t        -> LCon tn (go e) (unfoldSynsDeep d t)
  LLet a e e'        -> LLet a (go e) (go e')
  LLetBang bs a e e' -> LLetBang bs a (go e) (go e')
  LTuple e1 e2       -> LTuple (go e1) (go e2)
  LStruct fs         -> LStruct $ fmap (second go) fs
  LIf c th el        -> LIf (go c) (go th) (go el)
  LCase e tn (a1,e1) (a2,e2)
                     -> LCase (go e) tn (a1,go e1) (a2,go e2)
  LEsac e            -> LEsac $ go e
  LSplit as e e'     -> LSplit as (go e) (go e')
  LMember e f        -> LMember (go e) f
  LTake as rec f e'  -> LTake as (go rec) f (go e')
  LPut rec f e       -> LPut (go rec) f (go e)
  LPromote t e       -> LPromote (unfoldSynsDeep d t) (go e)
  LCast t e          -> LCast (unfoldSynsDeep d t) (go e)
  e                  -> e
 where go = unfoldSynsDeepInLE d

unfoldSynsDeepInTEM :: TypedExpr t v b b -> TC t' v b (TypedExpr t v b b)
unfoldSynsDeepInTEM e = do
    tdfs <- (\(a,b,c)->c) <$> ask 
    return $ unfoldSynsDeepInTE tdfs e

unfoldSynsDeepInTE :: [Definition TypedExpr a b] -> TypedExpr t v a b -> TypedExpr t v a b
unfoldSynsDeepInTE d (TE t e) = 
    let e' = case e of
               Fun fn ts l n -> Fun fn (map (unfoldSynsDeep d) ts) l n
               Con tag e1 tt -> Con tag e1 (unfoldSynsDeep d tt)
               Promote tt e1 -> Promote (unfoldSynsDeep d tt) e1
               Cast tt e1 -> Cast (unfoldSynsDeep d tt) e1
               _ -> e
    in TE (unfoldSynsDeep d t) $ fmapE (unfoldSynsDeepInTE d) e'

unfoldSynsInDefs :: [Definition TypedExpr a b] -> [Definition TypedExpr a b]
unfoldSynsInDefs tls = map (expand (filterTypeDefs tls)) tls
  where
    expand :: [Definition TypedExpr a b]  -- the type synonym definitions
           -> Definition TypedExpr a b -> Definition TypedExpr a b
    expand  tdfs (FunDef attr fn ks ls t rt e) =
        FunDef attr fn ks ls (unfoldSynsDeep tdfs t) (unfoldSynsDeep tdfs rt) (unfoldSynsDeepInTE tdfs e)
    expand tdfs (AbsDecl attr fn ks ls t rt) =
        AbsDecl attr fn ks ls (unfoldSynsDeep tdfs t) (unfoldSynsDeep tdfs rt)
    expand tdfs (TypeDef tn vs mt) = TypeDef tn vs $ fmap (unfoldSynsDeep tdfs) mt

unfoldSynsInConsts :: [CoreConst TypedExpr]
             -> [Definition TypedExpr VarName VarName]  -- type synonym definitions
             -> [CoreConst TypedExpr]
unfoldSynsInConsts cs tdfs = map (\(vn,e) -> (vn, unfoldSynsDeepInTE tdfs e)) cs

unfoldSynsInPragmas :: [CC.Pragma VarName]
              -> [Definition TypedExpr VarName VarName]  -- type synonym definitions
              -> [CC.Pragma VarName]
unfoldSynsInPragmas ps tdfs = map (expand tdfs) ps
    where expand :: [Definition TypedExpr VarName VarName] -> CC.Pragma VarName -> CC.Pragma VarName
          expand tdfs (GSetterPragma gs (SMT t) fld fun) = GSetterPragma gs (SMT $ unfoldSynsDeep tdfs t) fld fun
          expand _ p = p

runTC :: TC t v b x
      -> (Vec t Kind, Map FunName (FunctionType b), [Definition TypedExpr b b])
      -> Vec v (Maybe (Type t b))
      -> Either String (Vec v (Maybe (Type t b)), x)
runTC (TC a) readers st = case runState (runReaderT (runExceptT a) readers) st of
                            (Left x, s)  -> Left x
                            (Right x, s) -> Right (s,x)

-- XXX | tc_debug :: [Definition UntypedExpr a] -> IO ()
-- XXX | tc_debug = flip tc_debug' M.empty
-- XXX |   where
-- XXX |     tc_debug' :: [Definition UntypedExpr a] -> Map FunName FunctionType -> IO ()
-- XXX |     tc_debug' [] _ = putStrLn "tc2... OK!"
-- XXX |     tc_debug' ((FunDef _ fn ts t rt e):ds) reader =
-- XXX |       case runTC (infer e) (fmap snd ts, reader) (Cons (Just t) Nil) of
-- XXX |         Left x -> putStrLn $ "tc2... failed! Due to: " ++ x
-- XXX |         Right _ -> tc_debug' ds (M.insert fn (FT (fmap snd ts) t rt) reader)
-- XXX |     tc_debug' ((AbsDecl _ fn ts t rt):ds) reader = tc_debug' ds (M.insert fn (FT (fmap snd ts) t rt) reader)
-- XXX |     tc_debug' (_:ds) reader = tc_debug' ds reader

retype :: (Show b, Eq b, Pretty b, a ~ b)
       => [Definition TypedExpr a b]
       -> Either String [Definition TypedExpr a b]
retype ds = fmap fst $ tc $ map untypeD ds

tc :: (Show b, Eq b, Pretty b, a ~ b)
   => [Definition UntypedExpr a b]
   -> Either String ([Definition TypedExpr a b], Map FunName (FunctionType b))
tc tls = tc' tls M.empty $ coerceTypeDefs tls
  where
    tc' :: (Show b, Eq b, Pretty b, a ~ b)
        => [Definition UntypedExpr a b]
        -> Map FunName (FunctionType b)  -- the reader
        -> [Definition TypedExpr a b]
        -> Either String ([Definition TypedExpr a b], Map FunName (FunctionType b))
    tc' [] reader tdfs = return ([], reader)
    tc' ((FunDef attr fn ks ls t rt e):ds) reader tdfs =
      -- Enable recursion by inserting this function's type into the function type dictionary
      -- here
      let ft = FT (snd <$> ks) (Vec.length ls) [] t rt in
      case runTC (infer e >>= flip typecheck rt) (fmap snd ks, M.insert fn ft reader, tdfs) (Cons (Just t) Nil) of
        Left x -> Left x
        Right (_, e') ->
           let c0 = zip (fmap (`VarLayout` 0) [Zero ..]) $ Vec.cvtToList ls <&> (^._2) in
           let cls = nub $ inferLayConstraints t ++ inferLayConstraints rt ++ inferLayConstraintsTE reader e' ++ c0 in
           let m = (M.insert fn (FT (fmap snd ks) (Vec.length ls) cls t rt) reader) in
           
             (first (FunDef attr fn ks ls t rt e':)) <$> tc' ds m tdfs
    tc' (d@(AbsDecl _ fn ks ls t rt):ds) reader tdfs =
      let cls = nub $ 
            (zip (fmap (`VarLayout` 0) [Zero ..]) $ Vec.cvtToList ls <&> (^._2))
            ++ inferLayConstraints t ++  inferLayConstraints rt 
      in      
      first (Unsafe.unsafeCoerce d:) <$>
        tc' ds (M.insert fn (FT (fmap snd ks) (Vec.length ls) cls t rt) reader) tdfs       
    tc' (d:ds) reader tdfs = (first (Unsafe.unsafeCoerce d:)) <$> tc' ds reader tdfs

tc_ :: (Show b, Eq b, Pretty b, a ~ b)
    => [Definition UntypedExpr a b]
    -> Either String [Definition TypedExpr a b]
tc_ = fmap fst . tc

isMonoType :: Type t b -> Bool
isMonoType (TVar _) = False
isMonoType (TVarBang _) = False
isMonoType (TVarUnboxed _) = False
isMonoType (TCon _ l _) = all isMonoType l
isMonoType (TSyn _ l _ _) = all isMonoType l -- should we unfold type synonyms before?
isMonoType (TFun t rt) = isMonoType t && isMonoType rt
isMonoType (TPrim _) = True
isMonoType TString = True
isMonoType (TSum l) = all (isMonoType . fst . snd) l
isMonoType (TProduct t1 t2) = isMonoType t1 && isMonoType t2
isMonoType (TRecord _ fs _) = all (isMonoType . fst . snd) fs     
isMonoType TUnit = True
isMonoType (TRPar _ _)  = True -- TODO (not sure if something must be done)
isMonoType (TRParBang _ _) = True -- TODO (not sure if something must be done)
-- #ifdef BUILTIN_ARRAYS
isMonoType (TArray t _ s _) = isMonoType t -- TODO
isMonoType (TRefine t _) = isMonoType t -- TODO
-- #endif

isMonoDataLayout' :: DataLayout' BitRange -> Bool
isMonoDataLayout' UnitLayout = True
isMonoDataLayout' (PrimLayout _ _) = True
isMonoDataLayout' (RecordLayout fs) = all isMonoDataLayout' fs  
isMonoDataLayout' (SumLayout tag alts) = all (isMonoDataLayout' . snd) alts
isMonoDataLayout' (VarLayout v offset) = False
#ifdef BUILTIN_ARRAYS
isMonoDataLayout' (ArrayLayout l) = isMonoDataLayout' l
#endif


-- TODO ne garder que les types/data layouts pas clos
inferLayConstraints :: Type t b -> [(DataLayout' BitRange, Type t b)]
inferLayConstraints (TVar _) = []
inferLayConstraints (TVarBang _) = []
inferLayConstraints (TVarUnboxed _) = []
inferLayConstraints (TCon _ l _) = concatMap inferLayConstraints l
inferLayConstraints (TSyn name l sig _) = [] -- FIXME
inferLayConstraints (TFun t rt) = inferLayConstraints t ++ inferLayConstraints rt
inferLayConstraints (TPrim _) = []
inferLayConstraints TString = []
inferLayConstraints (TSum l) = concatMap (inferLayConstraints . fst . snd) l
inferLayConstraints (TProduct t1 t2) = inferLayConstraints t1 ++ inferLayConstraints t2
inferLayConstraints (TRecord r fs s) =    
    let cs = concatMap (inferLayConstraints . fst . snd) fs in
    case s of
      Boxed _ (Layout l) ->
            if isMonoDataLayout' l && all (isMonoType . fst . snd) fs then 
                cs
            else
                (l, TRecord r fs Unboxed) : cs
      _ -> cs
inferLayConstraints TUnit = []
inferLayConstraints (TRPar _ _)  = [] -- TODO (not sure if something must be done)
inferLayConstraints (TRParBang _ _) = [] -- TODO (not sure if something must be done)
-- #ifdef BUILTIN_ARRAYS
inferLayConstraints (TArray t _ s _) = [] -- TODO
inferLayConstraints (TRefine t _) = inferLayConstraints t
-- #endif

inferLayConstraintsTE :: Map FunName (FunctionType a) -> TypedExpr t v a a -> [(DataLayout' BitRange, Type t a)]
inferLayConstraintsTE m (TE t e) = inferLayConstraintsTE' m e ++ inferLayConstraints t



inferLayConstraintsTE' :: Map FunName (FunctionType a) -> Expr t v a a TypedExpr -> [(DataLayout' BitRange, Type t a)]
inferLayConstraintsTE' m (Variable _) = []
inferLayConstraintsTE' m (Fun f ts ls note) 
   | ExI (Flip ts') <- Vec.fromList ts  
   = 
        case M.lookup (unCoreFunName f) m of
          Just (FT ks nl lts _ _) ->
             case Vec.length ts' =? Vec.length ks
               of Just Refl ->
                     concatMap inferLayConstraints ts ++                         
                          map (substituteDL ls *** (substitute ts' . substituteL ls)) lts            
          _        -> error $ "Something went wrong in lookup of function type: '" ++ unCoreFunName f ++ "'"
inferLayConstraintsTE' m (Op _ l) = concatMap (inferLayConstraintsTE m) l
inferLayConstraintsTE' m (Con _ _ t) = inferLayConstraints t
inferLayConstraintsTE' m Unit = []
inferLayConstraintsTE' m (ILit _ _) = []
inferLayConstraintsTE' m (SLit _) = []
#ifdef BUILTIN_ARRAYS
inferLayConstraintsTE' m (ALit l) = concatMap (inferLayConstraintsTE m) l
inferLayConstraintsTE' m (ArrayIndex t u) = concatMap (inferLayConstraintsTE m) [t, u]
inferLayConstraintsTE' m (Pop _ t u) = concatMap (inferLayConstraintsTE m) [t, u]
inferLayConstraintsTE' m (Singleton t) = inferLayConstraintsTE t
-- TODO check de Bruijn indices
inferLayConstraintsTE' m (ArrayMap2 (_, e1) (e2, e3) = concatMap (inferLayConstraintsTE m) [e1, e2, e3]
inferLayConstraintsTE' m (ArrayTake _ e1 e2 e3) =  concatMap (inferLayConstraintsTE m) [e1, e2, e3]
inferLayConstraintsTE' m (ArrayPut _ e2 e3) =  concatMap (inferLayConstraintsTE m) [e1, e2, e3]
#endif
-- TODO check de Bruijn indices
inferLayConstraintsTE' m (Let _ t u) = inferLayConstraintsTE m t ++ inferLayConstraintsTE m u
inferLayConstraintsTE' m (LetBang _ _ t u) = inferLayConstraintsTE m t ++ inferLayConstraintsTE m u
inferLayConstraintsTE' m (Tuple t u) = inferLayConstraintsTE m t ++ inferLayConstraintsTE m u 
inferLayConstraintsTE' m (Struct l) = concatMap (inferLayConstraintsTE m . snd) l
inferLayConstraintsTE' m (If e1 e2 e3) =  concatMap (inferLayConstraintsTE m) [e1, e2, e3]
inferLayConstraintsTE' m (Case e1 _ (_, _, e2) (_, _, e3)) = 
      inferLayConstraintsTE m e1 ++ inferLayConstraintsTE m e2 ++ inferLayConstraintsTE m e3
inferLayConstraintsTE' m (Esac t) = inferLayConstraintsTE m t
inferLayConstraintsTE' m (Split _ e1 e2) = inferLayConstraintsTE m e1 ++ inferLayConstraintsTE m e2
inferLayConstraintsTE' m (Member e _) =  inferLayConstraintsTE m e
inferLayConstraintsTE' m (Take _ e1 _ e2) = inferLayConstraintsTE m e1 ++ inferLayConstraintsTE m e2
inferLayConstraintsTE' m (Put e1 _ e2) =  concatMap (inferLayConstraintsTE m) [e1, e2]
inferLayConstraintsTE' m (Promote t e) = inferLayConstraints t ++ inferLayConstraintsTE m e
inferLayConstraintsTE' m (Cast t e) = inferLayConstraints t ++ inferLayConstraintsTE m e
inferLayConstraintsTE' m (App t u) =  inferLayConstraintsTE m t ++ inferLayConstraintsTE m u 

tcConsts :: [CoreConst UntypedExpr]
         -> Map FunName (FunctionType VarName)
         -> [Definition TypedExpr VarName VarName]  -- type synonym definitions
         -> Either String ([CoreConst TypedExpr], Map FunName (FunctionType VarName))
tcConsts [] reader tdfs = return ([], reader)
tcConsts ((v,e):ds) reader tdfs =
  case runTC (infer e) (Nil, reader, tdfs) Nil of
    Left x -> Left x
    Right (_,e') -> (first ((v,e'):)) <$> tcConsts ds reader tdfs

withBinding :: Type t b -> TC t ('Suc v) b x -> TC t v b x
withBinding t x
  = TC $ do readers <- ask
            st      <- get
            case runTC x readers (Cons (Just t) st) of
              Left e -> throwError e
              Right (Cons Nothing s,r)   -> do put s; return r
              Right (Cons (Just t) s, r) -> do
                let t' = unfoldSynsDeep ((\(a,b,c)->c) readers) t
                ok <- canDiscard <$> unTC (kindcheck t')
                if ok then put s >> return r
                      else throwError "Didn't use linear variable"

withBindings :: Vec k (Type t b) -> TC t (v :+: k) b x -> TC t v b x
withBindings Nil tc = tc
withBindings (Cons x xs) tc = withBindings xs (withBinding x tc)

withBang :: [Fin v] -> TC t v b x -> TC t v b x
withBang vs (TC x) = TC $ do st <- get
                             mapM_ (\v -> modify (modifyAt v (fmap bang))) vs
                             ret <- x
                             mapM_ (\v -> modify (modifyAt v (const $ st `at` v))) vs
                             return ret

lookupKind :: Fin t -> TC t v b Kind
lookupKind f = TC ((`at` f) . (\(a,b,c)->a) <$> ask)

kindcheck_ :: (Monad m) => (Fin t -> m Kind) -> Type t a -> m Kind
kindcheck_ f (TVar v)         = f v
kindcheck_ f (TVarBang v)     = bangKind <$> f v
kindcheck_ f (TVarUnboxed v)  = return mempty
kindcheck_ f (TCon n vs s)    = return $ sigilKind s
kindcheck_ f (TSyn _ _ _ _)   = __impossible "kindcheck applied to type synonym. Please unfold type synonyms before using kindcheck."
kindcheck_ f (TFun ti to)     = return mempty
kindcheck_ f (TPrim i)        = return mempty
kindcheck_ f (TString)        = return mempty
kindcheck_ f (TProduct t1 t2) = mappend <$> kindcheck_ f t1 <*> kindcheck_ f t2
kindcheck_ f (TRecord _ ts s) = mconcat <$> ((sigilKind s :) <$> mapM (kindcheck_ f . fst . snd) (filter (not . snd . snd) ts))
kindcheck_ f (TSum ts)        = mconcat <$> mapM (kindcheck_ f . fst . snd) (filter (not . snd . snd) ts)
kindcheck_ f (TUnit)          = return mempty
kindcheck_ f (TRPar _ _)      = return mempty

#ifdef BUILTIN_ARRAYS
kindcheck_ f (TArray t l s _) = mappend <$> kindcheck_ f t <*> pure (sigilKind s)
#endif

kindcheck = kindcheck_ lookupKind


typecheck :: (Pretty a, Show a, Eq a) => TypedExpr t v a a -> Type t a -> TC t v a (TypedExpr t v a a)
typecheck e t = do
  t' <- unfoldSynsDeepM $ exprType e
  t'' <- unfoldSynsDeepM t
  isSub <- isSubtype t' t''
  if | t'' == t' -> return e
     | isSub -> return (promote t e)
     | otherwise -> __impossible $ "Inferred type of\n" ++
                                   show (indent' $ pretty e) ++
                                   "\ndoesn't agree with the given type signature:\n" ++
                                   "Inferred type:\n" ++
                                   show (indent' $ pretty t') ++
                                   "\nGiven type:\n" ++
                                   show (indent' $ pretty t'') ++ "\n"

infer :: (Pretty a, Show a, Eq a) => UntypedExpr t v a a -> TC t v a (TypedExpr t v a a)
infer (E (Op o es))
   = do es' <- mapM infer es
        ts <- mapM (unfoldSynsShallowM . exprType) es'
        let Just t = opType o ts
        return (TE t (Op o es'))
infer (E (ILit i t)) = return (TE (TPrim t) (ILit i t))
infer (E (SLit s)) = return (TE TString (SLit s))
#ifdef BUILTIN_ARRAYS
infer (E (ALit [])) = __impossible "We don't allow 0-size array literals"
infer (E (ALit es))
   = do es' <- mapM infer es
        ts <- mapM (unfoldSynsDeepM . exprType) es'
        let n = LILit (fromIntegral $ length es) U32
        t <- lubAll ts
        isSub <- allM (`isSubtype` t) ts
        return (TE (TArray t n Unboxed Nothing) (ALit es'))
  where
    lubAll :: (Show b, Eq b) => [Type t b] -> TC t v b (Type t b)
    lubAll [] = __impossible "lubAll: empty list"
    lubAll [t] = return t
    lubAll (t1:t2:ts) = do Just t <- runMaybeT $ lub t1 t2
                           lubAll (t:ts)
infer (E (ArrayIndex arr idx))
   = do arr'@(TE ta _) <- infer arr
        TArray te l _ _ <- unfoldSynsShallowM ta
        idx' <- infer idx
        ta' <- unfoldSynsDeepM ta
        -- guardShow ("arr-idx out of bound") $ idx >= 0 && idx < l  -- no way to check it. need ref types. / zilinc
        guardShow ("arr-idx on non-linear") . canShare =<< kindcheck ta'
        return (TE te (ArrayIndex arr' idx'))
infer (E (ArrayMap2 (as,f) (e1,e2)))
   = do e1'@(TE t1 _) <- infer e1
        e2'@(TE t2 _) <- infer e2
        TArray te1 l1 _ _ <- unfoldSynsShallowM t1
        TArray te2 l2 _ _ <- unfoldSynsShallowM t2
        f' <- withBindings (Cons te2 (Cons te1 Nil)) $ infer f
        let t = case __cogent_ftuples_as_sugar of
                  False -> TProduct t1 t2
                  True  -> TRecord NonRec (zipWith (\f t -> (f,(t,False))) tupleFieldNames [t1,t2]) Unboxed
        return $ TE t $ ArrayMap2 (as,f') (e1',e2')
infer (E (Pop a e1 e2))
   = do e1'@(TE t1 _) <- infer e1
        TArray te l s tkns <- unfoldSynsShallowM t1
        let thd = te
            ttl = TArray te (LOp Minus [l, LILit 1 U32]) s tkns
        -- guardShow "arr-pop on a singleton array" $ l > 1
        e2'@(TE t2 _) <- withBindings (Cons thd (Cons ttl Nil)) $ infer e2
        return (TE t2 (Pop a e1' e2'))
infer (E (Singleton e))
   = do e'@(TE t _) <- infer e
        TArray te l _ _ <- unfoldSynsShallowM t
        -- guardShow "singleton on a non-singleton array" $ l == 1
        return (TE te (Singleton e'))
infer (E (ArrayTake as arr i e))
   = do arr'@(TE tarr _) <- infer arr
        i' <- infer i
        TArray telt len s Nothing <- unfoldSynsShallowM tarr
        let tarr' = TArray telt len s (Just $ texprToLExpr id i')
        e'@(TE te _) <- withBindings (Cons telt (Cons tarr' Nil)) $ infer e
        return (TE te $ ArrayTake as arr' i' e')
infer (E (ArrayPut arr i e))
   = do arr'@(TE tarr _) <- infer arr
        i' <- infer i
        e'@(TE te _)   <- infer e
        -- FIXME: all the checks are disabled here, for the lack of a proper
        -- refinement type system. Also, we cannot know the exact index that
        -- is being put, thus there's no way that we can infer the precise type
        -- for the new array (tarr').
        TArray telm len s tkns <- unfoldSynsShallowM tarr
        -- XXX | mi <- evalExpr i'
        -- XXX | guardShow "@put index not a integral constant" $ isJust mi
        -- XXX | let Just i'' = mi
        -- XXX | guardShow "@put index is out of range" $ i'' `IM.member` tkns
        -- XXX | let Just itkn = IM.lookup i'' tkns
        -- XXX | k <- kindcheck telm
        -- XXX | unless itkn $ guardShow "@put a non-Discardable untaken element" $ canDiscard k
        let tarr' = TArray telm len s Nothing
        return (TE tarr' (ArrayPut arr' i' e'))
#endif
infer (E (Variable v))
   = do Just t <- useVariable (fst v)
        return (TE t (Variable v))
infer (E (Fun f ts ls note))
   | ExI (Flip ts') <- Vec.fromList ts
   , ExI (Flip ls') <- Vec.fromList ls
<<<<<<< HEAD
   = do x <- funType f
        case x of
          Just (FT ks nl lts ti to) ->
            case (Vec.length ts' =? Vec.length ks, Vec.length ls' =? nl)
              of (Just Refl, Just Refl) -> let ti' = substitute ts' $ substituteL ls ti
                                               to' = substitute ts' $ substituteL ls to
                                            in do forM_ (Vec.zip ts' ks) $ \(t, k) -> do
                                                    t' <- unfoldSynsDeepM t
                                                    k' <- kindcheck t'
                                                    when ((k <> k') /= k) $ __impossible "kind not matched in type instantiation"
                                                  return $ TE (TFun ti' to') (Fun f ts ls note)
                 _ -> __impossible "lengths don't match"
          _        -> error $ "Something went wrong in lookup of function type: '" ++ unCoreFunName f ++ "'"
=======
   = funType f >>= \case
       Just (FT ks lts ti to) ->
         case (Vec.length ts' =? Vec.length ks, Vec.length ls' =? Vec.length lts)
           of (Just Refl, Just Refl) -> let ti' = substitute ts' $ substituteL ls ti
                                            to' = substitute ts' $ substituteL ls to
                                         in do forM_ (Vec.zip ts' ks) $ \(t, k) -> do
                                                 t' <- unfoldSynsDeepM t
                                                 k' <- kindcheck t'
                                                 when ((k <> k') /= k) $ __impossible "kind not matched in type instantiation"
                                               return $ TE (TFun ti' to') (Fun f ts ls note)
              _ -> __impossible "lengths don't match"
       _        -> error $ "Something went wrong in lookup of function type: '" ++ unCoreFunName f ++ "'"
>>>>>>> b0495ace
infer (E (App e1 e2))
   = do e1'@(TE tf _) <- infer e1
        TFun ti to <- unfoldSynsShallowM tf
        e2'@(TE ti' _) <- infer e2
        tie' <- unfoldSynsDeepM ti'
        tie  <- unfoldSynsDeepM ti
        isSub <- tie' `isSubtype` tie
        guardShow ("app (actual: " ++ show tie' ++ "; formal: " ++ show tie ++ ")") $ isSub
        if tie' /= tie then return $ TE to (App e1' (promote ti e2'))
                       else return $ TE to (App e1' e2')
infer (E (Let a e1 e2))
   = do e1' <- infer e1
        e2' <- withBinding (exprType e1') (infer e2)
        return $ TE (exprType e2') (Let a e1' e2')
infer (E (LetBang vs a e1 e2))
   = do e1' <- withBang (map fst vs) (infer e1)
        t1 <- unfoldSynsDeepM $ exprType e1'
        k <- kindcheck t1
        guardShow "let!" $ canEscape k
        e2' <- withBinding (exprType e1') (infer e2)
        return $ TE (exprType e2') (LetBang vs a e1' e2')
infer (E Unit) = return $ TE TUnit Unit
infer (E (Tuple e1 e2))
   = do e1' <- infer e1
        e2' <- infer e2
        return $ TE (TProduct (exprType e1') (exprType e2')) (Tuple e1' e2')
infer (E (Con tag e tfull))
   = do e' <- infer e
        -- Find type of payload for given tag
        TSum ts <- unfoldSynsShallowM tfull
        let Just (t, False) = lookup tag ts
        -- Make sure to promote the payload to type t if necessary
        e'' <- typecheck e' t
        return $ TE tfull (Con tag e'' tfull)
infer (E (If ec et ee))
   = do ec' <- infer ec
        tec <- unfoldSynsShallowM $ exprType ec'
        guardShow "if-1" $ tec == TPrim Boolean
        (et', ee') <- (,) <$> infer et <||> infer ee  -- have to use applicative functor, as they share the same initial env
        tt <- unfoldSynsDeepM $ exprType et'
        te <- unfoldSynsDeepM $ exprType ee'
        Just tlub <- runMaybeT $ tt `lub` te
        isSub <- (&&) <$> tt `isSubtype` tlub <*> te `isSubtype` tlub
        guardShow' "if-2" ["Then type:", show (pretty tt) ++ ";", "else type:", show (pretty te)] isSub
        let et'' = if tt /= tlub then promote tlub et' else et'
            ee'' = if te /= tlub then promote tlub ee' else ee'
            tl = if tt == tlub then exprType et' else if te == tlub then exprType ee' else tlub
        return $ TE tl (If ec' et'' ee'')
infer (E (Case e tag (lt,at,et) (le,ae,ee)))
   = do e' <- infer e
        TSum ts <- unfoldSynsShallowM $ exprType e'
        let Just (t, taken) = lookup tag ts
            restt = TSum $ adjust tag (second $ const True) ts  -- set the tag to taken
        let e'' = case taken of
                    True  -> promote (TSum $ OM.toList $ OM.adjust (\(t,True) -> (t,False)) tag $ OM.fromList ts) e'
                    False -> e'
        (et',ee') <- (,) <$>  withBinding t     (infer et)
                         <||> withBinding restt (infer ee)
        tt <- unfoldSynsDeepM $ exprType et'
        te <- unfoldSynsDeepM $ exprType ee'
        Just tlub <- runMaybeT $ tt `lub` te
        isSub <- (&&) <$> tt `isSubtype` tlub <*> te `isSubtype` tlub
        guardShow' "case" ["Match type:", show (pretty tt) ++ ";", "rest type:", show (pretty te)] isSub
        let et'' = if tt /= tlub then promote tlub et' else et'
            ee'' = if te /= tlub then promote tlub ee' else ee'
            tl = if tt == tlub then exprType et' else if te == tlub then exprType ee' else tlub
        return $ TE tl (Case e'' tag (lt,at,et'') (le,ae,ee''))
infer (E (Esac e))
   = do e'@(TE te _) <- infer e
        TSum ts <- unfoldSynsShallowM te
        let t1 = filter (not . snd . snd) ts
        case t1 of
          [(_, (t, False))] -> return $ TE t (Esac e')
          _ -> __impossible $ "infer: esac (t1 = " ++ show t1 ++ ", ts = " ++ show ts ++ ")"
infer (E (Split a e1 e2))
   = do e1' <- infer e1
        TProduct t1 t2 <- unfoldSynsShallowM $ exprType e1'
        e2' <- withBindings (Cons t1 (Cons t2 Nil)) (infer e2)
        return $ TE (exprType e2') (Split a e1' e2')
infer (E (Member e f))
   = do e'@(TE t _) <- infer e  -- canShare
        TRecord _ fs _ <- unfoldSynsShallowM t
        t' <- unfoldSynsDeepM t
        guardShow "member-1" . canShare =<< kindcheck t'
        guardShow "member-2" $ f < length fs
        let (_,(tau,c)) = fs !! f
        guardShow "member-3" $ not c  -- not taken
        return $ TE tau (Member e' f)
infer (E (Struct fs))
   = do let (ns,es) = unzip fs
        es' <- mapM infer es
        let ts' = zipWith (\n e' -> (n, (exprType e', False))) ns es'
        return $ TE (TRecord NonRec ts' Unboxed) $ Struct $ zip ns es'
infer (E (Take a e f e2))
   = do e'@(TE t _) <- infer e
        -- trace ("@@@@t is " ++ show t) $ return ()
        TRecord rp ts s <- unfoldSynsShallowM t
        -- a common cause of this error is taking a field when you could have used member
        guardShow ("take: sigil cannot be readonly: " ++ show (pretty e)) $ not (readonly s)
        guardShow "take-1" $ f < length ts
        let (init, (fn,(tau,False)):rest) = splitAt f ts
        tau' <- unfoldSynsDeepM tau
        k <- kindcheck tau'
        e2' <- withBindings (Cons tau (Cons (TRecord rp (init ++ (fn,(tau,True)):rest) s) Nil)) (infer e2)  -- take that field regardless of its shareability
        return $ TE (exprType e2') (Take a e' f e2')
infer (E (Put e1 f e2))
   = do e1'@(TE t1 _) <- infer e1
        TRecord rp ts s <- unfoldSynsShallowM t1
        guardShow "put: sigil not readonly" $ not (readonly s)
        guardShow "put-1" $ f < length ts
        let (init, (fn,(tau,taken)):rest) = splitAt f ts
        tau' <- unfoldSynsDeepM tau
        k <- kindcheck tau'
        unless taken $ guardShow "put-2" $ canDiscard k  -- if it's not taken, then it has to be discardable; if taken, then just put
        e2'@(TE t2 _) <- infer e2
        t2' <- unfoldSynsDeepM t2
        tau' <- unfoldSynsDeepM tau
        isSub <- t2' `isSubtype` tau'
        guardShow "put-3" isSub
        let e2'' = if t2' /= tau' then promote tau e2' else e2'
        return $ TE (TRecord rp (init ++ (fn,(tau,False)):rest) s) (Put e1' f e2'')  -- put it regardless
infer (E (Cast ty e))
   = do (TE t e') <- infer e
        t' <- unfoldSynsDeepM t
        ty' <- unfoldSynsDeepM ty
        guardShow ("cast: " ++ show t' ++ " <<< " ++ show ty') =<< t' `isUpcastable` ty'
        return $ TE ty (Cast ty $ TE t e')
infer (E (Promote ty e))
   = do (TE t e') <- infer e
        t' <- unfoldSynsDeepM t
        ty' <- unfoldSynsDeepM ty
        guardShow ("promote: " ++ show t' ++ " << " ++ show ty') =<< t' `isSubtype` ty'
        return $ if t' /= ty' then promote ty $ TE t e'
                              else TE t e'  -- see NOTE [How to handle type annotations?] in Desugar


-- | Promote an expression to a given type, pushing down the promote as far as possible.
-- This structure is useful when destructing runs of case expressions, for example in Cogent.Isabelle.Compound.
--
-- Consider this example of a ternary case:
-- > Case scrutinee tag1
-- >  when_tag1
-- >  (Promote ty
-- >    (Case (Var 0) tag2
-- >      when_tag2
-- >      (Promote ty
-- >        (Let
-- >          (Esac (Var 0))
-- >          when_tag3))))))
--
-- Here, the promote expressions obscure the nested pattern-matching structure of the program.
-- We would like instead to push down the promotes to the following:
-- > Case scrutinee tag1
-- >  when_tag1
-- >  (Case (Var 0) tag2
-- >    (Promote ty when_tag2)
-- >    (Let
-- >      (Esac (Var 0))
-- >      (Promote ty when_tag3)))
--
-- In this pushed version, the promotion and the pattern matching are separate.
--
-- A-normalisation results in a similar structure, but when squashing case expressions for the
-- shallow embedding, we want this to apply to desugared as well as normalised.
--
promote :: Type t b -> TypedExpr t v a b -> TypedExpr t v a b
promote t (TE t' e) = case e of
  -- For continuation forms, push the promote into the continuations
  Let a e1 e2         -> TE t $ Let a e1 $ promote t e2
  LetBang vs a e1 e2  -> TE t $ LetBang vs a e1 $ promote t e2
  If ec et ee         -> TE t $ If ec (promote t et) (promote t ee)
  Case e tag (l1,a1,e1) (l2,a2,e2)
                      -> TE t $ Case e tag
                                  (l1, a1, promote t e1)
                                  (l2, a2, promote t e2)
  -- Collapse consecutive promotes
  Promote _ e'        -> promote t e'
  -- Otherwise, no simplification is necessary; construct a Promote expression as usual.
  _                   -> TE t $ Promote t (TE t' e)
<|MERGE_RESOLUTION|>--- conflicted
+++ resolved
@@ -814,24 +814,9 @@
 infer (E (Fun f ts ls note))
    | ExI (Flip ts') <- Vec.fromList ts
    , ExI (Flip ls') <- Vec.fromList ls
-<<<<<<< HEAD
-   = do x <- funType f
-        case x of
-          Just (FT ks nl lts ti to) ->
-            case (Vec.length ts' =? Vec.length ks, Vec.length ls' =? nl)
-              of (Just Refl, Just Refl) -> let ti' = substitute ts' $ substituteL ls ti
-                                               to' = substitute ts' $ substituteL ls to
-                                            in do forM_ (Vec.zip ts' ks) $ \(t, k) -> do
-                                                    t' <- unfoldSynsDeepM t
-                                                    k' <- kindcheck t'
-                                                    when ((k <> k') /= k) $ __impossible "kind not matched in type instantiation"
-                                                  return $ TE (TFun ti' to') (Fun f ts ls note)
-                 _ -> __impossible "lengths don't match"
-          _        -> error $ "Something went wrong in lookup of function type: '" ++ unCoreFunName f ++ "'"
-=======
    = funType f >>= \case
-       Just (FT ks lts ti to) ->
-         case (Vec.length ts' =? Vec.length ks, Vec.length ls' =? Vec.length lts)
+       Just (FT ks nl lts ti to) ->
+         case (Vec.length ts' =? Vec.length ks, Vec.length ls' =? nl)
            of (Just Refl, Just Refl) -> let ti' = substitute ts' $ substituteL ls ti
                                             to' = substitute ts' $ substituteL ls to
                                          in do forM_ (Vec.zip ts' ks) $ \(t, k) -> do
@@ -841,7 +826,6 @@
                                                return $ TE (TFun ti' to') (Fun f ts ls note)
               _ -> __impossible "lengths don't match"
        _        -> error $ "Something went wrong in lookup of function type: '" ++ unCoreFunName f ++ "'"
->>>>>>> b0495ace
 infer (E (App e1 e2))
    = do e1'@(TE tf _) <- infer e1
         TFun ti to <- unfoldSynsShallowM tf
