--- conflicted
+++ resolved
@@ -36,19 +36,10 @@
 
 -- import Debug.Trace
 
-<<<<<<< HEAD
-isTrivial :: UntypedExpr t v a b -> Bool
-isTrivial (E (Variable _)) = True
-isTrivial (E (Fun {})) = True
-isTrivial (E (ILit {})) = True
--- Not define 'SLit', 'ALit' and 'Unit' to be trivial for now.
-isTrivial _ = False
-=======
 
 isVar :: UntypedExpr t v a b -> Bool
 isVar (E (Variable _)) = True
 isVar _ = False
->>>>>>> ebead8fe
 
 
 -- FIXME: I used to think that an atom corresponds to a Cogent construct which can be
@@ -62,32 +53,16 @@
 -- something that gcc has a better chance to see optimisation candidates. / zilinc (24-Oct-19)
 
 isAtom :: UntypedExpr t v a b -> Bool
-<<<<<<< HEAD
-isAtom e | isTrivial e = True
-isAtom (E (Op opr es)) | all isTrivial es = True
-isAtom (E (App f arg)) | isTrivial f && isTrivial arg = True
-isAtom (E (Con cn x _)) | isTrivial x = True
-=======
 isAtom (E (Variable x)) = True
 isAtom (E (Fun _ _ _ _)) = True
 isAtom (E (Op opr es)) | all isVar es = True
 isAtom (E (App (E (Fun _ _ _ _)) arg)) | isVar arg = True
 isAtom (E (App f arg)) | isVar f && isVar arg = True
 isAtom (E (Con cn x _)) | isVar x = True
->>>>>>> ebead8fe
 isAtom (E (Unit)) = True
+isAtom (E (ILit {})) = True
 isAtom (E (SLit _)) = True
 #ifdef BUILTIN_ARRAYS
-<<<<<<< HEAD
-isAtom (E (ALit es)) | all isTrivial es = True
-isAtom (E (ArrayIndex e i)) | isTrivial e && isTrivial i = True
-isAtom (E (ArrayMap2 (_,f) (e1,e2)))
-  | isNormal f && isTrivial e1 && isTrivial e2 = True
-  -- \ ^^^ FIXME: does it make sense? @ArrayMap@ cannot be made an expression.
-  -- Does the atom-expression / normal-statement correspondence still hold?
-isAtom (E (Singleton e)) | isTrivial e = True
-isAtom (E (ArrayPut arr i e)) | isTrivial arr && isTrivial i && isTrivial e = True
-=======
 isAtom (E (ALit es)) | all isVar es = True
 isAtom (E (ArrayIndex e i)) | isVar e && isVar i = True
 isAtom (E (ArrayMap2 (_,f) (e1,e2)))
@@ -96,15 +71,14 @@
   -- Does the atom-expression / normal-statement correspondence still hold?
 isAtom (E (Singleton e)) | isVar e = True
 isAtom (E (ArrayPut arr i e)) | isVar arr && isVar i && isVar e = True
->>>>>>> ebead8fe
 #endif
-isAtom (E (Tuple e1 e2)) | isTrivial e1 && isTrivial e2 = True
-isAtom (E (Struct fs)) | all (isTrivial . snd) fs = True
-isAtom (E (Esac e)) | isTrivial e = True
-isAtom (E (Member rec f)) | isTrivial rec = True
-isAtom (E (Put rec f v)) | isTrivial rec && isTrivial v = True
-isAtom (E (Promote t e)) | isTrivial e = True
-isAtom (E (Cast t e)) | isTrivial e = True
+isAtom (E (Tuple e1 e2)) | isVar e1 && isVar e2 = True
+isAtom (E (Struct fs)) | all (isVar . snd) fs = True
+isAtom (E (Esac e)) | isVar e = True
+isAtom (E (Member rec f)) | isVar rec = True
+isAtom (E (Put rec f v)) | isVar rec && isVar v = True
+isAtom (E (Promote t e)) | isVar e = True
+isAtom (E (Cast t e)) | isVar e = True
 isAtom _ = False
 
 isNormal :: UntypedExpr t v a b -> Bool
@@ -113,23 +87,18 @@
                             -- XXX | ANF <- __cogent_fnormalisation, __cogent_fcondition_knf && isNormal e1 && isNormal e2 = True
                            | __cogent_fnormalisation `elem` [KNF, LNF] && isNormal e1 && isNormal e2 = True
 isNormal (E (LetBang vs _ e1 e2)) | isNormal e1 && isNormal e2 = True
-isNormal (E (Case e tn (l1,_,e1) (l2,_,e2))) | isTrivial e && isNormal e1 && isNormal e2 = True
-  -- \| ANF <- __cogent_fnormalisation, isTrivial  e && isNormal e1 && isNormal e2 = True
+isNormal (E (Case e tn (l1,_,e1) (l2,_,e2))) | isVar e && isNormal e1 && isNormal e2 = True
+  -- \| ANF <- __cogent_fnormalisation, isVar  e && isNormal e1 && isNormal e2 = True
   -- \| KNF <- __cogent_fnormalisation, isAtom e && isNormal e1 && isNormal e2 = True
-isNormal (E (If  c th el)) | isTrivial c  && isNormal th && isNormal el = True
+isNormal (E (If  c th el)) | isVar c  && isNormal th && isNormal el = True
 #ifdef BUILTIN_ARRAYS
-<<<<<<< HEAD
-isNormal (E (Pop _ e1 e2)) | isTrivial e1 && isNormal e2 = True
-isNormal (E (ArrayTake _ arr i e)) | isTrivial arr && isTrivial i && isNormal e = True
-=======
 isNormal (E (Pop _ e1 e2)) | isVar e1 && isNormal e2 = True
 isNormal (E (ArrayTake _ arr i e)) | isVar arr && isVar i && isNormal e = True
->>>>>>> ebead8fe
 #endif
-isNormal (E (Split _ p e)) | isTrivial p  && isNormal e  = True
-  -- \| ANF <- __cogent_fnormalisation, isTrivial  p && isNormal e = True
+isNormal (E (Split _ p e)) | isVar p  && isNormal e  = True
+  -- \| ANF <- __cogent_fnormalisation, isVar  p && isNormal e = True
   -- \| KNF <- __cogent_fnormalisation, isAtom p && isNormal e = True
-isNormal (E (Take _ rec fld e)) | isTrivial rec && isNormal e = True
+isNormal (E (Take _ rec fld e)) | isVar rec && isNormal e = True
 isNormal _ = False
 
 newtype AN a = AN { runAN :: State Int a }
@@ -154,11 +123,7 @@
    in b && verifyNormal ds
 
 normaliseDefinition :: Definition UntypedExpr VarName b -> AN (Definition UntypedExpr VarName b)
-<<<<<<< HEAD
-normaliseDefinition (FunDef attr fn ts ti to e) = FunDef attr fn ts ti to <$> (wrapPut =<< normaliseExpr s1 e)
-=======
 normaliseDefinition (FunDef attr fn ts ls ti to e) = FunDef attr fn ts ls ti to <$> (wrapPut =<< normaliseExpr s1 e)
->>>>>>> ebead8fe
 normaliseDefinition d = pure d
 
 normaliseExpr :: SNat v -> UntypedExpr t v VarName b -> AN (UntypedExpr t v VarName b)
@@ -168,21 +133,12 @@
 upshiftExpr SZero _ _ e = e
 upshiftExpr (SSuc n) sv v e | Refl <- addSucLeft sv n
   = let a = upshiftExpr n sv v e in insertIdxAtUntypedExpr (widenN v n) a
-<<<<<<< HEAD
 
 -- | @upshiftType n cut t@: upshift by @n@, for all the indices starting from @cut@
 upshiftType :: SNat n -> Nat -> Type t a -> Type t a
 upshiftType SZero cut t = t
 upshiftType (SSuc n) cut t = let t' = upshiftType n cut t in insertIdxAtType cut t'
 
-=======
-
--- | @upshiftType n cut t@: upshift by @n@, for all the indices starting from @cut@
-upshiftType :: SNat n -> Nat -> Type t a -> Type t a
-upshiftType SZero cut t = t
-upshiftType (SSuc n) cut t = let t' = upshiftType n cut t in insertIdxAtType cut t'
-
->>>>>>> ebead8fe
 normalise :: SNat v
           -> UntypedExpr t v VarName b
           -> (forall n. SNat n -> UntypedExpr t (v :+: n) VarName b -> AN (UntypedExpr t (v :+: n) VarName b))
@@ -190,15 +146,9 @@
 normalise v e@(E (Variable var)) k = k s0 (E (Variable var))
 normalise v e@(E (Fun{})) k = k s0 e
 normalise v   (E (Op opr es)) k = normaliseNames v es $ \n es' -> k n (E $ Op opr es')
-<<<<<<< HEAD
-normalise v e@(E (App (E (Fun fn ts nt)) arg)) k
-  = normaliseName v arg $ \n arg' ->
-      k n (E $ App (E (Fun fn (fmap (upshiftType n $ finNat f0) ts) nt)) arg')
-=======
 normalise v e@(E (App (E (Fun fn ts ls nt)) arg)) k
   = normaliseName v arg $ \n arg' ->
       k n (E $ App (E (Fun fn (fmap (upshiftType n $ finNat f0) ts) ls nt)) arg')
->>>>>>> ebead8fe
 normalise v e@(E (App f arg)) k
   = normaliseName v f $ \n f' ->
       normaliseName (sadd v n) (upshiftExpr n v f0 arg) $ \n' arg' ->
@@ -347,11 +297,7 @@
 normaliseName :: SNat v -> UntypedExpr t v VarName b
               -> (forall n. SNat n -> UntypedExpr t (v :+: n) VarName b -> AN (UntypedExpr t (v :+: n) VarName b))
               -> AN (UntypedExpr t v VarName b)
-<<<<<<< HEAD
-normaliseName v e k = freshVar >>= \a -> normaliseAtom v e $ \n e' -> if isTrivial e' then k n e' else E <$> (Let a e' <$> k (SSuc n) (E (Variable (f0,a))))
-=======
 normaliseName v e k = freshVar >>= \a -> normaliseAtom v e $ \n e' -> if isVar e' then k n e' else E <$> (Let a e' <$> k (SSuc n) (E (Variable (f0,a))))
->>>>>>> ebead8fe
 
 normaliseNames :: SNat v -> [UntypedExpr t v VarName b]
                -> (forall n. SNat n -> [UntypedExpr t (v :+: n) VarName b] -> AN (UntypedExpr t (v :+: n) VarName b))
