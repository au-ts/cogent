--
--

{-# LANGUAGE GADTs #-}
{-# LANGUAGE ViewPatterns #-}

{-# LANGUAGE DataKinds #-}
{-# LANGUAGE MultiWayIf #-}
{-# LANGUAGE PatternGuards #-}
{-# LANGUAGE TupleSections #-}
{-# LANGUAGE GeneralizedNewtypeDeriving #-}
{-# LANGUAGE QuasiQuotes #-}
{-# LANGUAGE TemplateHaskell #-}
{-# LANGUAGE TypeOperators #-}
{-# LANGUAGE RecordWildCards #-}

-- | Haskell PBT generator
--
-- Generates Hs functions which are used in Property-Based Testing

module Cogent.Haskell.PBTGen (
  pbtHs
) where


import Cogent.Isabelle.ShallowTable (TypeStr(..), st)
import qualified Cogent.Core as CC 
import Cogent.Core (TypedExpr(..))
import Cogent.C.Syntax
import Cogent.Common.Syntax
import Cogent.Haskell.HscGen
import Cogent.Util (concatMapM)
import Cogent.Compiler (__impossible)
import qualified Cogent.Haskell.HscSyntax as Hsc

-- import Control.Monad.Identity
-- import Control.Monad.Trans.Reader
import qualified Data.Map as M
import Language.Haskell.Exts.Build
import Language.Haskell.Exts.Pretty
import Language.Haskell.Exts.Syntax as HS
import Language.Haskell.Exts.SrcLoc
import Text.PrettyPrint

import Debug.Trace

import Cogent.Haskell.GenDSL
import Cogent.Haskell.Shallow as SH
import Prelude as P
import Data.Tuple
import Data.Function
import Data.Maybe
import Data.List (find)
import Data.Generics.Schemes (everything)

import Control.Arrow (second, (***))
import Control.Applicative
import Lens.Micro
import Lens.Micro.TH
import Lens.Micro.Mtl
import Control.Monad.RWS hiding (Product, Sum, mapM)
import Data.Vec as Vec hiding (sym)
import Cogent.Util (Stage(..), delimiter, secondM, toHsTypeName, concatMapM, (<<+=))
import Cogent.Isabelle.Shallow (isRecTuple)







-- type FFIFuncs = M.Map FunName (CType, CType)
-- FFIFuncs       -- FFI functions, mapping func name to input/output type
-- -> String         -- Hsc file name
      -- -> [CExtDecl]     -- C decls (UNUSED ATM)

-- type Gen a = ReaderT (FFIFuncs, [FunName]) Identity a

pbtHs :: String         -- Module Name
      -> String         -- Hsc Module Name (for imports)
      -> [PBTInfo]      -- List of PBT info for the Cogent Functions
      -> [CC.Definition TypedExpr VarName b]  -- ^ A list of Cogent definitions
      -> [CC.CoreConst TypedExpr]             -- ^ A list of Cogent constants
      -> String         -- Log header 
      -> String         
pbtHs name hscname pbtinfos decls consts log = render $
  let mod = propModule name hscname pbtinfos decls
    -- flip runReader (m, map ("prop_" ++) $ M.keys m) $ propModule name hscname decls pbtinfos
    in text "{-" $+$ text log $+$ text "-}" $+$ prettyPrim mod

-- -> Gen (Module ()) 
propModule :: String -> String -> [PBTInfo] -> [CC.Definition TypedExpr VarName b] -> Module ()
propModule name hscname pbtinfos decls =
  let (cogDecls, w) = evalRWS (runSG $ do 
                                          shallowTypesFromTable
                                          genDs <- (concatMapM (\x -> genDecls' x decls) pbtinfos)
                                          absDs <- (concatMapM (\x -> absFDecl x decls) pbtinfos)
                                          rrelDs <- (concatMapM (\x -> rrelDecl x decls) pbtinfos)
                                          -- genDecls x decls shallowTypesFromTable
                                          --cs <- concatMapM shallowConst consts
                                          --ds <- shallowDefinitions decls
                                          return $ absDs ++ rrelDs ++ genDs  -- cs ++ ds
                              )
                              (ReaderGen (st decls) [] True [])
                              (StateGen 0 M.empty)
      moduleHead = ModuleHead () (ModuleName () name) Nothing Nothing
      exts = P.map (\s -> LanguagePragma () [Ident () s])
                   [ "DisambiguateRecordFields"
                   , "DuplicateRecordFields"
                   , "NamedFieldPuns"
                   , "NoImplicitPrelude"
                   , "PartialTypeSignatures"
                   ]
      importVar s = IVar () $ Ident  () s
      importSym s = IVar () $ Symbol () s
      importAbs s = IAbs () (NoNamespace ()) $ Ident () s
      import_bits = P.map importSym [".&.", ".|."] ++
                    P.map importVar ["complement", "xor", "shiftL", "shiftR"]
      import_word = P.map importAbs ["Word8", "Word16", "Word32", "Word64"]
      import_prelude = P.map importVar ["not", "div", "mod", "fromIntegral", "undefined", "return"] ++
                       P.map importSym ["+", "-", "*", "&&", "||", ">", ">=", "<", "<=", "==", "/="] ++
                       P.map importAbs ["Char", "String", "Int", "Show", "Maybe"] ++
                       [IThingAll () $ Ident () "Bool"]
      imps = [ ImportDecl () (ModuleName () "Test.QuickCheck" ) False False False Nothing Nothing Nothing
             , ImportDecl () (ModuleName () "Test.QuickCheck.Monadic" ) False False False Nothing Nothing Nothing 
              -- ImportDecl () (ModuleName () "Prelude") True False False Nothing (Just (ModuleName () "P")) Nothing
             
             --, ImportDecl () (ModuleName () "Data.Tree" ) False False False Nothing Nothing Nothing
             --, ImportDecl () (ModuleName () "Data.Word" ) False False False Nothing Nothing Nothing
             -- custom corres
             , ImportDecl () (ModuleName () "Corres" ) False False False Nothing Nothing Nothing
             , ImportDecl () (ModuleName () hscname) False False False Nothing Nothing Nothing
             -- , ImportDecl () (ModuleName () (hscname ++ "_Abs")) False False False Nothing (Just (ModuleName () "FFI")) Nothing
             , ImportDecl () (ModuleName () "Prelude"  ) False False False Nothing Nothing (Just $ ImportSpecList () False import_prelude)
             , ImportDecl () (ModuleName () "Data.Bits") False False False Nothing Nothing (Just $ ImportSpecList () False import_bits)
             , ImportDecl () (ModuleName () "Data.Tuple.Select") True False False Nothing (Just $ ModuleName () "Tup") Nothing
             , ImportDecl () (ModuleName () "Data.Tuple.Update") True False False Nothing (Just $ ModuleName () "Tup") Nothing
             , ImportDecl () (ModuleName () "Data.Word") False False False Nothing Nothing (Just $ ImportSpecList () False import_word)
             ]
      hs_decls = (P.concatMap propDecls pbtinfos) ++ cogDecls-- ++ (P.concatMap (\x -> genDecls x decls) pbtinfos)
  in 
  Module () (Just moduleHead) exts imps hs_decls

-- -----------------------------------------------------------------------
-- Cogent PBT: Refinement statement property generator
-- -----------------------------------------------------------------------
propDecls :: PBTInfo -> [Decl ()]
propDecls PBTInfo{..} = 
        --let FunInfo{..} = finfo
        --    FunTypes{..} = ftyps
        --    FunRels{..} = frels
        let fnName = "prop_" ++ fname
            toName = "Property"
            to     = TyCon   () (mkQName toName)
            sig    = TypeSig () [mkName fnName] to
            dec    = FunBind () [Match () (mkName fnName) [] 
                                 (UnGuardedRhs () $ mkPropBody fname finfo ) Nothing]
            in [sig, dec]

mkPropBody :: String -> FunInfo -> Exp ()
mkPropBody n FunInfo{ispure=True, nondet=nd} =  
    let f  = function "forAll"
        fs = [ function $ "gen_"++n
             , lamE [pvar $ mkName "ic"] (letE binds body) ]
            where ia = app (function $ "abs_"++n) (var $ mkName "ic")
                  oc = app (function n)           (var $ mkName "ic")
                  oa = app (function $ "hs_"++n)  ia
                  binds = [ FunBind () [Match () (mkName "oc") [] (UnGuardedRhs () $ oc  ) Nothing]
                          , FunBind () [Match () (mkName "oa") [] (UnGuardedRhs () $ oa  ) Nothing] ]
                  body  = appFun (function $ "corres"++(if nd==False then "'" else "")) 
                                 [ function $ "rel_"++n
                                 , var $ mkName "oa"
                                 , var $ mkName "oc" ]
        in appFun f fs
mkPropBody n FunInfo{ispure=False, nondet=nd} =
    let f  = function "forAllM"
        fs = [ function $ "gen_"++n
             , lamE [pvar $ mkName "ic"] (doE binds)  
             ]
           where ia = app (function $ "abs_"++n) (var $ mkName "ic")
                 oc = app (function n)           (var $ mkName "ic")
                 oa = app (function $ "hs_"++n)  ia
                 binds = [ genStmt (pvar $ mkName "oc") oc 
                         , genStmt (pvar $ mkName "oa") (app (function "return") oa) 
                         , qualStmt body ]
                 body  = appFun (function $ "corresM"++(if nd==False then "'" else "")) 
                                [ function $ "rel_"++n
                                , var $ mkName "oa"
                                , var $ mkName "oc" ]
        in app (function "monadicIO") (appFun f fs)

-- -----------------------------------------------------------------------
-- Cogent PBT: Generator for Test data generators
-- -----------------------------------------------------------------------
genDecls :: PBTInfo -> [CC.Definition TypedExpr VarName b] -> [Decl ()]
genDecls PBTInfo{..} defs = 
        let FunAbsF{absf=_, ityps=ityps} = fabsf
            icT = fromJust $ P.lookup "IC" ityps
            --FunWelF{..} = fwelf
-- FuncInfo{name=n, ispure=_, nondet=_, ictype=icT} = 
        --let 
            fnName = "gen_" ++fname
            toName = "Gen" -- ++icT
            to     = TyCon   () (mkQName toName)
            sig    = TypeSig () [mkName fnName] to
            dec    = FunBind () [Match () (mkName fnName) [] (UnGuardedRhs () $ 
                        mkGenBody fname icT) Nothing]
            -- cls    = ClassDecl () () [] ()
            in [sig, dec]

mkGenBody :: String -> Type () -> Exp ()
mkGenBody name icT = function "undefined" -- "arbitrary"

genDecls' :: PBTInfo -> [CC.Definition TypedExpr VarName b] -> SG [Decl ()]
genDecls' PBTInfo{..} defs = do
        let FunAbsF{absf=_, ityps=ityps} = fabsf
            icT' = fromJust $ P.lookup "IC" ityps
            icT = fromJust $ P.lookup "IA" ityps
        -- (icT, _, absE) <- getFnTyp fname iaT defs
        let fnName = "gen_" ++fname
            --toName = "Gen " ++ show icT' -- ++icT
            --to     = TyCon   () (mkQName toName)
            --sig    = TypeSig () [mkName fnName] to
            dec    = FunBind () [Match () (mkName fnName) [] (UnGuardedRhs () $ 
                        mkGenBody fname icT) Nothing]
            hs_dec    = FunBind () [Match () (mkName $ "hs_"++fname) [] (UnGuardedRhs () $ 
                        function "undefined") Nothing]
            -- cls    = ClassDecl () () [] ()
          in return $ [dec, hs_dec] --[sig, dec] --, icT']

absFDecl :: PBTInfo -> [CC.Definition TypedExpr VarName b] -> SG [Decl ()]
absFDecl PBTInfo{..} defs =  do
        let FunAbsF{absf=_, ityps=ityps} = fabsf
            -- icT = fromJust $ P.lookup "IC" ityps
            iaT = fromJust $ P.lookup "IA" ityps
            fnName = "abs_" ++fname
        (icT, _, absE) <- getFnTyp fname iaT defs
        let ti     = icT
            to     = iaT
            sig    = TypeSig () [mkName fnName] (TyFun () ti to)
            dec    = FunBind () [Match () (mkName fnName) [pvar $ mkName "ic"] (UnGuardedRhs () absE) Nothing]
        return $ [sig, dec] --, icT']

rrelDecl :: PBTInfo -> [CC.Definition TypedExpr VarName b] -> SG [Decl ()]
rrelDecl PBTInfo{..} defs = do
        let FunRRel{rrel=_, otyps=otyps} = frrel
            oaT = fromJust $ P.lookup "OA" otyps
            fnName = "rel_" ++fname
        (ocT, _, rrelE) <- getFnOutTyp fname oaT defs
        let to     = mkTyConT $ mkName "Bool"
            ti     = TyFun () oaT $ TyFun () ocT to
            sig    = TypeSig () [mkName fnName] (ti)
            dec    = FunBind () [Match () (mkName fnName) [pvar $ mkName "oa", pvar $ mkName "oc"] (UnGuardedRhs () rrelE) Nothing]
        return $ [sig, dec]
 
getFnTyp :: String -> Type () -> [CC.Definition TypedExpr VarName b] -> SG (Type (), Type (), Exp ()) 
getFnTyp fname iaTyp defs = do 
    let d = fromJust $ find defFilt defs
    (icT, iaT, absE) <- getFnTyp' d iaTyp
    pure $ (icT, iaT, absE)
        where 
            defFilt :: (CC.Definition e a b) -> Bool
            defFilt x = (CC.getDefinitionId x) == fname

getFnTyp' :: (CC.Definition TypedExpr VarName b) -> Type () -> SG ( (Type (), Type (), Exp ()) )
getFnTyp' (CC.FunDef _ fn ps _ ti to _) iaT = local (typarUpd typar) $ do
    ti' <- shallowType ti
    absE <- mkAbsFBody ti iaT
    pure $ ({-TyCon () (mkQName "Unknown") -} ti', iaT, absE)
    where
        typar = map fst $ Vec.cvtToList ps
getFnTyp' (CC.AbsDecl _ fn ps _ ti to) iaT = local (typarUpd typar) $ do
    ti' <- shallowType ti
    absE <- mkAbsFBody ti iaT
    pure $ ( {-TyCon () (mkQName "Unknown")-} ti', iaT, absE)
    where
        typar = map fst $ Vec.cvtToList ps
getFnTyp' (CC.TypeDef tn _ _) iaT = pure $ (TyCon () (mkQName "Unknown"), iaT, function $ "undefined")

getFnOutTyp :: String -> Type () -> [CC.Definition TypedExpr VarName b] -> SG (Type (), Type (), Exp ()) 
getFnOutTyp fname oaTyp defs = do 
    let d = fromJust $ find defFilt defs
    (ocT, oaT, rrelE) <- getFnOutTyp' d oaTyp
    pure $ (ocT, oaT, rrelE)
        where 
            defFilt :: (CC.Definition e a b) -> Bool
            defFilt x = (CC.getDefinitionId x) == fname

getFnOutTyp' :: (CC.Definition TypedExpr VarName b) -> Type () -> SG ( (Type (), Type (), Exp ()) )
getFnOutTyp' (CC.FunDef _ fn ps _ ti to _) oaT = local (typarUpd typar) $ do
    to' <- shallowType to
    rrelE <- mkRrelBody to oaT
    pure $ ({-TyCon () (mkQName "Unknown") -} to', oaT, rrelE)
    where
        typar = map fst $ Vec.cvtToList ps
getFnOutTyp' (CC.AbsDecl _ fn ps _ ti to) oaT = local (typarUpd typar) $ do
    to' <- shallowType to
    rrelE <- mkRrelBody to oaT
    pure $ ( {-TyCon () (mkQName "Unknown")-} to', oaT, rrelE)
    where
        typar = map fst $ Vec.cvtToList ps
getFnOutTyp' (CC.TypeDef tn _ _) oaT = pure $ (TyCon () (mkQName "Unknown"), oaT, function $ "undefined")

-- | mkAbsFBody 
-- |    - direct mapping
-- |    - Abstract Input Type is the input type of the Haskell abstract spec
-- |    - Concrete Input Type is the input type of the concrete function (Cogent HS embedding)
--
mkAbsFBody :: CC.Type t a -> Type () -> SG (Exp ())
mkAbsFBody concT (TyParen _ t   ) = mkAbsFBody concT t 
-- ^^ Type surrounded by parens, recurse on inside type

mkAbsFBody concT (TyTuple _ _ tfs) = unwrapRTup concT "ic"
-- ^^ IA is Tuple, fs is [(FieldName, (Type t b, Bool))]
--

mkAbsFBody concT (TyCon _ cn    ) = pure $ function $ "undefined"
mkAbsFBody concT (TyList _ t    ) = pure $ function $ "undefined" 


<<<<<<< HEAD
unwrapRTup :: CC.Type t a -> SG (Exp ())
unwrapRTup concT = case concT of 
    (CC.TRecord _ fs _) -> do
             --vs <- mapM (\x -> fst x) fs
             --vs <- concatMapM fst fs
             (tn,_) <- nominalType concT
             let rec' = mkConE $ mkName "ic"
                 bs = P.map (\v -> mkName $ snm $ fst v) fs
                 p' = PRec () (UnQual () $ mkName tn) --[PFieldWildcard ()] -- bs
                        (P.zipWith (\(f,_) b -> PFieldPat () (UnQual () . mkName $ snm f) (pvar b)) fs bs)
             pure $ mkLetE [(p',rec')] $ tuple $ map (\x -> app (function "fromIntegral") (var x)) bs
    (CC.TCon tn ts _)   -> pure $ function $ "undefined"
    (CC.TSum ts)        -> pure $ function $ "undefined"
    (CC.TProduct t1 t2) -> pure $ var $ mkName "ic"

    -- ^^ Cogent Tuple, unwrap with letE, 
    _                   -> pure $ function $ "undefined"
=======
unwrapRTup :: CC.Type t a -> String -> SG (Exp ())
unwrapRTup concT varN | (CC.TRecord _ fs _) <- concT = do
      let rec' = mkConE $ mkName varN
          bs = P.map (\v -> mkName $ snm $ fst v) fs
          p1 = pvar . mkName $ snm "p1"  -- taken field
          p2 = pvar . mkName $ snm "p2"  -- new record
          rect@(CC.TRecord _ fs _) = concT
      p1' <- shGetter' concT (map fst fs) 0 rec'
      p2' <- shGetter' concT (map fst fs) 1 rec'
      pure $ mkLetE [(p1, p1'), (p2, p2')] $ tuple $ map var bs

unwrapRTup concT varN | (CC.TCon tn ts _) <- concT = pure $ function $ "undefined" 
unwrapRTup concT varN | (CC.TSum ts) <- concT = pure $ function $ "undefined"
unwrapRTup concT varN | (CC.TProduct t1 t2) <- concT = pure $ function $ "undefined"
unwrapRTup concT varN = pure $ var $ mkName varN



shGetter :: CC.Type t a -> [FieldName] -> FieldIndex -> Exp () -> SG (Exp ())
shGetter rec fnms idx rec' = do
  tuples <- view recoverTuples
  return $ if | tuples, isRecTuple fnms -> appFun (mkQVarE "Tup" . mkName $ "sel" ++ show (idx+1)) [rec']
              | otherwise -> appFun (var . mkName . snm $ getRecordFieldName' rec idx) [rec']


shGetter' :: CC.Type t a -> [FieldName] -> FieldIndex -> Exp () -> SG (Exp ()) 
shGetter' rec fnms idx rec' = do
  tuples <- view recoverTuples
  if | tuples, isRecTuple fnms -> shGetter rec fnms idx rec'
     | otherwise -> do
         let t@(CC.TRecord _ fs _) = rec
         vs <- mapM (\_ -> freshInt <<+= 1) fs
         (tn,_) <- nominalType t
         let bs = P.map (\v -> mkName $ internalVar ++ show v) vs
             p' = PRec () (UnQual () $ mkName tn)
                       (P.zipWith (\(f,_) b -> PFieldPat () (UnQual () . mkName $ snm f) (pvar b)) fs bs)
         pure $ mkLetE [(p',rec')] $ var (bs !! idx)

getRecordFieldName' :: CC.Type t a -> FieldIndex -> FieldName
getRecordFieldName' rec idx | CC.TRecord _ fs _ <- rec = P.map fst fs !! idx
getRecordFieldName' _ _ = __impossible "input should be of record type"


>>>>>>> b12cdffb

-- | mkRrelBody 
-- | dummy func ATM
mkRrelBody :: CC.Type t a -> Type () -> SG (Exp ())
mkRrelBody concT absT = pure $ function $ "undefined"<|MERGE_RESOLUTION|>--- conflicted
+++ resolved
@@ -310,7 +310,7 @@
 mkAbsFBody concT (TyParen _ t   ) = mkAbsFBody concT t 
 -- ^^ Type surrounded by parens, recurse on inside type
 
-mkAbsFBody concT (TyTuple _ _ tfs) = unwrapRTup concT "ic"
+mkAbsFBody concT (TyTuple _ _ tfs) = unwrapRTup concT --"ic"
 -- ^^ IA is Tuple, fs is [(FieldName, (Type t b, Bool))]
 --
 
@@ -318,7 +318,7 @@
 mkAbsFBody concT (TyList _ t    ) = pure $ function $ "undefined" 
 
 
-<<<<<<< HEAD
+
 unwrapRTup :: CC.Type t a -> SG (Exp ())
 unwrapRTup concT = case concT of 
     (CC.TRecord _ fs _) -> do
@@ -336,7 +336,8 @@
 
     -- ^^ Cogent Tuple, unwrap with letE, 
     _                   -> pure $ function $ "undefined"
-=======
+
+{-
 unwrapRTup :: CC.Type t a -> String -> SG (Exp ())
 unwrapRTup concT varN | (CC.TRecord _ fs _) <- concT = do
       let rec' = mkConE $ mkName varN
@@ -352,6 +353,7 @@
 unwrapRTup concT varN | (CC.TSum ts) <- concT = pure $ function $ "undefined"
 unwrapRTup concT varN | (CC.TProduct t1 t2) <- concT = pure $ function $ "undefined"
 unwrapRTup concT varN = pure $ var $ mkName varN
+-}
 
 
 
@@ -380,7 +382,6 @@
 getRecordFieldName' _ _ = __impossible "input should be of record type"
 
 
->>>>>>> b12cdffb
 
 -- | mkRrelBody 
 -- | dummy func ATM
