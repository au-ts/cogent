--- conflicted
+++ resolved
@@ -543,12 +543,9 @@
     = (prettyT' t <+> typesymbol "@put"
                   <+> tupled (map pretty idxs))
       & (if __cogent_fdisambiguate_pp then (<+> comment "{- @put -}") else id)
-<<<<<<< HEAD
-=======
 #endif
 #ifdef REFINEMENT_TYPES
   pretty (TRefine v t e) = reftype (varname v) (pretty t) (pretty e)
->>>>>>> 319156cd
 #endif
   pretty (TRecord ts s) =
       let recordPretty = record (map (\(a,(b,c)) -> fieldname a <+> symbol ":" <+> pretty b) ts) -- all untaken
