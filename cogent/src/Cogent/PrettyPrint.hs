--- conflicted
+++ resolved
@@ -185,11 +185,7 @@
 instance Prec (TExpr t) where
   prec (TE _ e _) = prec e
 
-<<<<<<< HEAD
-instance Prec (SExpr t) where
-=======
 instance Prec (SExpr t l) where
->>>>>>> ebead8fe
   prec (SE _ e) = prec e
   prec (SU {}) = 0
 
@@ -227,11 +223,7 @@
 instance ExprType (TExpr t) where
   isVar (TE _ e _) = isVar e
 
-<<<<<<< HEAD
-instance ExprType (SExpr t) where
-=======
 instance ExprType (SExpr t l) where
->>>>>>> ebead8fe
   isVar (SE _ e) = isVar e
   isVar (SU {}) = const False
 
@@ -515,22 +507,15 @@
   pretty (TE t e _) | __cogent_fshow_types_in_pretty = parens $ pretty e <+> comment "::" <+> pretty t
                     | otherwise = pretty e
 
-<<<<<<< HEAD
-instance Pretty t => Pretty (SExpr t) where
-=======
 instance (Pretty t, Pretty l) => Pretty (SExpr t l) where
->>>>>>> ebead8fe
   pretty (SE t e) | __cogent_fshow_types_in_pretty = parens $ pretty e <+> comment "::" <+> pretty t
                   | otherwise = pretty e
   pretty (SU t n) | __cogent_fshow_types_in_pretty = parens $ warn ('?':show n) <+> comment "::" <+> pretty t
                   | otherwise = warn ('?':show n)
-<<<<<<< HEAD
-=======
 
 instance Pretty RecursiveParameter where
   pretty (Rec p) = typesymbol "rec" <+> symbol p
   pretty NonRec  = empty
->>>>>>> ebead8fe
 
 prettyT' :: (TypeType t, Pretty t) => t -> Doc
 prettyT' t | not $ isAtomic t = parens (pretty t)
@@ -571,11 +556,7 @@
 #ifdef REFINEMENT_TYPES
   pretty (TRefine v t e) = reftype (varname v) (pretty t) (pretty e)
 #endif
-<<<<<<< HEAD
-  pretty (TRecord ts s) =
-=======
   pretty (TRecord rp ts s) =
->>>>>>> ebead8fe
       let recordPretty = record (map (\(a,(b,c)) -> fieldname a <+> symbol ":" <+> pretty b) ts) -- all untaken
           tk = map fst $ filter (snd . snd) ts
           tkUntkPretty = (if or $ map (snd . snd) ts
@@ -584,11 +565,7 @@
           (sigilPretty, layoutPretty) = case s of
             Unboxed     -> ((typesymbol "#" <>), id)
             Boxed rw ml -> (if rw then (<> typesymbol "!") else id, case ml of Just l -> (<+> pretty l); _ -> id)
-<<<<<<< HEAD
-       in layoutPretty . tkUntkPretty . sigilPretty $ recordPretty
-=======
        in pretty rp <+> (layoutPretty . tkUntkPretty . sigilPretty $ recordPretty)
->>>>>>> ebead8fe
   pretty (TVariant ts) | any snd ts = let
      names = map fst $ filter (snd . snd) $ M.toList ts
    in pretty (TVariant $ fmap (second (const False)) ts :: Type e l t)
@@ -626,17 +603,12 @@
   pretty t@(R rp v s) =
     let sigilPretty = case s of
                         Left s -> pretty s
-<<<<<<< HEAD
-                        Right n -> parens (warn $ '?' : show n)
-     in symbol "R {" <+> pretty v <+> symbol "}" <+> sigilPretty
-=======
                         Right n -> parens (symbol "?" <> pretty n)
         rpPretty    = case rp of
                         Mu v -> typesymbol "rec" <+> symbol v <+> empty
                         None -> empty
                         UP p -> parens (symbol "?" <> pretty p) <+> empty
      in symbol "R" <+> rpPretty <> pretty v <+> sigilPretty
->>>>>>> ebead8fe
 #ifdef BUILTIN_ARRAYS
   pretty (A t l s row) =
     let sigilPretty = case s of
@@ -647,11 +619,7 @@
                        Left (Just e) -> space <> keyword "@take" <+> parens (pretty e)
                        Right n       -> space <> warn ('?' : show n)
                        
-<<<<<<< HEAD
-     in (symbol "A" <+> pretty t <+> symbol "[" <> pretty l <> symbol "]" <+> sigilPretty <> holePretty)
-=======
      in symbol "A" <+> pretty t <+> brackets (pretty l) <+> sigilPretty <> holePretty
->>>>>>> ebead8fe
 #endif
   pretty (U v) = warn ('?':show v)
   pretty (Synonym n []) = warn ("syn:" ++ n)
@@ -660,11 +628,7 @@
 instance Pretty LocType where
   pretty t = pretty (stripLocT t)
 
-<<<<<<< HEAD
-renderPolytypeHeader vs = keyword "all" <> tupled (map prettyKS vs) <> symbol "."
-=======
 renderPolytypeHeader vs ts = keyword "all" <> tupled (map prettyKS vs ++ map prettyTS ts) <> symbol "."
->>>>>>> ebead8fe
     where prettyKS (v,K False False False) = typevar v
           prettyKS (v,k) = typevar v <+> symbol ":<" <+> pretty k
           prettyTS (v,t) = typevar v <+> symbol ":~" <+> pretty t
@@ -709,11 +673,7 @@
            | otherwise = position $ show $ setSourceName p (takeFileName $ sourceName p)
 
 instance Pretty DataLayoutDecl where
-<<<<<<< HEAD
-  pretty (DataLayoutDecl _ n e) = keyword "layout" <+> reprname n <+> indent (symbol "=" </> pretty e)
-=======
   pretty (DataLayoutDecl _ n v e) = keyword "layout" <+> reprname n <+> hsep (fmap varname v) <+> indent (symbol "=" </> pretty e)
->>>>>>> ebead8fe
 
 instance Pretty DataLayoutSize where
   pretty (Bits b) = literal (string (show b ++ "b"))
@@ -721,11 +681,7 @@
   pretty (Add a b) = pretty a <+> symbol "+" <+> pretty b
 
 instance Pretty d => Pretty (DataLayoutExpr' d) where
-<<<<<<< HEAD
-  pretty (RepRef n) = reprname n
-=======
   pretty (RepRef n s) = if null s then reprname n else parens $ reprname n <+> hsep (fmap pretty s)
->>>>>>> ebead8fe
   pretty (Prim sz) = pretty sz
   pretty (Offset e s) = pretty e <+> keyword "at" <+> pretty s
   pretty (Record fs) = keyword "record" <+> record (map (\(f,_,e) -> fieldname f <> symbol ":" <+> pretty e ) fs)
@@ -735,11 +691,6 @@
   pretty (Array e s) = keyword "array" <+> parens (pretty e) <+> keyword "at" <+> pretty s
 #endif
   pretty Ptr = keyword "pointer"
-<<<<<<< HEAD
-
-instance Pretty DataLayoutExpr where
-  pretty (DL l) = pretty l
-=======
   pretty (LVar n) = dlvarname n
 
 instance Pretty DataLayoutExpr where
@@ -748,7 +699,6 @@
 instance Pretty TCDataLayout where
   pretty (TL l) = pretty l
   pretty (TLU n) = text "?" <> pretty n
->>>>>>> ebead8fe
 
 instance Pretty Metadata where
   pretty (Constant {constName})              = err "the binding" <+> funname constName <$> err "is a global constant"
@@ -861,15 +811,11 @@
   pretty (LayoutOnNonRecordOrCon t) = err "Tried to put a layout onto something that isn't a record or abstract type:" <$> indent' (pretty t)
   pretty (LayoutDoesNotMatchType l t) = err "Layout " <$$> indent' (pretty l)
                                           <$$> err " does not match type " <$$> indent' (pretty t)
-<<<<<<< HEAD
-  pretty (TypeWarningAsError w)          = pretty w
-=======
   pretty (LayoutsNotCompatible l1 l2) = err "Layout " <$$> indent' (pretty l1)
                                           <$$> err " is not compatible with layout " <$$> indent' (pretty l2)
   pretty (TypesNotFit t1 t2)          = err "The layout of type " <$$> indent' (pretty t1)
                                           <$$> err " does not fit the layout of type " <$$> indent' (pretty t2) 
   pretty (TypeWarningAsError w)       = pretty w
->>>>>>> ebead8fe
 
 instance Pretty TypeWarning where
   pretty (UnusedLocalBind v) = warn "[--Wunused-local-binds]" <$$> indent' (warn "Defined but not used:" <+> pretty v)
@@ -970,19 +916,12 @@
 instance Pretty Subst where
   pretty (Subst m) = pretty m
 
-<<<<<<< HEAD
-instance Pretty AssignResult where
-  pretty (Type t) = pretty t
-  pretty (Sigil s) = pretty s
-  pretty (Row r) = pretty r
-=======
 instance Pretty AssignResult where 
   pretty (Type t) = pretty t 
   pretty (Sigil s) = pretty s 
   pretty (Row (Left r)) = pretty r
   pretty (Row (Right sh)) = pretty sh
   pretty (Layout' l) = pretty l
->>>>>>> ebead8fe
 #ifdef BUILTIN_ARRAYS
   pretty (ARow r) = pretty r
   pretty (Expr e) = pretty e
@@ -990,9 +929,6 @@
                       Nothing -> empty
                       Just h' -> keyword "@take" <+> parens (pretty h')
 #endif
-<<<<<<< HEAD
-
-=======
   pretty (RecP r) = pretty r
 
 instance Pretty RP where
@@ -1000,28 +936,12 @@
   pretty (None) = pretty "None"
   pretty (UP i) = warn ('?':show i)
 
->>>>>>> ebead8fe
 instance Pretty r => Pretty (Sigil r) where
   pretty (Boxed False l) = keyword "[W]" <+> parens (pretty l)
   pretty (Boxed True  l) = keyword "[R]" <+> parens (pretty l)
   pretty Unboxed  = keyword "[U]"
 
 instance (Pretty t) => Pretty (Row.Row t) where
-<<<<<<< HEAD
-  pretty (Row.Row m t) =
-    let rowFieldToDoc (_, (n, (ty, tk))) =
-          let tkDoc = case tk of
-                        Left True  -> text "taken"
-                        Left False -> text "present"
-                        Right i -> text "?" <> pretty i
-          in text n <+> text ":" <+> pretty ty <+> text "(" <> tkDoc <> text ")"
-        rowFieldsDoc = hsep $ punctuate (text ",") $ map rowFieldToDoc (M.toList m)
-     in rowFieldsDoc <> (case t of Just x -> symbol " |" <+> text "?" <> pretty x; _ -> empty)
-
-instance (Pretty e, Show e) => Pretty (ARow.ARow e) where
-  pretty (ARow.ARow m u a v) = typesymbol "A-row" <+> brackets (pretty m <+> symbol "|" <+> pretty u <> all <> var)
-    where var = case v of Nothing -> empty; Just x -> (symbol " |" <+> text "?" <> pretty x)
-=======
   pretty r =
     let rowFieldsDoc =
           hsep $ punctuate (text ",") $ map pretty (Row.entries r)
@@ -1040,7 +960,6 @@
 instance (Pretty e, Show e) => Pretty (ARow.ARow e) where
   pretty (ARow.ARow m u a v) = typesymbol "A-row" <+> brackets (pretty m <+> symbol "|" <+> pretty u <> all <> var)
     where var = case v of Nothing -> empty; Just x -> (symbol " |" <+> symbol "?" <> pretty x)
->>>>>>> ebead8fe
           all = case a of Nothing -> empty
                           Just True  -> (symbol " |" <+> text "all taken")
                           Just False -> (symbol " |" <+> text "all put"  )
@@ -1050,19 +969,10 @@
 
 
 instance Pretty DataLayoutTcError where
-<<<<<<< HEAD
-  pretty (UnknownDataLayout r ctx)
-    =  err "Undeclared data layout" <+> reprname r <$$> pretty ctx
-  pretty (BadDataLayout r ctx)
-    =  err "Referenced a bad data layout" <+> reprname r <$$> pretty ctx
-  pretty (TagNotSingleBlock ctx)
-    = err "Variant tag must be a single block of bits" <$$> pretty ctx
-=======
   pretty (UnknownDataLayout r ctx) 
      =  err "Undeclared data layout" <+> reprname r <$$> pretty ctx
   pretty (TagNotSingleBlock ctx) 
      = err "Variant tag must be a single block of bits" <$$> pretty ctx
->>>>>>> ebead8fe
   pretty (OverlappingBlocks blks)
     = let ((range1, c1),(range2, c2)) = unOverlappingAllocationBlocks blks
        in err "Declared data blocks" <+> parens (pretty range1) <+> err "and" <+> parens (pretty range2) <+> err " which cannot overlap" <$$>
@@ -1077,15 +987,12 @@
   pretty (ZeroSizedBitRange context) =
     err "Zero-sized bit range" <$$>
     indent (pretty context)
-<<<<<<< HEAD
-=======
   pretty (UnknownDataLayoutVar n ctx) =
     err "Undeclared data layout variable" <+> dlvarname n <$$> indent (pretty ctx)
   pretty (TooFewDataLayoutArgs n ctx) =
     err "Too few arguments data layout synonym" <+> reprname n <$$> indent (pretty ctx)
   pretty (TooManyDataLayoutArgs n ctx) =
     err "Too many arguments for data layout synonym" <+> reprname n <$$> indent (pretty ctx)
->>>>>>> ebead8fe
 
 instance Pretty DataLayoutPath where
   pretty (InField n po ctx) = context' "for field" <+> fieldname n <+> context' "(" <> pretty po <> context' ")" </> pretty ctx
@@ -1118,10 +1025,7 @@
 #ifdef BUILTIN_ARRAYS
   pretty (ArrayLayout l) = brackets (pretty l)
 #endif
-<<<<<<< HEAD
-=======
   pretty (VarLayout n) = parens (dullcyan . string . ("_l" ++) . show . natToInt $ n)
->>>>>>> ebead8fe
 
 instance Pretty BitRange where
   pretty br = literal (pretty $ bitSizeBR br) <> symbol "b" <+> symbol "at" <+> literal (pretty $ bitOffsetBR br) <> symbol "b"
@@ -1178,11 +1082,7 @@
         helper (AbsDec n _) = context "abstract function" <+> varname n
         helper (ConstDef v _ _) = context "constant" <+> varname v
         helper (FunDef v _ _) = context "function" <+> varname v
-<<<<<<< HEAD
-        helper (RepDef (DataLayoutDecl _ n _)) = context "representation" <+> reprname n
-=======
         helper (RepDef (DataLayoutDecl _ n v _)) = context "representation" <+> reprname n <+> hsep (fmap varname v)
->>>>>>> ebead8fe
         helper _  = __impossible "helper"
 prettyCtx (AntiquotedType t) i = (if i then (<$> indent' (pretty (stripLocT t))) else id)
                                (context "in the antiquoted type at (" <> pretty (posOfT t) <> context ")" )
