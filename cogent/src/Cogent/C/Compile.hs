--- conflicted
+++ resolved
@@ -111,10 +111,7 @@
                           , _typeSynonyms :: M.Map TypeName CType
                           , _typeCorres   :: DList.DList (CId, CC.Type 'Zero)
                             -- ^ C type names corresponding to Cogent types
-<<<<<<< HEAD
-                            
-=======
->>>>>>> 40991ef3
+
                           , _absTypes     :: M.Map TypeName (S.Set [CId])
                             -- ^ Maps TypeNames of abstract Cogent types to
                             --   the Set of all monomorphised type argument lists
