--- conflicted
+++ resolved
@@ -48,11 +48,7 @@
 import Data.Bifunctor
 import Data.Bitraversable
 import Data.Char
-<<<<<<< HEAD
-import Data.Foldable (foldrM)
-=======
 import Data.Foldable (foldrM, toList)
->>>>>>> ebead8fe
 import Data.IntMap as IM (IntMap, mapKeys, delete)
 import qualified Data.Map as M
 import Data.Version (showVersion)
@@ -112,12 +108,6 @@
 ttttraverse :: (Traversable (Flip3 f d c b), Applicative m) => (a -> m a') -> f a b c d -> m (f a' b c d)
 ttttraverse f = fmap unflip3 . traverse f . Flip3
 
-<<<<<<< HEAD
-ffoldMap :: (Foldable (Flip f b), Monoid m) => (a -> m) -> f a b -> m
-ffoldMap   f = foldMap f . Flip
-fffoldMap  f = foldMap f . Flip2
-ffffoldMap f = foldMap f . Flip3
-=======
 tttttraverse :: (Traversable (Flip4 f e d c b), Applicative m) => (a -> m a') -> f a b c d e -> m (f a' b c d e)
 tttttraverse f = fmap unflip4 . traverse f . Flip4
 
@@ -126,7 +116,6 @@
 fffoldMap   f = foldMap f . Flip2
 ffffoldMap  f = foldMap f . Flip3
 fffffoldMap f = foldMap f . Flip4
->>>>>>> ebead8fe
 
 
 -- bifunctors
@@ -150,8 +139,6 @@
                  -> t a b c d
                  -> f (t a' b' c' d')
 
-<<<<<<< HEAD
-=======
 class Pentatraversable t where
   pentatraverse :: Applicative f
                 => (a -> f a')
@@ -161,7 +148,6 @@
                 -> (e -> f e')
                 -> t a b c d e
                 -> f (t a' b' c' d' e')
->>>>>>> ebead8fe
 
 --
 -- name conversion
@@ -493,8 +479,6 @@
 
 replace :: Eq a => [a] -> [a] -> [a] -> [a]
 replace old new l = L.intercalate new . split old $ l
-<<<<<<< HEAD
-=======
 
 elemBy :: Foldable t => (a -> a -> Bool) -> a -> t a -> Bool
 elemBy f a as = go f a (toList as)
@@ -507,7 +491,6 @@
 -- | A '\\-by' function
 (\\-) :: (a -> a -> Bool) -> [a] -> [a] -> [a]
 (\\-) f = foldl (flip (L.deleteBy f))
->>>>>>> ebead8fe
 
 -- the following are from the extra library, BSD3
 -- http://hackage.haskell.org/package/extra-1.6.13/docs/Control-Monad-Extra.html
