--- conflicted
+++ resolved
@@ -245,11 +245,7 @@
                in flip evalState (fenv, 0) $ mapM simplify1 ds
 
 simplify1 :: Definition TypedExpr VarName b -> State (FuncEnv b, Int) (Definition TypedExpr VarName b)
-<<<<<<< HEAD
-simplify1 (FunDef attr fn tvs ti to e) = do
-=======
 simplify1 (FunDef attr fn tvs lvs ti to e) = do
->>>>>>> ebead8fe
   fenv <- use _1
   vcnt <- use _2
   (d',env) <- return $ runSimp (SimpEnv fenv (fmap snd tvs) vcnt) (FunDef attr fn tvs lvs ti to <$> simplifyExpr __cogent_fsimplifier_iterations e)
