--- conflicted
+++ resolved
@@ -35,16 +35,12 @@
 import Cogent.Common.Types
 import Cogent.Compiler
 import Cogent.Core
-<<<<<<< HEAD
-import Cogent.Dargent.Desugar
-=======
 import qualified Cogent.Dargent.Allocation as DA
 import Cogent.Dargent.Core
 import Cogent.Dargent.Surface
 import qualified Cogent.Dargent.Desugar as DD
 import Cogent.Dargent.TypeCheck
 import Cogent.Dargent.Util
->>>>>>> ebead8fe
 import Cogent.PrettyPrint ()
 import qualified Cogent.Surface as S
 import qualified Cogent.TypeCheck.Base as B
@@ -67,13 +63,8 @@
 import Data.Char (ord)
 -- import Data.Foldable
 import Data.IntMap as IM (fromList, filterWithKey)
-<<<<<<< HEAD
-import Data.List as L (elemIndex, sortOn)
-import Data.Map as M hiding (filter, map, (\\))
-=======
 import Data.List as L (elemIndex)
 import qualified Data.Map as M hiding (filter, (\\))
->>>>>>> ebead8fe
 import Data.Maybe
 import Data.Word (Word32)
 import Prelude as P
@@ -95,14 +86,6 @@
 type Constants  = M.Map VarName  B.TypedExpr  -- This shares namespace with `TermVars'
 type Enumerator = Int
 
-<<<<<<< HEAD
-data DsState t v = DsState { _typCtx :: TypeVars t
-                           , _varCtx :: TermVars v
-                           , _oracleLcl :: Enumerator
-                           , _oracleGbl :: Enumerator
-                           , _lftFun :: [S.TopLevel B.DepType B.TypedPatn B.TypedExpr]  -- reversed
-                           }
-=======
 data DsState t l v = DsState { _typCtx :: TypeVars t
                              , _layCtx :: LayoutVars l
                              , _varCtx :: TermVars v
@@ -110,7 +93,6 @@
                              , _oracleGbl :: Enumerator
                              , _lftFun :: [S.TopLevel B.DepType B.TypedPatn B.TypedExpr]  -- reversed
                              }
->>>>>>> ebead8fe
 
 makeLenses ''DsState
 
@@ -141,11 +123,7 @@
       initialReader = ( M.fromList $ P.map fromTypeDec  typedecs
                       , M.fromList $ P.map fromConstDef constdefs
                       , pragmas )
-<<<<<<< HEAD
-      initialState = DsState Nil Nil 0 0 []
-=======
       initialState = DsState Nil Nil Nil 0 0 []
->>>>>>> ebead8fe
    in flip3 evalRWS initialState initialReader . runDS $
         desugar' (abstydecs ++ typedecs ++ absdecs ++ fundefs) constdefs ctygen pragmas
   where
@@ -160,11 +138,7 @@
          -> [S.TopLevel B.DepType B.TypedPatn B.TypedExpr]  -- constants
          -> [(B.DepType, String)]
          -> [Pragma]
-<<<<<<< HEAD
-         -> DS 'Zero 'Zero ([Definition UntypedExpr VarName VarName], [(SupposedlyMonoType VarName, String)])
-=======
          -> DS 'Zero 'Zero 'Zero ([Definition UntypedExpr VarName VarName], [(SupposedlyMonoType VarName, String)])
->>>>>>> ebead8fe
 desugar' tls constdefs ctygen pragmas = do
   defs' <- concat <$> mapM go tls
   write <- ask
@@ -177,11 +151,7 @@
     initialState  = DsState Nil Nil Nil 0 0 []
 
     go :: S.TopLevel B.DepType B.TypedPatn B.TypedExpr
-<<<<<<< HEAD
-       -> DS 'Zero 'Zero [Definition UntypedExpr VarName VarName]
-=======
        -> DS 'Zero 'Zero 'Zero [Definition UntypedExpr VarName VarName]
->>>>>>> ebead8fe
     go x = do gbl <- use oracleGbl
               put initialState
               oracleGbl .= gbl
@@ -268,13 +238,8 @@
 -- -----------------------------------------------------------------------------
 
 lamLftTlv :: S.TopLevel B.DepType B.TypedPatn B.TypedExpr
-<<<<<<< HEAD
-          -> DS t v (S.TopLevel B.DepType B.TypedPatn B.TypedExpr)
-lamLftTlv (S.FunDef fn sigma@(S.PT tvs _) alts) = S.FunDef fn sigma <$> mapM (lamLftAlt tvs fn) alts
-=======
           -> DS t l v (S.TopLevel B.DepType B.TypedPatn B.TypedExpr)
 lamLftTlv (S.FunDef fn sigma@(S.PT tvs _ _) alts) = S.FunDef fn sigma <$> mapM (lamLftAlt tvs fn) alts
->>>>>>> ebead8fe
 lamLftTlv d = return d
 
 lamLftAlt :: [(TyVarName, Kind)] -> FunName -> S.Alt B.TypedPatn B.TypedExpr -> DS t l v (S.Alt B.TypedPatn B.TypedExpr)
@@ -294,11 +259,7 @@
   let fn = S.FunDef f' (S.PT tvs [] t) [S.Alt (B.TP (S.PIrrefutable p) noPos) Regular e']  -- no let-generalisation
   lftFun %= (fn:)
   let tvs' = map (Just . B.DT . flip3 S.TVar False False . fst) tvs
-<<<<<<< HEAD
-  return $ B.TE t (S.TypeApp f' tvs' S.NoInline) l
-=======
   return $ B.TE t (S.TLApp f' tvs' [] S.NoInline) l
->>>>>>> ebead8fe
 lamLftExpr sigma f (B.TE t e l) = B.TE t <$> traverse (lamLftExpr sigma f) e <*> pure l
 
 -- freeVars :: B.TypedExpr -> Vec v VarName -> [(VarName, S.RawType)]
@@ -313,11 +274,7 @@
 
 desugarTlv :: S.TopLevel B.DepType B.TypedPatn B.TypedExpr
            -> [Pragma]
-<<<<<<< HEAD
-           -> DS 'Zero 'Zero (Definition UntypedExpr VarName VarName)
-=======
            -> DS 'Zero 'Zero 'Zero (Definition UntypedExpr VarName VarName)
->>>>>>> ebead8fe
 desugarTlv (S.Include    _) _ = __impossible "desugarTlv"
 desugarTlv (S.IncludeStd _) _ = __impossible "desugarTlv"
 desugarTlv (S.TypeDec tn vs t) _ | ExI (Flip vs') <- Vec.fromList vs
@@ -340,19 +297,6 @@
 desugarTlv (S.FunDef fn sigma alts) pragmas | S.PT vs ls t <- sigma
                                             , ExI (Flip vs') <- Vec.fromList vs
                                             , Refl <- zeroPlusNEqualsN $ Vec.length vs'
-<<<<<<< HEAD
-  = withTypeBindings (fmap fst vs') $ do
-      let (B.DT (S.TFun ti _)) = t
-      TFun ti' to' <- desugarType t
-      v <- freshVar
-      let e0 = B.TE ti (S.Var v) noPos
-      e <- withBinding v $ desugarAlts e0 alts
-      return $ FunDef (pragmaToAttr pragmas fn mempty) fn vs' ti' to' e
-desugarTlv (S.ConstDef {}) _ = __impossible "desugarTlv"
-desugarTlv (S.DocBlock _ ) _ = __impossible "desugarTlv"
-
-desugarAlts :: B.TypedExpr -> [S.Alt B.TypedPatn B.TypedExpr] -> DS t v (UntypedExpr t v VarName VarName)
-=======
   = do
       ls' <- mapM (secondM (withTypeBindings (fmap fst vs') . desugarType)) ls
       case Vec.fromList ls' of
@@ -368,7 +312,6 @@
 desugarTlv (S.DocBlock _ ) _ = __impossible "desugarTlv"
 
 desugarAlts :: B.TypedExpr -> [S.Alt B.TypedPatn B.TypedExpr] -> DS t l v (UntypedExpr t v VarName VarName)
->>>>>>> ebead8fe
 desugarAlts e0 [] = __impossible "desugarAlts"
 desugarAlts e0 [S.Alt p l e] = desugarAlt e0 p e  -- Note: Likelihood is ignored here / zilinc
                                                   --       This also serves as the base case for PCon
@@ -414,19 +357,11 @@
       m = B.TE t1 (S.Match (B.TE t0 (S.Var v) noPos) [] alts) noPos
   desugarExpr $ B.TE t1 (S.Let [b] m) noPos
 
-<<<<<<< HEAD
-desugarAlt :: B.TypedExpr -> B.TypedPatn -> B.TypedExpr -> DS t v (UntypedExpr t v VarName VarName)
-desugarAlt e0 (B.TP p pos) = desugarAlt' e0 p
-
--- FIXME: this function should take a position
-desugarAlt' :: B.TypedExpr -> S.Pattern B.TypedIrrefPatn -> B.TypedExpr -> DS t v (UntypedExpr t v VarName VarName)
-=======
 desugarAlt :: B.TypedExpr -> B.TypedPatn -> B.TypedExpr -> DS t l v (UntypedExpr t v VarName VarName)
 desugarAlt e0 (B.TP p pos) = desugarAlt' e0 p
 
 -- FIXME: this function should take a position
 desugarAlt' :: B.TypedExpr -> S.Pattern B.TypedIrrefPatn -> B.TypedExpr -> DS t l v (UntypedExpr t v VarName VarName)
->>>>>>> ebead8fe
 desugarAlt' e0 (S.PCon tag [B.TIP (S.PVar tn) _]) e =
   E <$> (Let (fst tn) <$> (E . Esac <$> desugarExpr e0) <*> withBinding (fst tn) (desugarExpr e))
   -- Idea:
@@ -501,11 +436,7 @@
   mkTake e0' vs e 0
   where isPVar (B.TIP (S.PVar _) _) = True; isPVar _ = False
         getPVar (B.TIP (S.PVar v) _) = v; getPVar _ = __impossible "getPVar (in desugarAlt')"
-<<<<<<< HEAD
-        mkTake :: UntypedExpr t v VarName VarName -> [VarName] -> B.TypedExpr -> Int -> DS t v (UntypedExpr t v VarName VarName)
-=======
         mkTake :: UntypedExpr t v VarName VarName -> [VarName] -> B.TypedExpr -> Int -> DS t l v (UntypedExpr t v VarName VarName)
->>>>>>> ebead8fe
         mkTake _ [] _ _ = __impossible "mkTake (in desugarAlt')"
         mkTake e0 [v] e idx = do
           e0' <- freshVar
@@ -544,24 +475,15 @@
   E <$> (Take (fst v, fst rec) <$> desugarExpr e0 <*> pure fldIdx <*> (withBindings (Cons (fst v) (Cons (fst rec) Nil)) $ desugarExpr e))
 desugarAlt' e0 (S.PIrrefutable (B.TIP (S.PTake rec [Just (f,p)]) pos)) e = do
   v <- freshVar
-<<<<<<< HEAD
-  let B.DT (S.TRecord fts _) = snd rec
-=======
   let B.DT (S.TRecord _ fts _) = snd rec
->>>>>>> ebead8fe
       Just (ft,_) = P.lookup f fts  -- the type of the taken field
       b1 = S.Binding (B.TIP (S.PTake rec [Just (f, B.TIP (S.PVar (v,ft)) noPos)]) pos) Nothing e0 []
       b2 = S.Binding p Nothing (B.TE ft (S.Var v) noPos) []  -- FIXME: someone wrote "wrong!" here. Why? check!
   desugarExpr $ B.TE (B.getTypeTE e) (S.Let [b1,b2] e) noPos
 desugarAlt' e0 (S.PIrrefutable (B.TIP (S.PTake rec (fp:fps)) pos)) e = do
   e1 <- freshVar
-<<<<<<< HEAD
-  let B.DT (S.TRecord fts s) = snd rec
-      t1 = B.DT $ S.TRecord (P.map (\ft@(f,(t,x)) -> if f == fst (fromJust fp) then (f,(t,True)) else ft) fts) s  -- type of e1
-=======
   let B.DT (S.TRecord rp fts s) = snd rec
       t1 = B.DT $ S.TRecord rp (P.map (\ft@(f,(t,x)) -> if f == fst (fromJust fp) then (f,(t,True)) else ft) fts) s  -- type of e1
->>>>>>> ebead8fe
       b0 = S.Binding (B.TIP (S.PTake (e1, t1) [fp]) noPos) Nothing e0 []
       bs = S.Binding (B.TIP (S.PTake rec fps) pos) Nothing (B.TE t1 (S.Var e1) noPos) []
   desugarExpr $ B.TE (B.getTypeTE e) (S.Let [b0,bs] e) noPos
@@ -610,22 +532,14 @@
 desugarAlt' e0 (S.PIrrefutable (B.TIP (S.PArrayTake arr [(i,ip)]) pos)) e = do
   v <- freshVar
   let B.DT (S.TArray telt _ _ _) = snd arr
-<<<<<<< HEAD
-      b1 = S.Binding (B.TIP (S.PArrayTake arr [(i, B.TIP (S.PVar (v,telt)) (getLocTIP ip))]) pos) Nothing e []
-=======
       b1 = S.Binding (B.TIP (S.PArrayTake arr [(i, B.TIP (S.PVar (v,telt)) (B.getLocTIP ip))]) pos) Nothing e []
->>>>>>> ebead8fe
       b2 = S.Binding ip Nothing (B.TE telt (S.Var v) pos) []
   desugarExpr $ B.TE (B.getTypeTE e) (S.Let [b1,b2] e) pos
 desugarAlt' e0 (S.PIrrefutable (B.TIP (S.PArrayTake arr ips) pos)) e = __todo "desugarAlts': taking multiple elements out of an array is currently not supported"
 #endif
 desugarAlt' _ _ _ = __impossible "desugarAlt' (_)"  -- literals
 
-<<<<<<< HEAD
-desugarPrimInt :: DepType -> PrimInt
-=======
 desugarPrimInt :: B.DepType -> PrimInt
->>>>>>> ebead8fe
 desugarPrimInt (B.DT (S.TCon "U8"   [] Unboxed)) = U8
 desugarPrimInt (B.DT (S.TCon "U16"  [] Unboxed)) = U16
 desugarPrimInt (B.DT (S.TCon "U32"  [] Unboxed)) = U32
@@ -633,11 +547,7 @@
 desugarPrimInt (B.DT (S.TCon "Bool" [] Unboxed)) = Boolean
 desugarPrimInt t = __impossible $ "desugarPrimInt: " ++ show t
 
-<<<<<<< HEAD
-desugarType :: DepType -> DS t v (Type t VarName)
-=======
 desugarType :: B.DepType -> DS t l v (Type t VarName)
->>>>>>> ebead8fe
 desugarType = \case
   B.DT (S.TCon "U8"     [] Unboxed) -> return $ TPrim U8
   B.DT (S.TCon "U16"    [] Unboxed) -> return $ TPrim U16
@@ -645,11 +555,7 @@
   B.DT (S.TCon "U64"    [] Unboxed) -> return $ TPrim U64
   B.DT (S.TCon "Bool"   [] Unboxed) -> return $ TPrim Boolean
   B.DT (S.TCon "String" [] Unboxed) -> return $ TString
-<<<<<<< HEAD
-  B.DT (S.TCon tn tvs s) -> TCon tn <$> mapM desugarType tvs <*> pure (desugarAbstractTypeSigil s)
-=======
   B.DT (S.TCon tn tvs s) -> TCon tn <$> mapM desugarType tvs <*> pure (DD.desugarAbstractTypeSigil s)
->>>>>>> ebead8fe
   B.DT (S.TVar vn b u)   ->
     (findIx vn <$> use typCtx) >>= \(Just v) -> return $
       case (b,u) of
@@ -657,21 +563,12 @@
         (True , False) -> TVarBang v
         (False, False) -> TVar v
   B.DT (S.TFun ti to)    -> TFun <$> desugarType ti <*> desugarType to
-<<<<<<< HEAD
-  B.DT (S.TRecord fs Unboxed) -> TRecord <$> mapM (\(f,(t,x)) -> (f,) . (,x) <$> desugarType t) fs <*> pure Unboxed
-  B.DT (S.TRecord fs sigil)  -> do
-    -- Making an unboxed record is necessary here because of how `desugarSigil`
-    -- is defined.
-    unboxedDesugared@(TRecord fs' Unboxed) <- desugarType $ B.DT (S.TRecord fs Unboxed)
-    TRecord <$> pure fs' <*> pure (desugarSigil unboxedDesugared sigil)
-=======
   B.DT (S.TRecord rp fs Unboxed) -> TRecord rp <$> mapM (\(f,(t,x)) -> (f,) . (,x) <$> desugarType t) fs <*> pure Unboxed
   B.DT (S.TRecord rp fs sigil) -> do
     -- Making an unboxed record is necessary here because of how `desugarSigil`
     -- is defined.
     TRecord rp' fs' Unboxed <- desugarType $ B.DT (S.TRecord rp fs Unboxed)
     TRecord rp' <$> pure fs' <*> desugarSigil sigil
->>>>>>> ebead8fe
   B.DT (S.TVariant alts) -> TSum <$> mapM (\(c,(ts,x)) -> (c,) . (,x) <$> desugarType (group ts)) (M.toList alts)
     where group [] = B.DT S.TUnit
           group (t:[]) = t
@@ -683,30 +580,6 @@
     foldr1 (liftA2 TProduct) $ map desugarType ts  -- right associative product repr of a list
   B.DT (S.TTuple ts) | __cogent_ftuples_as_sugar -> do
     let ns = P.map (('p':) . show) [1 :: Integer ..]
-<<<<<<< HEAD
-    -- vvv NOTE [sorting tuple fields] / zilinc
-    --     We assume that the field names are *lexicographically* sorted! We need to
-    --     explicitly sort them here, otherwise @p10@ will be following @p9@ instead of @p1@.
-    fs <- L.sortOn fst . P.zipWith (\n t -> (n,(t, False))) ns <$> forM ts desugarType
-    return $ TRecord fs Unboxed
-  B.DT (S.TUnit)   -> return TUnit
-#ifdef BUILTIN_ARRAYS
-  B.DT (S.TArray t l Unboxed tkns) -> do
-    t' <- desugarType t
-    l' <- uexprToLExpr id <$> desugarExpr (fmap rawToDepType l)
-    mhole <- case tkns of
-               [] -> return Nothing
-               [(idx,True)] -> Just . uexprToLExpr id <$> desugarExpr (fmap rawToDepType idx)
-               _ -> __impossible "desugarType: TArray should not have more than 1 element taken"
-    return $ TArray t' l' Unboxed mhole
-  B.DT (S.TArray t l sigil tkns) -> do
-    unboxedDesugared@(TArray t' l' Unboxed tkns') <- desugarType $ B.DT (S.TArray t l Unboxed tkns)
-    -- NOTE: if the user specify boxed array containing boxed types with layout defined as pointer,
-    --       we simply turn that into CLayout to avoid generating extra getters & setters
-    let ds = case sigil of
-               Boxed ro (Just (S.DLArray S.DLPtr _)) -> Boxed ro CLayout
-               _ -> desugarSigil unboxedDesugared sigil
-=======
     fs <- P.zipWith (\n t -> (n,(t, False))) ns <$> forM ts desugarType
     return $ TRecord NonRec fs Unboxed
   B.DT (S.TUnit)     -> return TUnit
@@ -733,7 +606,6 @@
     ds <- case sigil of
             Boxed ro (Just (S.DLArray S.DLPtr _)) -> pure $ Boxed ro CLayout
             _ -> desugarSigil sigil
->>>>>>> ebead8fe
     TArray <$> pure t'
            <*> pure l'
            <*> pure ds
@@ -741,8 +613,6 @@
 #endif
   notInWHNF -> __impossible $ "desugarType (type " ++ show (pretty notInWHNF) ++ " is not in WHNF)"
 
-<<<<<<< HEAD
-=======
 desugarLayout :: TCDataLayout -> DS t l v (DataLayout DA.BitRange)
 desugarLayout l = Layout <$> desugarLayout' l
   where
@@ -783,16 +653,11 @@
 desugarSigil (Boxed b (Just l)) = Boxed b <$> desugarLayout (toTCDL l)
 desugarSigil Unboxed            = pure Unboxed
 
->>>>>>> ebead8fe
 desugarNote :: S.Inline -> FunNote
 desugarNote S.NoInline = NoInline
 desugarNote S.Inline   = InlinePlease
 
-<<<<<<< HEAD
-desugarExpr :: B.TypedExpr -> DS t v (UntypedExpr t v VarName VarName)
-=======
 desugarExpr :: B.TypedExpr -> DS t l v (UntypedExpr t v VarName VarName)
->>>>>>> ebead8fe
 desugarExpr (B.TE _ (S.PrimOp opr es) _) = E . Op (symbolOp opr) <$> mapM desugarExpr es
 desugarExpr (B.TE _ (S.Var vn) _) = (findIx vn <$> use varCtx) >>= \case
   Just v  -> return $ E $ Variable (v, vn)
@@ -891,11 +756,7 @@
   e'   <- desugarExpr e
   return $ E (ArrayPut arr' i' e')
 desugarExpr (B.TE t (S.ArrayPut arr (e:es)) l) =
-<<<<<<< HEAD
-  let t' = B.DT $ S.TAPut [toRawTypedExpr $ fst e] (B.getTypeTE arr)
-=======
   let t' = B.DT $ S.TAPut [B.toRawTypedExpr $ fst e] (B.getTypeTE arr)
->>>>>>> ebead8fe
       arr' = B.TE t' (S.ArrayPut arr [e]) l
    in desugarExpr $ B.TE t (S.ArrayPut arr' es) l
 #endif
@@ -937,15 +798,9 @@
       Just f' = elemIndex f (P.map fst fs)
   E <$> (Put <$> desugarExpr e <*> pure f' <*> desugarExpr a)
 desugarExpr (B.TE t (S.Put e (fa@(Just (f0,_)):fas)) l) = do
-<<<<<<< HEAD
-  let B.DT (S.TRecord fs s) = t
-      fs' = map (\ft@(f,(t,b)) -> if f == f0 then (f,(t,False)) else ft) fs
-      t' = B.DT (S.TRecord fs' s)
-=======
   let B.DT (S.TRecord rp fs s) = t
       fs' = map (\ft@(f,(t,b)) -> if f == f0 then (f,(t,False)) else ft) fs
       t' = B.DT (S.TRecord rp fs' s)
->>>>>>> ebead8fe
   desugarExpr $ B.TE t (S.Put (B.TE t' (S.Put e [fa]) l) fas) l
 desugarExpr (B.TE t (S.Upcast e) _) = E <$> (Cast <$> desugarType t <*> desugarExpr e)
 -- desugarExpr (B.TE t (S.Widen  e) _) = E <$> (Cast <$> desugarType t <*> desugarExpr e)
@@ -967,28 +822,16 @@
 --   E . Con c <$> desugarExpr (B.TE tes (S.Tuple es) p)
 desugarExpr (B.TE _ (S.Put _ _) _) = __impossible "desugarExpr (Put)"
 
-<<<<<<< HEAD
-desugarConst :: (VarName, B.TypedExpr) -> DS 'Zero 'Zero (CoreConst UntypedExpr)
-desugarConst (n,e) = (n,) <$> desugarExpr e
-
--- NOTE: assume the first argument consists of constants only
-desugarConsts :: [S.TopLevel B.DepType B.TypedPatn B.TypedExpr] -> DS 'Zero 'Zero [CoreConst UntypedExpr]
-=======
 desugarConst :: (VarName, B.TypedExpr) -> DS 'Zero 'Zero 'Zero (CoreConst UntypedExpr)
 desugarConst (n,e) = (n,) <$> desugarExpr e
 
 -- NOTE: assume the first argument consists of constants only
 desugarConsts :: [S.TopLevel B.DepType B.TypedPatn B.TypedExpr] -> DS 'Zero 'Zero 'Zero [CoreConst UntypedExpr]
->>>>>>> ebead8fe
 desugarConsts = mapM desugarConst . P.map (\(S.ConstDef v _ e) -> (v,e))
 
 
 -- ----------------------------------------------------------------------------
 -- custTyGen
 
-<<<<<<< HEAD
-desugarCustTyGen :: [(B.DepType, String)] -> DS t v [(SupposedlyMonoType VarName, String)]
-=======
 desugarCustTyGen :: [(B.DepType, String)] -> DS t l v [(SupposedlyMonoType VarName, String)]
->>>>>>> ebead8fe
 desugarCustTyGen = mapM $ firstM (return . SMT <=< desugarType)
