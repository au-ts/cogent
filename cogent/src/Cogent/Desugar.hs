--- conflicted
+++ resolved
@@ -292,13 +292,13 @@
   tenv <- use typCtx
   t' <- withTypeBindings vs' $ desugarType t
   return $ TypeDef tn vs' (Just t')
-<<<<<<< HEAD
-desugarTlv (S.AbsTypeDec tn vs _) _ | ExI (Flip vs') <- Vec.fromList vs = return $ TypeDef tn vs' Nothing
-desugarTlv (S.AbsDec fn sigma) pragmas | S.PT vs ls t <- sigma
-                                       , ExI (Flip vs') <- Vec.fromList vs
-                                       , Refl <- zeroPlusNEqualsN $ Vec.length vs'
+desugarTlv (S.AbsTypeDec tn vs _) | ExI (Flip vs') <- Vec.fromList vs = return $ TypeDef tn vs' Nothing
+desugarTlv (S.AbsDec fn sigma) | S.PT vs ls t <- sigma
+                               , ExI (Flip vs') <- Vec.fromList vs
+                               , Refl <- zeroPlusNEqualsN $ Vec.length vs'
   = do
       ls' <- mapM (secondM (withTypeBindings (fmap fst vs') . desugarType)) ls
+      prgms <- use pragmas
       case Vec.fromList ls' of
         ExI (Flip ls'') -> do
           withTypeBindings (fmap fst vs') $ withLayoutBindings (fmap fst ls'') $ do
@@ -307,14 +307,15 @@
               B.DT (S.TFun ti to) -> do
                   ti' <- desugarType ti
                   to' <- desugarType to
-                  return $ AbsDecl (pragmaToAttr pragmas fn mempty) fn vs' ls'' ti' to'
+                  return $ AbsDecl (pragmaToAttr prgms fn mempty) fn vs' ls'' ti' to'
               _ -> error "Cogent does not allow FFI constants"
 
-desugarTlv (S.FunDef fn sigma alts) pragmas | S.PT vs ls t <- sigma
-                                            , ExI (Flip vs') <- Vec.fromList vs
-                                            , Refl <- zeroPlusNEqualsN $ Vec.length vs'
+desugarTlv (S.FunDef fn sigma alts) | S.PT vs ls t <- sigma
+                                    , ExI (Flip vs') <- Vec.fromList vs
+                                    , Refl <- zeroPlusNEqualsN $ Vec.length vs'
   = do
       ls' <- mapM (secondM (withTypeBindings (fmap fst vs') . desugarType)) ls
+      prgms <- use pragmas
       case Vec.fromList ls' of
         ExI (Flip ls'') -> do
           withTypeBindings (fmap fst vs') $ withLayoutBindings (fmap fst ls'') $ do
@@ -326,42 +327,11 @@
                   v <- freshVar
                   let e0 = B.TE ti (S.Var v) noPos
                   e <- withBinding v $ desugarAlts e0 alts
-                  return $ FunDef (pragmaToAttr pragmas fn mempty) fn vs' ls'' ti' to' e
+                  return $ FunDef (pragmaToAttr prgms fn mempty) fn vs' ls'' ti' to' e
               _ -> __impossible "desugarTlv: no function type in function definition"
 
-desugarTlv (S.ConstDef {}) _ = __impossible "desugarTlv"
-desugarTlv (S.DocBlock _ ) _ = __impossible "desugarTlv"
-=======
-desugarTlv (S.AbsTypeDec tn vs _) | ExI (Flip vs') <- Vec.fromList vs = return $ TypeDef tn vs' Nothing
-desugarTlv (S.AbsDec fn sigma) | S.PT vs ls t <- sigma
-                               , ExI (Flip vs') <- Vec.fromList vs
-                               , Refl <- zeroPlusNEqualsN $ Vec.length vs'
-  = do ls' <- mapM (secondM (withTypeBindings (fmap fst vs') . desugarType)) ls
-       prgms <- use pragmas
-       case Vec.fromList ls' of
-         ExI (Flip ls'') -> do
-           t' <- withTypeBindings (fmap fst vs') $ withLayoutBindings (fmap fst ls'') $ desugarType t
-           case t' of
-             TFun ti' to' -> return $ AbsDecl (pragmaToAttr prgms fn mempty) fn vs' ls'' ti' to'
-             _ -> error "Cogent does not allow FFI constants"
-desugarTlv (S.FunDef fn sigma alts) | S.PT vs ls t <- sigma
-                                    , ExI (Flip vs') <- Vec.fromList vs
-                                    , Refl <- zeroPlusNEqualsN $ Vec.length vs'
-  = do ls' <- mapM (secondM (withTypeBindings (fmap fst vs') . desugarType)) ls
-       prgms <- use pragmas
-       case Vec.fromList ls' of
-         ExI (Flip ls'') -> do
-           withTypeBindings (fmap fst vs') $ withLayoutBindings (fmap fst ls'') $ do
-             let (B.DT (S.TFun ti _)) = t
-             TFun ti' to' <- desugarType t
-             v <- freshVar
-             let e0 = B.TE ti (S.Var v) noPos
-             e <- withBinding v $ desugarAlts e0 alts
-             return $ FunDef (pragmaToAttr prgms fn mempty) fn vs' ls'' ti' to' e
 desugarTlv (S.ConstDef {}) = __impossible "desugarTlv"
 desugarTlv (S.DocBlock _ ) = __impossible "desugarTlv"
-
->>>>>>> 3bff8d3d
 
 desugarAlts :: B.TypedExpr -> [S.Alt B.TypedPatn B.TypedExpr] -> DS t l v (UntypedExpr t v VarName VarName)
 desugarAlts e0 [] = __impossible "desugarAlts"
