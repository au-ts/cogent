--- conflicted
+++ resolved
@@ -123,8 +123,8 @@
   isVar (RE e) = isVar e
 
 instance ExprType (TExpr t) where
-  levelExpr (TE _ e) = levelExpr e
-  isVar (TE _ e)     = isVar e
+  levelExpr (TE _ e _) = levelExpr e
+  isVar (TE _ e _)     = isVar e
 
 -- ------------------------------------
 
@@ -259,26 +259,9 @@
 instance Pretty RawExpr where
   pretty (RE e) = pretty e
 
-<<<<<<< HEAD
 instance Pretty t => Pretty (TExpr t) where
-  pretty (TE t e) | __cogent_fshow_types_in_pretty = parens $ pretty e <+> comment "::" <+> pretty t
-                  | otherwise = pretty e
-=======
-instance ExprType (TExpr t) where
-  levelExpr (TE _ e _) = levelExpr e
-  isVar (TE _ e _)     = isVar e
-instance Pretty t => PrettyName (VarName, t) where
-  prettyName (a, b) = prettyName a <+> comment "::" <+> pretty b
-  isName (a, b) x = a == x
-
-instance Pretty t => Pretty (TExpr t) where
-  pretty (TE t e _) = pretty e
-
-class TypeType t where
-  isCon :: t -> Bool
-  isTakePut :: t -> Bool
-  isFun :: t -> Bool
->>>>>>> 90f973f3
+  pretty (TE t e _) | __cogent_fshow_types_in_pretty = parens $ pretty e <+> comment "::" <+> pretty t
+                    | otherwise = pretty e
 
 instance (Pretty t, TypeType t) => Pretty (Type t) where
   pretty (TCon n [] s) = ($ typename n) (if | s == ReadOnly -> (<> typesymbol "!")
@@ -419,7 +402,17 @@
                                                      <$> pretty pat
   pretty (DuplicateVariableInIrrefPattern vn ipat) = err "Duplicate variable" <+> varname vn <+> err "in (irrefutable) pattern:"
                                                      <$> pretty ipat
-<<<<<<< HEAD
+  pretty (TakeFromNonRecord fs t)        = err "Cannot" <+> keyword "take" <+> err "fields"
+                                           <+> (case fs of Nothing  -> tupled (fieldname ".." : [])
+                                                           Just fs' -> tupled1 (map fieldname fs'))
+                                           <$> err "from non record type:"
+                                           <$> pretty t
+  pretty (PutToNonRecord fs t)           = err "Cannot" <+> keyword "put" <+> err "fields"
+                                           <+> (case fs of Nothing  -> tupled (fieldname ".." : [])
+                                                           Just fs' -> tupled1 (map fieldname fs'))
+                                           <$> err "into non record type:"
+                                           <$> pretty t
+  pretty (RemoveCaseFromNonVariant p t)  = err "Cannot remove pattern" <$> pretty p <$> err "from type" <$> pretty t
 
 instance Pretty TypeWarning where
   pretty DummyWarning = __fixme $ warn "WARNING: dummy"
@@ -454,24 +447,6 @@
 prettyCtx (SolvingConstraint c) _ = context "from constraint " <+> pretty c
 prettyCtx (ThenBranch) _ = context "in the" <+> keyword "then" <+> context "branch"
 prettyCtx (ElseBranch) _ = context "in the" <+> keyword "else" <+> context "branch"
-=======
-  pretty (TakeFromNonRecord fs t)        = err "Cannot" <+> keyword "take" <+> err "fields"
-                                             <+> (case fs of Nothing  -> tupled (fieldname ".." : [])
-                                                             Just fs' -> tupled1 (map fieldname fs'))
-                                             <$> err "from non record type:"
-                                             <$> pretty t
-  pretty (PutToNonRecord fs t)           = err "Cannot" <+> keyword "put" <+> err "fields"
-                                             <+> (case fs of Nothing  -> tupled (fieldname ".." : [])
-                                                             Just fs' -> tupled1 (map fieldname fs'))
-                                             <$> err "into non record type:"
-                                             <$> pretty t
-  pretty (RemoveCaseFromNonVariant p t)  = err "Cannot remove pattern" <$> pretty p <$> err "from type" <$> pretty t
-instance Pretty ErrorContext where
-  pretty _ = error "use `prettyCtx' instead!"
-prettyCtx (SolvingConstraint c) i = context "from constraint " <+> pretty c
-prettyCtx (ThenBranch) i = context "in the" <+> keyword "then" <+> context "branch"
-prettyCtx (ElseBranch) i = context "in the" <+> keyword "else" <+> context "branch"
->>>>>>> 90f973f3
 prettyCtx (InExpression e t) True = context "when checking that the expression at ("
                                                   <> pretty (posOfE e) <> context ")"
                                        <$> (indent' (pretty (stripLocE e)))
