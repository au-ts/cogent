--
-- Copyright 2016, NICTA
--
-- This software may be distributed and modified according to the terms of
-- the GNU General Public License version 2. Note that NO WARRANTY is provided.
-- See "LICENSE_GPLv2.txt" for details.
--
-- @TAG(NICTA_GPL)
--

{-# LANGUAGE TemplateHaskell #-}
{-# LANGUAGE LambdaCase #-}
{-# LANGUAGE MultiWayIf #-}
{-# LANGUAGE TupleSections #-}

module COGENT.TypeCheck.Solver (runSolver, solve) where

import COGENT.TypeCheck.Base
import qualified COGENT.TypeCheck.Subst as Subst
import COGENT.TypeCheck.Subst(Subst)
import COGENT.Common.Types
import COGENT.Common.Syntax
import COGENT.Surface
import Control.Monad.State
import Data.List(elemIndex)
import Data.Function(on)
import Data.Maybe
import qualified Data.Map as M
import qualified Data.Set as S
--import qualified Data.List as L
import Control.Lens hiding ((:<))
import qualified Data.Foldable as F
import Data.Monoid
--import Debug.Trace
import COGENT.PrettyPrint(prettyCtx)
import Text.PrettyPrint.ANSI.Leijen (pretty)
import qualified Text.PrettyPrint.ANSI.Leijen as P
import Control.Applicative

<<<<<<< HEAD

=======
>>>>>>> d01a6d99
data SolverState = SS { _flexes :: Int, _tc :: TCState, _substs :: Subst, _axioms :: [(VarName, Kind)] }

makeLenses ''SolverState

type Solver = State SolverState

data Goal = Goal { _goalContext :: [ErrorContext], _goal :: Constraint }

instance Show Goal where
  show (Goal c g) = const (show big) big
    where big = (small P.<$> (P.vcat $ map (flip prettyCtx True) c))
          small = pretty g


makeLenses ''Goal

-- Flatten a constraint tree into a set of flat goals
crunch :: Constraint -> TC [Goal]
crunch (x :@ e) = map (goalContext %~ (e:)) <$> crunch x
crunch (x :& y) = (++) <$> crunch x <*> crunch y
crunch Sat   = return []
crunch x     = return [Goal [] x]

-- Rewrites out type synonyms, TUnbox, TBang, TTake, and TPut
-- so that the "head" of the type is guaranteed to be a concrete type
-- Operators like TUnbox, TBang etc. are left in place if there is
-- a unification variable.

whnf :: TCType -> TC TCType
whnf (T (TUnbox t)) = do
   t' <- whnf t
   return $ case t' of
     _ | notWhnf t'    -> T (TUnbox t')
     (T (TCon x ps _)) -> T (TCon x ps Unboxed)
     (T (TRecord l _)) -> T (TRecord l Unboxed)
     (T o)             -> T (fmap (T . TUnbox) o)
     _                 -> error "impossible"

whnf (T (TBang t)) = do
   t' <- whnf t
   return $ case t' of
     _ | notWhnf t'    -> T (TBang t')
     (T (TCon x ps s)) -> T (TCon x (map (T . TBang) ps) (bangSigil s))
     (T (TRecord l s)) -> T (TRecord (map (fmap (_1 %~ T . TBang)) l) (bangSigil s))
     (T (TVar b _))    -> T (TVar b True)
     (T o)             -> T (fmap (T . TBang) o)
     _                 -> error "impossible"

whnf (T (TTake fs t)) = do
   t' <- whnf t
   return $ case t' of
     (T (TRecord l s)) -> T (TRecord (takeFields fs l) s)
     _ | null fs       -> t'
     _                 -> T (TTake fs t')
 where
   takeFields :: Maybe [FieldName] -> [(FieldName, (TCType, Bool))] -> [(FieldName, (TCType, Bool))]
   takeFields Nothing   = map (fmap (fmap (const True)))
   takeFields (Just fs) = map (\(f, (t, b)) -> (f, (t, f `elem` fs || b)))

whnf (T (TPut fs t)) = do
   t' <- whnf t
   return $ case t' of
     (T (TRecord l s)) -> T (TRecord (putFields fs l) s)
     _                 -> T (TPut fs t')
 where
   putFields :: Maybe [FieldName] -> [(FieldName, (TCType, Bool))] -> [(FieldName, (TCType, Bool))]
   putFields Nothing   = map (fmap (fmap (const False)))
   putFields (Just fs) = map (\(f, (t, b)) -> (f, (t,  (f `notElem` fs) && b)))

whnf (T (TCon n as b)) = do
  kts <- use knownTypes
  case lookup n kts of
    Just (as', Just b) -> whnf (substType (zip as' as) b)
    _ -> return (T (TCon n as b))

whnf (RemoveCase p t) = do
  t' <- whnf t
  return $ fromMaybe (RemoveCase p t') (removeCase p t')

whnf t = return t

-- Remove a pattern from a type, for case expressions.
removeCase :: Pattern x -> TCType -> Maybe TCType
removeCase (PIrrefutable _) _                = Just (T (TVariant M.empty))
removeCase (PIntLit _)      x                = Just x
removeCase (PCharLit _)     x                = Just x
removeCase (PBoolLit _)     x                = Just x
removeCase (PCon t _)       (T (TVariant m)) = Just (T (TVariant (M.delete t m)))
removeCase _ _                               = Nothing

-- Used internally in whnf, to check if a type has been normalised. If not,
-- it means that there is a flex or type variable preventing evaluation.
notWhnf :: TCType -> Bool
notWhnf (T TTake  {})    = True
notWhnf (T TPut   {})    = True
notWhnf (T TUnbox {})    = True
notWhnf (T TBang  {})    = True
notWhnf (U u)            = True
notWhnf (RemoveCase t p) = True
notWhnf _                = False

isIrrefutable :: Pattern n -> Bool
isIrrefutable (PIrrefutable p) = True
isIrrefutable _ = False

patternTag :: Pattern n -> Maybe TagName
patternTag (PCon t _) = Just t
patternTag _ = Nothing

isVarCon :: Pattern a -> Bool
isVarCon (PCon {}) = True
isVarCon _ = False
-- Explodes a rigid/rigid constraint into subgoals necessary
-- for that to be true. E.g, (a,b) :< (c,d) becomes a :< c :& b :< d.
-- Assumes that the input is simped (i.e conjunction and context free, with types in whnf)
rule' :: Constraint -> Maybe Constraint
rule' c = (:@ SolvingConstraint c) <$> rule c

rule :: Constraint -> Maybe Constraint

rule (Exhaustive t ps) | any isIrrefutable ps = Just Sat
rule (Exhaustive (T (TVariant n)) ps)
  | s1 <- S.fromList (mapMaybe patternTag ps)
  , s2 <- M.keysSet n
  = if s1 == s2
    then Just Sat
    else Just $ Unsat (PatternsNotExhaustive (T (TVariant n)) (S.toList (s2 S.\\ s1)))

rule (Exhaustive (T (TCon "Bool" [] Unboxed)) [PBoolLit t, PBoolLit f])
   = if not (t && f) && (t || f) then Just Sat
     else Just $ Unsat $ PatternsNotExhaustive (T (TCon "Bool" [] Unboxed)) []

rule (Exhaustive t ps)
  | not (notWhnf t) = Just $ Unsat $ PatternsNotExhaustive t []

rule (x :@ c) = (:@ c) <$> rule x
rule (x :& y) = (:&) <$> x' <*> y'
             <|> (x :&) <$> y'
             <|> (:& y) <$> x'
  where y' = rule y
        x' = rule x

rule Unsat {} = Nothing
rule Sat   {} = Nothing

rule (Share  (T TVar {}) _) = Nothing
rule (Drop   (T TVar {}) _) = Nothing
rule (Escape (T TVar {}) _) = Nothing

rule (Share  (T (TTuple xs)) m) = Just $ mconcat $ map (flip Share m) xs
rule (Escape (T (TTuple xs)) m) = Just $ mconcat $ map (flip Escape m) xs
rule (Drop   (T (TTuple xs)) m) = Just $ mconcat $ map (flip Drop m) xs

rule (Share  (T TUnit) m) = Just Sat
rule (Escape (T TUnit) m) = Just Sat
rule (Drop   (T TUnit) m) = Just Sat

rule (Share  (T TFun {}) m) = Just Sat
rule (Escape (T TFun {}) m) = Just Sat
rule (Drop   (T TFun {}) m) = Just Sat

rule (Share  (T (TVariant n)) m) = Just $ foldMap (mconcat . map (flip Share m)) n
rule (Drop   (T (TVariant n)) m) = Just $ foldMap (mconcat . map (flip Drop  m)) n
rule (Escape (T (TVariant n)) m) = Just $ foldMap (mconcat . map (flip Escape m)) n

rule (Share  t@(T (TRecord fs s)) m)
  | s /= Writable = Just $ foldMap (\(x, t) -> if not t then Share x m else Sat) $ map snd fs
  | otherwise     = Just $ Unsat $ TypeNotShareable t m
rule (Drop   t@(T (TRecord fs s)) m)
  | s /= Writable = Just $ foldMap (\(x, t) -> if not t then Drop x m else Sat) $ map snd fs
  | otherwise     = Just $ Unsat $ TypeNotDiscardable t m
rule (Escape t@(T (TRecord fs s)) m)
  | s /= ReadOnly = Just $ foldMap (\(x, t) -> if not t then Escape x m else Sat) $ map snd fs
  | otherwise     = Just $ Unsat $ TypeNotEscapable t m

rule (Share  t@(T (TCon n ts s)) m)
  | s /= Writable = Just Sat
  | otherwise     = Just $ Unsat $ TypeNotShareable t m
rule (Drop   t@(T (TCon n ts s)) m)
  | s /= Writable = Just Sat
  | otherwise     = Just $ Unsat $ TypeNotDiscardable t m
rule (Escape t@(T (TCon n ts s)) m)
  | s /= ReadOnly = Just Sat
  | otherwise     = Just $ Unsat $ TypeNotEscapable t m

rule (T (TTuple xs) :< T (TTuple ys))
  | length xs /= length ys = Just $ Unsat (TypeMismatch (T (TTuple xs)) (T (TTuple ys)))
  | otherwise              = Just $ mconcat (zipWith (:<) xs ys)
rule (T (TFun a b)  :< T (TFun c d)) = Just $ (c :< a) :& (b :< d)
rule (T TUnit       :< T TUnit)      = Just Sat
rule (T (TVar v b)  :< T (TVar u c))
  | v == u, b == c = Just Sat
  | otherwise      = Just $ Unsat (TypeMismatch (T (TVar v b)) (T (TVar u c)))
rule (T (TCon n ts s) :< T (TCon m us r))
  | n == m, length ts == length us, s == r = Just $ mconcat (zipWith (:<) ts us ++ zipWith (:<) us ts)
  | otherwise                              = Just $ Unsat (TypeMismatch (T (TCon n ts s)) (T (TCon m us r)))
rule (T (TRecord fs s) :< T (TRecord gs r))
  | or (zipWith ((/=) `on` fst) fs gs) = Just $ Unsat (TypeMismatch (T (TRecord fs s)) (T (TRecord gs r)))
  | length fs /= length gs             = Just $ Unsat (TypeMismatch (T (TRecord fs s)) (T (TRecord gs r)))
  | s /= r                             = Just $ Unsat (TypeMismatch (T (TRecord fs s)) (T (TRecord gs r)))
  | otherwise                          = let
      each (f, (t, False)) (_, (u, True )) = (t :< u) :& Drop t ImplicitlyTaken
      each (f, (t, False)) (_, (u, False)) = t :< u
      each (f, (t, True )) (_, (u, True )) = t :< u
      each (f, (t, True )) (_, (u, False)) = Unsat (RequiredTakenField f t)
    in Just $ mconcat (zipWith each fs gs)
rule (T (TVariant m) :< T (TVariant n))
  | M.keys m /= M.keys n = Just $ Unsat (TypeMismatch (T (TVariant m)) (T (TVariant n)))
  | otherwise = let
      each ts us = mconcat (zipWith (:<) ts us)
    in Just $ mconcat (zipWith (each `on` snd) (M.toList m) (M.toList n))
-- This rule is a bit dodgy
-- rule (T (TTake (Just a) b) :< T (TTake (Just a') c))
--   | x <- L.intersect a a'
--   , not (null x)
--   = let
--       ax  = a L.\\ x
--       a'x = a' L.\\ x
--      in Just $  ((if null ax then id else T . TTake (Just ax)) b)
--              :< ((if null a'x then id else T . TTake (Just a'x)) c)
rule (a :< b)
  | notWhnf a || notWhnf b = Nothing -- traceShow ("FOO", a :< b) Nothing
  | otherwise              = Just $ Unsat (TypeMismatch a b)

rule (T (TCon n [] Unboxed) :<~ T (TCon m [] Unboxed))
  | Just n' <- elemIndex n primTypeCons
  , Just m' <- elemIndex m primTypeCons
  , n' <= m'
  , m /= "String"
  = Just Sat
rule (T (TVariant n) :<~ T (TVariant m))
  | ks <- M.keysSet n
  , ks `S.isSubsetOf` M.keysSet m
  = let each ts us = mconcat (zipWith (:<) ts us)
    in Just $ mconcat (map (\k -> each (n M.! k) (m M.! k)) $ S.toList ks)
rule (T (TRecord fs _) :<~ T (TRecord gs s))
  | ks <- S.fromList (map fst fs)
  , m <- M.fromList gs
  , ks `S.isSubsetOf` M.keysSet m
  , n <- M.fromList fs
  =  let
       each f (t, True)  (u, False) = (t :< u) :& Drop t ImplicitlyTaken
       each f (t, False) (u, False) = t :< u
       each f (t, True ) (u, True ) = t :< u
       each f (t, False) (u, True) = Unsat (RequiredTakenField f t)
     in Just $ mconcat (map (\k -> each k (n M.! k) (m M.! k)) $ S.toList ks)
rule (a :<~ b) = rule (a :< b)
rule c = Nothing

-- Applys rules and simp as much as possible
auto :: Constraint -> TC Constraint
auto c = do
  c' <- simp c
  case rule' c' of
    Nothing  -> return c'
    Just c'' -> auto c''

apply :: (Constraint -> TC Constraint) -> [Goal] -> TC [Goal]
apply tactic = fmap concat . mapM each
  where each (Goal ctx c) = do
          c' <- tactic c
          map (goalContext %~ (ctx ++)) <$> crunch c'


-- applies whnf to every type in a constraint.
simp :: Constraint -> TC Constraint
simp (a :< b)     = (:<)   <$> whnf a <*> whnf b
simp (a :<~ b)    = (:<~)  <$> whnf a <*> whnf b
simp (a :& b)     = (:&)   <$> simp a <*> simp b
simp (Share t m)  = Share  <$> whnf t <*> pure m
simp (Drop  t m)  = Drop   <$> whnf t <*> pure m
simp (Escape t m) = Escape <$> whnf t <*> pure m
simp (a :@ c)     = (:@)   <$> simp a <*> pure c
simp (Unsat e)    = pure (Unsat e)
simp Sat          = pure Sat
simp (Exhaustive t ps)
  = Exhaustive <$> whnf t
               <*> traverse (traverse (traverse whnf)) ps -- poetry!

fresh :: Solver TCType
fresh = U <$> (flexes <<%= succ)

-- Constructs a partially specified type that could plausibly be :< the two inputs.
-- We re-check some basic equalities here for better error messages
glb :: TCType -> TCType -> Solver (Maybe TCType)
glb (T (TVariant is)) (T (TVariant js))
  | M.keysSet is /= M.keysSet js
  = return Nothing
  | or (zipWith ((/=) `on` length) (F.toList is) (F.toList js))
  = return Nothing
  | otherwise
  = Just . T . TVariant <$> traverse (\l -> replicateM (length l) fresh) is
glb (T (TTuple is)) (T (TTuple js))
  | length is /= length js = return Nothing
  | otherwise = Just . T . TTuple <$> traverse (const fresh) is
glb (T (TFun a b)) (T (TFun c d))
  = Just . T <$> (TFun <$> fresh <*> fresh)
glb (T (TCon c as s)) (T (TCon d bs r))
  | c /= d || s /= r       = return Nothing
  | length as /= length bs = return Nothing
  | otherwise = Just . T <$> (TCon d <$> traverse (const fresh) as <*> pure r)
glb (T (TVar a x)) (T (TVar b y))
  | x /= y || a /= b = return Nothing
  | otherwise        = return $ Just . T $ TVar a x
glb (T TUnit) (T TUnit) = return $ Just (T TUnit)
glb (T (TRecord fs s)) (T (TRecord gs r))
  | s /= r = return Nothing
  | map fst fs /= map fst gs = return Nothing
  | otherwise = let
      each (f,(_,b)) (_, (_,b')) = (f,) . (,b && b') <$> fresh
    in Just . T <$> (TRecord <$> zipWithM each fs gs <*> pure s)
glb _ _ = return Nothing



-- Constructs a partially specified type that the two inputs are plausibly both :<.
-- Once again we recheck equalities for error message improvements.
lub :: TCType -> TCType -> Solver (Maybe TCType)
lub (T (TVariant is)) (T (TVariant js))
  | M.keysSet is /= M.keysSet js
  = return Nothing
  | or (zipWith ((/=) `on` length) (F.toList is) (F.toList js))
  = return Nothing
  | otherwise
  = Just . T . TVariant <$> traverse (\l -> replicateM (length l) fresh) is
lub (T (TTuple is)) (T (TTuple js))
  | length is /= length js = return Nothing
  | otherwise = Just . T . TTuple <$> traverse (const fresh) is
lub (T (TFun a b)) (T (TFun c d))
  = Just . T <$> (TFun <$> fresh <*> fresh)
lub (T (TCon c as s)) (T (TCon d bs r))
  | c /= d || s /= r       = return Nothing
  | length as /= length bs = return Nothing
  | otherwise = Just . T <$> (TCon d <$> traverse (const fresh) as <*> pure r)
lub (T (TVar a x)) (T (TVar b y))
  | x /= y || a /= b = return Nothing
  | otherwise        = return $ Just . T $ TVar a x
lub (T TUnit) (T TUnit) = return $ Just (T TUnit)
lub (T (TRecord fs s)) (T (TRecord gs r))
  | s /= r = return Nothing
  | map fst fs /= map fst gs = return Nothing
  | otherwise = let
      each (f,(_,b)) (_, (_,b')) = (f,) . (,b || b') <$> fresh
    in Just . T <$> (TRecord <$> zipWithM each fs gs <*> pure s)
lub _ _ = return Nothing

-- Constructs a partially specified type that the two inputs are plausibly both :<~.
-- A GLB equivalent isn't needed here, because these constraints only ever appear
-- with a unification variable on the right, and they expand into regular subtyping constraints with rule.
-- This is used to essentially "guess" the type when we don't have firm enough information
-- My intention is to try solving _without_ this entirely and seeing how far I get.
lub' :: TCType -> TCType -> Solver (Maybe TCType)
-- lub' (T (TVariant ts)) (T (TVariant us))
--   = Just . T . TVariant <$> mapM (mapM (const fresh)) (M.union ts us)
-- lub' (T (TRecord fs s)) (T (TRecord gs r))
--   | s /= r = return Nothing
--   | fs' <- M.fromList fs, gs' <- M.fromList gs
--   , hs <- M.unionWith (\(t,b) (_,b') -> (t, b || b')) fs' gs'
--   = do hs' <- M.toList <$> traverse (\(_,b) -> (,b) <$> fresh) hs
--        return $ Just $ T $ TRecord hs' s
lub' (T (TCon n [] Unboxed)) (T (TCon m [] Unboxed))
     | Just n' <- elemIndex n primTypeCons
     , Just m' <- elemIndex m primTypeCons
     = return $ Just (T (TCon (primTypeCons !! max n' m') [] Unboxed))
lub' a b = return Nothing


-- A simple classification scheme for soluble flex/rigid constraints
data GoalClasses
  = Classes
    { ups :: M.Map Int [Goal]
    , downs :: M.Map Int [Goal]
    , fragments :: M.Map Int [Goal]
    , unsats :: [Goal]
    , rest :: [Goal]
    }

instance Show GoalClasses where
  show (Classes u d f un r) = "ups:\n" ++
                              unlines (map (("  " ++) . show) (F.toList u)) ++
                              "\ndowns:\n" ++
                              unlines (map (("  " ++) . show) (F.toList d)) ++
                              "\nfragments:\n" ++
                              unlines (map (("  " ++) . show) (F.toList f)) ++
                              "\nunsats:\n" ++
                              unlines (map (("  " ++) . show) (F.toList un)) ++
                              "\nrest:\n" ++
                              unlines (map (("  " ++) . show) (F.toList r))
instance Monoid GoalClasses where
  Classes u d f e r `mappend` Classes u' d' f' e' r'
    = Classes (M.unionWith (++) u u')
              (M.unionWith (++) d d')
              (M.unionWith (++) f f')
              (e ++ e')
              (r ++ r')

  mempty = Classes M.empty M.empty M.empty [] []

exhaustives :: Goal -> Solver Goal
exhaustives (Goal ctx (Exhaustive (U x) ps)) | all isVarCon ps = do
        ts <- fromPatterns ps
        return (Goal [] $ U x :< T (TVariant ts))
  where
    fromPattern :: Pattern TCTypedName -> Solver (M.Map TagName [TCType])
    fromPattern (PCon t ps) = M.singleton t <$> (mapM (const fresh) ps)
    fromPattern _ = error "impossible"
    fromPatterns ps = mconcat <$> mapM fromPattern ps
exhaustives x = return x

-- Break goals into their form
-- Expects all goals to be broken down as far as possible first
-- Consider using auto first, or using explode instead of this function.
classify :: Goal -> GoalClasses
classify g = case g of
  (Goal _ (T _ :< U x)) -> Classes (M.singleton x [g]) M.empty M.empty [] []
  (Goal _ (U x :< T _)) -> Classes M.empty (M.singleton x [g]) M.empty [] []
  (Goal _ (_  :<~ U x)) -> Classes M.empty M.empty (M.singleton x [g]) [] []
  (Goal _ (Unsat _))    -> Classes M.empty M.empty M.empty [g] []
  (Goal _ Sat)          -> mempty
  _                     -> Classes M.empty M.empty M.empty [] [g]




-- Push type information down from the RHS of :< to the LHS
-- Expects a series of goals of the form U x :< tau
impose :: [Goal] -> Solver [Goal]
impose (Goal x1 (v :< tau) : Goal x2 (_ :< tau') : xs) = do
  mt <- glb tau tau'
  case mt of
    Nothing    -> return [Goal x1 (Unsat (TypeMismatch tau tau'))]
    Just tau'' -> ([Goal x1 (tau'' :< tau), Goal x2 (tau'' :< tau')] ++)
                  <$> impose (Goal x2 (v :< tau'') : xs)
impose xs = return xs

-- Push type information up from the LHS of :< to the RHS
-- Expects a series of goals of the form tau :< U x
suggest :: [Goal] -> Solver [Goal]
suggest (Goal x1 (tau :< v) : Goal x2 (tau' :< _) : xs) = do
  mt <- lub tau tau'
  case mt of
    Nothing    -> return [Goal x1 (Unsat (TypeMismatch tau tau'))]
    Just tau'' -> ([Goal x1 (tau :< tau''), Goal x2 (tau' :< tau'')] ++)
                  <$> suggest (Goal x2 (tau'' :< v) : xs)
suggest xs = return xs


guess :: [Goal] -> Solver [Goal]
guess (Goal x1 a@(tau :<~ v) : Goal x2 b@(tau' :<~ _) : xs) = do
  mt <- lub' tau tau'
  case mt of
    Nothing    -> return [Goal x1 (Unsat (UnsolvedConstraint (a :& b)))]
    Just tau'' -> ([Goal x1 (tau :< tau''), Goal x2 (tau' :< tau'')] ++)
                  <$> suggest (Goal x2 (tau'' :< v) : xs)

guess xs = return xs
-- Produce substitutions when it is safe to do so (the variable can't get any more general)
noBrainers :: [Goal] -> Subst
noBrainers [Goal _ (U x :<  T t)] = Subst.singleton x (T t)
noBrainers [Goal _ (T t :<  U x)] = Subst.singleton x (T t)
noBrainers [Goal _ (T t@(TCon v [] Unboxed) :<~ U x)] | v `elem` primTypeCons = Subst.singleton x (T t)
noBrainers _ = mempty


applySubst :: Subst -> Solver ()
applySubst s = substs <>= s

-- Applies the current substitution to goals.
instantiate :: GoalClasses -> Solver [Goal]
instantiate (Classes ups downs frags errs rest) = do
  s <- use substs
  let al = concat (F.toList ups ++ F.toList downs ++ F.toList frags) ++ errs ++ rest
  return (al & map (goal %~ Subst.applyC s) & map (goalContext %~ map (Subst.applyCtx s)))


-- Eliminates all known facts about type variables from the goal set.
assumption :: [Goal] -> Solver [Goal]
assumption gs = do
  axs <- use axioms
  let isKnown :: Constraint -> Bool
      isKnown (Share  (T (TVar v b)) _)
        | Just k <- lookup v axs = canShare   (if b then bangKind k else k)
      isKnown (Drop   (T (TVar v b)) _)
        | Just k <- lookup v axs = canDiscard (if b then bangKind k else k)
      isKnown (Escape (T (TVar v b)) _)
        | Just k <- lookup v axs = canEscape  (if b then bangKind k else k)
      isKnown _ = False
  return (filter (not  . isKnown . view goal) gs)

-- Take an assorted list of goals, and break them down into neatly classified, simple flex/rigid goals.
-- Removes any known facts about type variables.
explode :: [Goal] -> Solver GoalClasses
explode = assumption >=> (zoom tc . apply auto) >=> mapM exhaustives >=> (return . foldMap classify)


-- In a loop, we:
--   1. Smash all goals into smaller, simple flex/rigid goals. Exit if any of them are Unsat, remove any Sat.
--   2.1. Apply any no-brainer substitutions from the downward goals (? :< R)
--        If we did any substituting go to 1
--   2.2. If there are any downward goals,
--          Push type information down from the RHS to the LHS of :< constraints and go to 1
--   3.1. Apply any no-brainer substitutions from the upward goals (R :< ?)
--        If we did any substituting, go to 1
--   3.2. If there are any upward goals,
--          Pull type information up from the LHS to the RHS of :< constraints and go to 1
--   4. If there are any remaining constraints, report unsolved error, otherwise return empty list.
solve :: Constraint -> Solver [ContextualisedError]
solve = zoom tc . crunch >=> explode >=> go
  where
    go :: GoalClasses -> Solver [ContextualisedError]
    --go g | traceShow g False = undefined
    go g | not (null (unsats g)) = return $ map toError (unsats g)

    go g | not (M.null (downs g)) = do
      let s = foldMap noBrainers (downs g)
      if Subst.null s then do
          g' <- explode =<< concat . F.toList <$> traverse impose (downs g)
          go (g' <> g { downs = M.empty } )
      else do
          applySubst s
          instantiate g >>= explode >>= go

    go g | not (M.null (ups g)) = do
      let s = foldMap noBrainers (ups g)
      if Subst.null s then do
          g' <- explode =<< concat . F.toList <$> traverse suggest (ups g)
          go (g' <> g { ups = M.empty } )
      else do
          applySubst s
          instantiate g >>= explode >>= go

    go g | not (M.null (fragments g)) = do
      let s = foldMap noBrainers (fragments g)
      if Subst.null s then do
          g' <- explode =<< concat . F.toList <$> traverse guess (fragments g)
          go (g' <> g { ups = M.empty } )
      else do
          applySubst s
          instantiate g >>= explode >>= go
      -- let f (Goal c x) = (c, UnsolvedConstraint x)
      -- in  return $ map f $ concat $ F.toList (fragments g)

    go g | not (null (rest g)) =
      let f (Goal c x) = (c, UnsolvedConstraint x)
      in  return $ map f (rest g)

    go _ = return []

    toError :: Goal -> ContextualisedError
    toError (Goal ctx (Unsat e)) = (ctx, e)
    toError _ = error "Impossible"

runSolver :: Solver a -> Int -> [(VarName, Kind)] -> TC (a, Subst)
runSolver act i ks = do
  x <- get
  let (a, SS _ x' s _) = runState act (SS i x mempty ks)
  put x'
  return (a,s)<|MERGE_RESOLUTION|>--- conflicted
+++ resolved
@@ -37,10 +37,7 @@
 import qualified Text.PrettyPrint.ANSI.Leijen as P
 import Control.Applicative
 
-<<<<<<< HEAD
-
-=======
->>>>>>> d01a6d99
+
 data SolverState = SS { _flexes :: Int, _tc :: TCState, _substs :: Subst, _axioms :: [(VarName, Kind)] }
 
 makeLenses ''SolverState
