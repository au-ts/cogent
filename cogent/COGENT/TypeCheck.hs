--- conflicted
+++ resolved
@@ -48,11 +48,7 @@
          -> ExceptT [ContextualisedError] TC (TopLevel RawType TypedName TypedExpr)
 checkOne loc d = case d of
   (Include _) -> __impossible "checkOne"
-<<<<<<< HEAD
   (DocBlock s) -> return $ DocBlock s
-=======
-
->>>>>>> d411cc04
   (TypeDec n ps t) -> do
     let xs = ps \\ nub ps
     unless (null xs) $ throwError [([InDefinition loc d], DuplicateTypeVariable xs)]
