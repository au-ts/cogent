--- conflicted
+++ resolved
@@ -26,16 +26,11 @@
 import Control.Lens
 import qualified COGENT.Context as C
 import qualified Data.Map as M
-<<<<<<< HEAD
--- import Debug.Trace
--- import COGENT.PrettyPrint()
--- import Text.PrettyPrint.ANSI.Leijen
-
-=======
 --import Debug.Trace
 import COGENT.PrettyPrint()
 --import Text.PrettyPrint.ANSI.Leijen
->>>>>>> d01a6d99
+
+
 tc :: [(SourcePos, TopLevel LocType VarName LocExpr)]
       -> (Either [ContextualisedError] [TopLevel RawType TypedName TypedExpr], TCState)
 tc i = runState (runExceptT (typecheck i)) (TCS M.empty knownTypes M.empty)
