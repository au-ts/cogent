--
-- Copyright 2016, NICTA
--
-- This software may be distributed and modified according to the terms of
-- the GNU General Public License version 2. Note that NO WARRANTY is provided.
-- See "LICENSE_GPLv2.txt" for details.
--
-- @TAG(NICTA_GPL)
--

{-# LANGUAGE DataKinds #-}
{-# LANGUAGE DeriveFunctor #-}
{-# LANGUAGE ExistentialQuantification #-}
{-# LANGUAGE FlexibleContexts #-}
{-# LANGUAGE GADTs #-}
{-# LANGUAGE GeneralizedNewtypeDeriving #-}
{-# LANGUAGE KindSignatures #-}
{-# LANGUAGE LambdaCase #-}
{-# LANGUAGE PatternGuards #-}
{-# LANGUAGE PolyKinds #-}
{-# LANGUAGE ScopedTypeVariables #-}
{-# LANGUAGE StandaloneDeriving #-}
{-# LANGUAGE TupleSections #-}
{-# LANGUAGE TypeFamilies #-}
{-# LANGUAGE TypeOperators #-}
{-# LANGUAGE UndecidableInstances #-}
{-# LANGUAGE ViewPatterns #-}

module COGENT.Desugar where

import COGENT.Common.Syntax
import COGENT.Common.Types
import COGENT.Compiler
import COGENT.Sugarfree hiding (withBinding, withBindings)
import qualified COGENT.Surface as S
import qualified COGENT.TypeCheck.Base as B
import COGENT.Util
import COGENT.Vec as Vec

import Control.Applicative
import Control.Arrow (first, second, (&&&))
import Control.Lens
import Control.Monad.Reader hiding (forM)
import Control.Monad.RWS.Strict hiding (forM)
import Data.Char (ord)
-- import Data.Foldable
import Data.Function.Flippers (flip3)
import Data.List as L (elemIndex)
import Data.Map as M hiding (filter, map, (\\))
import Data.Maybe
import Data.Tuple.Select
import Prelude as P
import Data.Traversable (forM)
-- import qualified Traversable as Trav (mapM)

-- import Debug.Trace

-- Desugar

type TypeVars t = Vec t TyVarName
type TermVars v = Vec v VarName
type Typedefs   = M.Map TypeName ([VarName], S.RawType)  -- typenames |-> typeargs * strltype
type Constants  = M.Map VarName  B.TypedExpr  -- This shares namespace with `TermVars'
type Enumerator = Int

newtype DS (t :: Nat) (v :: Nat) a = DS { runDS :: RWS (Typedefs, Constants, [Pragma])
                                                       (Last (Typedefs, Constants, [SFConst UntypedExpr]))  -- NOTE: it's a hack to export the reader! / zilinc
                                                       (TypeVars t, TermVars v, Enumerator)
                                                       a }
                                   deriving (Functor, Applicative, Monad,
                                             MonadReader (Typedefs, Constants, [Pragma]),
                                             MonadWriter (Last (Typedefs, Constants, [SFConst UntypedExpr])),
                                             MonadState  (TypeVars t, TermVars v, Enumerator))

freshVarPrefix :: String
freshVarPrefix = "__ds_var_"

freshVar :: DS t v VarName
freshVar = P.head <$> freshVars 1

freshVars :: Int -> DS t v [VarName]
freshVars n = do x <- sel3 <$> get
                 modify (\(a,b,c) -> (a,b,c+n))
                 return $ P.map ((++) freshVarPrefix . show) $ take n (iterate (+1) x)

desugar :: [S.TopLevel S.RawType B.TypedName B.TypedExpr] -> [Pragma]
        -> ([Definition UntypedExpr VarName], Last (Typedefs, Constants, [SFConst UntypedExpr]))
desugar tls pragmas =
  let fundefs    = filter isFunDef     tls where isFunDef     (S.FunDef   {})   = True; isFunDef     _ = False
      absdecs    = filter isAbsDec     tls where isAbsDec     (S.AbsDec   {})   = True; isAbsDec     _ = False
      typedecs   = filter isTypeDec    tls where isTypeDec    (S.TypeDec  {})   = True; isTypeDec    _ = False
      abstydecs  = filter isAbsTypeDec tls where isAbsTypeDec (S.AbsTypeDec {}) = True; isAbsTypeDec _ = False
      constdefs  = filter isConstDef   tls where isConstDef   (S.ConstDef {})   = True; isConstDef   _ = False
      initialReader = (M.fromList $ P.map fromTypeDec typedecs, M.fromList $ P.map fromConstDef constdefs, pragmas)
      initialState  = (Nil, Nil, 0)
  in flip3 evalRWS initialState initialReader $
       runDS (do defs' <- catMaybes <$> (mapM (\x -> put initialState >> desugarTopLevel x pragmas) $ abstydecs ++ typedecs ++ absdecs ++ fundefs)
                 write <- ask
                 consts' <- desugarConsts constdefs
                 tell $ Last (Just (write^._1, write^._2, consts'))
                 return defs'
             )
  where fromTypeDec  (S.TypeDec tn vs t) = (tn,(vs,t)); fromTypeDec  _ = __impossible "fromTypeDec (in desugarProgram)"
        fromConstDef (S.ConstDef vn t e) = (vn,e)     ; fromConstDef _ = __impossible "fromConstDef (in desguarProgram)"

withTypeBinding :: TyVarName -> DS (Suc t) v a -> DS t v a
withTypeBinding t ds = do readers <- ask
                          (tenv,venv,enum) <- get
                          let (a, (_,_,enum'), _) = flip3 runRWS (Cons t tenv, venv, enum) readers $ runDS ds
                          put (tenv,venv,enum')
                          return a

withTypeBindings :: Vec k TyVarName -> DS (t :+: k) v a -> DS t v a
withTypeBindings Nil ds = ds
withTypeBindings (Cons x xs) ds = withTypeBindings xs (withTypeBinding x ds)

withBinding :: VarName -> DS t (Suc v) a -> DS t v a
withBinding v ds = do readers <- ask
                      (tenv,venv,enum) <- get
                      let (a, (_,_,enum'), _) = flip3 runRWS (tenv, Cons v venv, enum) readers $ runDS ds
                      put (tenv,venv,enum')
                      return a

withBindings :: Vec k VarName -> DS t (v :+: k) x -> DS t v x
withBindings Nil ds = ds
withBindings (Cons x xs) ds = withBindings xs (withBinding x ds)

pragmaToAttr :: [Pragma] -> FunName -> Attr -> Attr
pragmaToAttr [] fn attr = attr
pragmaToAttr (CInlinePragma fn':pragmas) fn attr | fn == fn' = pragmaToAttr pragmas fn (attr <> Attr True False)
pragmaToAttr (_:pragmas) fn attr = pragmaToAttr pragmas fn attr

pragmaToNote :: [Pragma] -> FunName -> FunNote -> FunNote
pragmaToNote [] f note = note
pragmaToNote (InlinePragma  fn':pragmas) fn note | fn == fn' = max note InlineMe
pragmaToNote (FnMacroPragma fn':pragmas) fn note | fn == fn' = max note MacroCall
pragmaToNote (_:pragmas) fn note = pragmaToNote pragmas fn note

desugarTopLevel :: S.TopLevel S.RawType B.TypedName B.TypedExpr
                -> [Pragma]
                -> DS Zero Zero (Maybe (Definition UntypedExpr VarName))
desugarTopLevel (S.Include s) _ = __impossible "desugarTopLevel"
desugarTopLevel (S.TypeDec tn vs t) _ | ExI (Flip vs') <- Vec.fromList vs
                                      , Vec.Refl <- zeroPlusNEqualsN (Vec.length vs') = do
  tenv <- use _1
  t' <- withTypeBindings vs' $ desugarType t
  return . Just $ TypeDef tn vs' (Just t')
desugarTopLevel (S.AbsTypeDec tn vs) _ | ExI (Flip vs') <- Vec.fromList vs = return . Just $ TypeDef tn vs' Nothing
desugarTopLevel (S.AbsDec ('_':_) _) _ | not __cogent_debug = return Nothing
desugarTopLevel (S.AbsDec fn sigma) pragmas | S.PT vs t <- sigma
                                            , ExI (Flip vs') <- Vec.fromList vs
                                            , Refl <- zeroPlusNEqualsN $ Vec.length vs'
  = do TFun ti' to' <- withTypeBindings (fmap fst vs') $ desugarType t
       return . Just $ AbsDecl (pragmaToAttr pragmas fn mempty) fn vs' ti' to'
desugarTopLevel (S.FunDef ('_':_) _ _) _ | not __cogent_debug = return Nothing
desugarTopLevel (S.FunDef fn sigma alts) pragmas | S.PT vs t <- sigma
                                                 , ExI (Flip vs') <- Vec.fromList vs
                                                 , Refl <- zeroPlusNEqualsN $ Vec.length vs'
  = withTypeBindings (fmap fst vs') $ do
      TFun ti' to' <- desugarType t
      S.RT (S.TFun ti _) <- typeWHNF t
      v <- freshVar
      let e0 = B.TE ti $ S.Var v
      e <- if not __cogent_debug && P.head fn == '_'
              then return $ E Unit
              else withBinding v $ desugarAlts e0 alts
      return . Just $ FunDef (pragmaToAttr pragmas fn mempty) fn vs' ti' to' e
desugarTopLevel (S.ConstDef vn t e) _ = __impossible "desugarTopLevel"

desugarAlts :: B.TypedExpr -> [S.Alt B.TypedName B.TypedExpr] -> DS t v (UntypedExpr t v VarName)
desugarAlts e0 [] = __impossible "desugarAlts"
desugarAlts e0 [S.Alt p l e] = desugarAlt e0 p e  -- Note: Likelihood is ignored here / zilinc
                                                  --       This also serves as the base case for PCon
  -- Idea:
  --   Base case: e0 | (PCon tagname [p]) in e ~~> desugarAlt e0 (PCon tagname [p]) e
  --   Ind. step: A) e0 | (PCon tagname [PVar v1]) in e1; alts ==>
  --                 case e0 of tagname -> e1; e0' -> e0' | alts
  --              B) e0 | (PCon tagname [p]) in e; alts ==> e0 | (PCon tagname (PVar v)) in (let p = v in e); alts
  --              C) e0 | (PCon tagname ps) in e; alts ==> e0 | (PCon tagname [TTuple ps]) in e; alts
desugarAlts e0@(B.TE t v@(S.Var _)) ((S.Alt p1 l1 e1):alts) =  -- More than one Alt, which means the pattern cannot be IrrefPattern
  case p1 of
    S.PCon cn1 [S.PVar v1] -> do  -- this is A) for PCon
      e0' <- freshVar
      S.RT (S.TVariant talts) <- typeWHNF t
      let t0' = S.RT $ S.TVariant (M.delete cn1 talts)  -- type of e0 without alternative cn
      e1' <- withBinding (fst v1) $ desugarExpr e1
      e2' <- withBinding e0' $ desugarAlts (B.TE t0' $ S.Var e0') alts
      E <$> (Case <$> desugarExpr e0 <*> pure cn1 <*> pure (l1,fst v1,e1') <*> pure (mempty,e0',e2'))
    S.PCon cn1 [p1'] -> do  -- This is B) for PCon
      v1 <- freshVar
      S.RT (S.TVariant talts) <- typeWHNF t
      let p1'' = S.PVar (v1,t1)
          Just [t1]  = M.lookup cn1 talts  -- type of v1
          b   = S.Binding p1' Nothing (B.TE t1 $ S.Var v1) []
          e1' = B.TE (B.getType e1) $ S.Let [b] e1
      desugarAlts e0 ((S.Alt (S.PCon cn1 [p1'']) l1 e1'):alts)
    S.PCon cn1 ps -> do  -- This is C) for PCon
      t' <- typeWHNF t
      desugarAlts (B.TE t' v) ((S.Alt (S.PCon cn1 [S.PTuple ps]) l1 e1):alts)
    S.PIntLit  i -> desugarPrimInt <$> typeWHNF (B.getType e0) >>= \pt ->
                    E <$> (If <$> (E <$> (Op Eq <$> ((:) <$> desugarExpr e0 <*> pure [E $ ILit i pt])))
                              <*> desugarExpr e1 <*> desugarAlts e0 alts)
    -- FIXME: could do better for PBoolLit because this one is easy to exhaust
    S.PBoolLit b -> E <$> (If <$> (E <$> (Op Eq <$> ((:) <$> desugarExpr e0 <*> pure [E $ ILit (if b then 1 else 0) Boolean])))
                              <*> desugarExpr e1 <*> desugarAlts e0 alts)
    S.PCharLit c -> E <$> (If <$> (E <$> (Op Eq <$> ((:) <$> desugarExpr e0 <*> pure [E $ ILit (fromIntegral $ ord c) U8])))
                              <*> desugarExpr e1 <*> desugarAlts e0 alts)
    S.PIrrefutable _ -> __impossible "desugarAlts"
desugarAlts e0 alts@((S.Alt _ _ e1):_) = do  -- e0 is not a var, so lift it
  v <- freshVar
  let t0 = B.getType e0
      t1 = B.getType e1
      b = S.Binding (S.PVar (v,t0)) Nothing e0 []
      m = B.TE t1 $ S.Match (B.TE t0 $ S.Var v) [] alts
  desugarExpr $ B.TE t1 (S.Let [b] m)

desugarAlt :: B.TypedExpr -> S.Pattern B.TypedName -> B.TypedExpr -> DS t v (UntypedExpr t v VarName)
desugarAlt e0 (S.PCon tag [S.PVar tn]) e = 
  E <$> (Let (fst tn) <$> (E <$> Esac <$> desugarExpr e0) <*> withBinding (fst tn) (desugarExpr e))
  -- Idea:
  --   Base case: e0 | PCon cn [PVar v] in e ~~> let v = esac e0 in e
  --   Ind. step: A) e0 | PCon vn [p] in e ==> e0 | PCon cn [PVar v] in (let p = v in e)
  --              B) e0 | PCon vn ps  in e ==> e0 | PCon vn [PTuple ps] in e
desugarAlt e0 (S.PCon tag [p]) e = do  -- Ind. step A)
  v <- freshVar
  S.RT (S.TVariant alts) <- typeWHNF $ B.getType e0
  let Just [t] = M.lookup tag alts
      -- b0 = S.Binding (S.PVar (v,t)) Nothing (B.TE t $ Esac e0) []
      b1 = S.Binding p Nothing (B.TE t (S.Var v)) []
  -- desugarExpr $ B.TE (B.getType e) $ S.Let [b0,b1] e
  let e' = B.TE (B.getType e) $ S.Let [b1] e
  desugarAlt e0 (S.PCon tag [S.PVar (v,t)]) e'
desugarAlt (B.TE t e0) (S.PCon tag []) e = do  -- Ind. B1)
  t' <- typeWHNF t
  desugarAlt (B.TE t' e0) (S.PCon tag [S.PUnitel]) e
desugarAlt (B.TE t e0) (S.PCon tag ps) e = do  -- B2)
  t' <- typeWHNF t
  -- FIXME: zilinc
  desugarAlt (B.TE t' e0) (S.PCon tag [S.PTuple ps]) e  -- At this point, t' and e0 do not match!
                                                        -- but hopefully they will after e0 gets desugared
  
desugarAlt e0 (S.PIrrefutable (S.PVar v)) e = E <$> (Let (fst v) <$> desugarExpr e0 <*> (withBinding (fst v) $ desugarExpr e))
desugarAlt e0 (S.PIrrefutable (S.PTuple [])) e = __impossible "desugarAlt (Tuple-1)"
desugarAlt e0 (S.PIrrefutable (S.PTuple [irf])) e = __impossible "desugarAlt (Tuple-2)"
desugarAlt e0 (S.PIrrefutable (S.PTuple [S.PVar tn1, S.PVar tn2])) e | not __cogent_ftuples_as_sugar =
  -- NOTE: This does not work! / zilinc
  --   XXX | Idea: (p0,p1) = e0 in e ==> split (v0,v1) = e0 in let p1 = v0 and p0' = v0 and p1' = v1 in e
  --   XXX | vns <- freshVars $ P.length ps
  --   XXX | let S.RT (S.TTuple ts) = B.getType e0
  --   XXX |     pvs = P.zipWith (curry $ S.PVar) vns ts
  --   XXX |     vs  = P.zipWith (\t v -> B.TE t $ S.Var v) ts vns
  --   XXX |     b0 = S.Binding (S.PTuple pvs) Nothing e0 []
  --   XXX |     bs = P.zipWith (\p v -> S.Binding p Nothing v []) ps vs
  --   XXX | desugarExpr (B.TE (B.getType e) $ S.Let (b0:bs) e)
  -- ~~~~~~~~~~~~~~~~~~~~~~~~~~~~~~~~~~~~~~~~~~~~~~~~~~~~~~~~~~~~~~~~~~~~~~~~~~
  -- Idea: PTuple ps = e0 in e
  --   Base case: PTuple [PVar v1, PVar v2] = e0 in e ~~>
  --              Split (x,y) = e0 in e
  --   Ind. step: A) PTuple [p1,p2] = e0 in e ==>
  --                 let PTuple [PVar v1, PVar v2] = e0
  --                 and p1 = v1 and p2 = v2 in e
  --              B) PTuple (p1:p2:ps) = e0 in e ==>
  --                 PTuple [p1, PTuple (p2:ps)] = e0 in e
  E <$> (Split (fst tn1, fst tn2) <$> desugarExpr e0 <*> (withBindings (Cons (fst tn1) (Cons (fst tn2) Nil)) $ desugarExpr e))
desugarAlt e0 (S.PIrrefutable (S.PTuple [p1,p2])) e | not __cogent_ftuples_as_sugar = do
  v1 <- freshVar
  v2 <- freshVar
  S.RT (S.TTuple [t1,t2]) <- typeWHNF $ B.getType e0
  let b0 = S.Binding (S.PTuple [S.PVar (v1,t1), S.PVar (v2,t2)]) Nothing e0 []
      b1 = S.Binding p1 Nothing (B.TE t1 $ S.Var v1) []
      b2 = S.Binding p2 Nothing (B.TE t2 $ S.Var v2) []
  desugarExpr $ B.TE (B.getType e) $ S.Let [b0,b1,b2] e  -- Mutual recursion here
desugarAlt e0 (S.PIrrefutable (S.PTuple (p1:p2:ps))) e  | not __cogent_ftuples_as_sugar = __impossible "desugarAlt"
  -- let p' = S.PIrrefutable $ S.PTuple [p1, p2']
  --     p2' = S.PTuple $ p2:ps
  -- in desugarAlt e0 p' e
desugarAlt e0 (S.PIrrefutable (S.PTuple ps)) e | __cogent_ftuples_as_sugar, and (P.map isPVar ps) = do
  -- Idea: PTuple ps = e0 in e
  --   Base case: PTuple [PVar v1, PVar v2, ..., PVar vn] = e0 in e ~~>
  --              let e0'' = e0' {p1=v1, ..., pn=vn} in e'  -- nested take's in sugarfree
  --   Ind. step: PTuple ps = e0 in e ==>
  --              let (v1, ..., vn) = e0
  --              and p1 = v1
  --              ...
  --              and pn = vn
  --              in e  -- The implemention is optimised so that PVars in ps don't need to assign to new vars again
  e0' <- desugarExpr e0
  let vs = P.map (fst . getPVar) ps
  mkTake e0' vs e 0
  where isPVar (S.PVar _) = True; isPVar _ = False
        getPVar (S.PVar v) = v; getPVar _ = __impossible "getPVar (in desugarAlt)"
        mkTake :: UntypedExpr t v VarName -> [VarName] -> B.TypedExpr -> Int -> DS t v (UntypedExpr t v VarName)
        mkTake _ [] _ _ = __impossible "mkTake (in desugarAlt)"
        mkTake e0 [v] e idx = do
          e0' <- freshVar
          E . Take (v,e0') e0 idx <$> withBindings (Cons v (Cons e0' Nil)) (desugarExpr e)
        mkTake e0 (v:vs) e idx = do
          e0' <- freshVar
          E . Take (v,e0') e0 idx <$> withBindings (Cons v (Cons e0' Nil)) (mkTake (E $ Variable (f1, e0')) vs e (idx + 1))
desugarAlt e0 (S.PIrrefutable (S.PTuple ps)) e | __cogent_ftuples_as_sugar = do
  S.RT (S.TTuple ts) <- typeWHNF $ B.getType e0
  __assert (P.length ps == P.length ts) $ "desugarAlt: |ps| /= |ts|\nps = " ++ show ps ++ "\nts = " ++ show ts
  let pts = P.zip ps ts
  vpts <- forM pts $ \(p,t) -> case p of S.PVar (v,_) -> return (v,p,t); _ -> (,p,t) <$> freshVar
  let vpts' = P.filter (not . isPVar . sel2) vpts
      b0 = S.Binding (S.PTuple $ flip P.map vpts (\(v,p,t) -> S.PVar (v,t))) Nothing e0 []
      bs = flip P.map vpts' $ \(v,p,t) -> S.Binding p Nothing (B.TE t $ S.Var v) []
  desugarExpr $ B.TE (B.getType e) $ S.Let (b0:bs) e
  where isPVar (S.PVar _) = True; isPVar _ = False
desugarAlt e0 (S.PIrrefutable (S.PUnboxedRecord fs)) e = do
  -- #{a, b, c} ~~> x {a,b,c}  -- since we take all the fields out, the unboxed x is useless and can be discarded
  rec <- (, B.getType e0) <$> freshVar
  desugarAlt e0 (S.PIrrefutable (S.PTake rec fs)) e
desugarAlt e0 (S.PIrrefutable (S.PUnderscore)) e = do
  v <- freshVar
  E <$> (Let v <$> desugarExpr e0 <*> withBinding v (desugarExpr e))
desugarAlt e0 (S.PIrrefutable (S.PUnitel)) e = desugarAlt e0 (S.PIrrefutable S.PUnderscore) e
desugarAlt e0 (S.PIrrefutable (S.PTake rec [])) e = desugarAlt e0 (S.PIrrefutable (S.PVar rec)) e
desugarAlt e0 (S.PIrrefutable (S.PTake rec [Nothing])) e = __impossible "desugarAlt"
desugarAlt e0 (S.PIrrefutable (S.PTake rec [Just (f, S.PVar v)])) e =
  -- Idea:
  --   Base case: e0 | rec {f = PVar v} in e ~~> Take f' (rec,v) = e0 in e
  --   Ind. step: A) e0 | rec {f = p} in e ==> let rec {f = PVar v} = e0 and p = v in e
  --              B) e0 | rec (fp:fps) in e ==> let e1 {f = p} = e0 and rec = e1 {fps} in e
  desugarType (B.getType e0) >>= \(TRecord fs _) -> let Just fldIdx = elemIndex f (P.map fst fs) in
  E <$> (Take (fst v, fst rec) <$> desugarExpr e0 <*> pure fldIdx <*> (withBindings (Cons (fst v) (Cons (fst rec) Nil)) $ desugarExpr e))
desugarAlt e0 (S.PIrrefutable (S.PTake rec [Just (f,p)])) e = do
  v <- freshVar
  S.RT (S.TRecord fts s) <- typeWHNF $ snd rec
  let Just (ft,_) = P.lookup f fts  -- the type of the taken field
      b1 = S.Binding (S.PTake rec [Just (f,S.PVar (v,ft))]) Nothing e0 []
      b2 = S.Binding p Nothing (B.TE ft $ S.Var v) [] -- wrong!
  desugarExpr $ B.TE (B.getType e) $ S.Let [b1,b2] e
desugarAlt e0 (S.PIrrefutable (S.PTake rec (fp:fps))) e = do
  e1 <- freshVar
  S.RT (S.TRecord fts s) <- typeWHNF $ snd rec
  let t1 = S.RT $ S.TRecord (P.map (\ft@(f,(t,x)) -> if f == fst (fromJust fp) then (f,(t,True)) else ft) fts) s  -- type of e1
      b0 = S.Binding (S.PTake (e1, t1) [fp]) Nothing e0 []
      bs = S.Binding (S.PTake rec fps) Nothing (B.TE t1 $ S.Var e1) []
  desugarExpr $ B.TE (B.getType e) $ S.Let [b0,bs] e
desugarAlt _ _ _ = __impossible "desugarAlt (_)"  -- literals

desugarPrimInt :: S.RawType -> PrimInt
desugarPrimInt (S.RT (S.TCon "U8"   [] Unboxed)) = U8
desugarPrimInt (S.RT (S.TCon "U16"  [] Unboxed)) = U16
desugarPrimInt (S.RT (S.TCon "U32"  [] Unboxed)) = U32
desugarPrimInt (S.RT (S.TCon "U64"  [] Unboxed)) = U64
desugarPrimInt (S.RT (S.TCon "Bool" [] Unboxed)) = Boolean
desugarPrimInt _ = __impossible "desugarPrimInt"

desugarType :: S.RawType -> DS t v (Type t)
desugarType t = typeWHNF t >>= \case
  S.RT (S.TCon "U8"     [] Unboxed) -> return $ TPrim U8
  S.RT (S.TCon "U16"    [] Unboxed) -> return $ TPrim U16
  S.RT (S.TCon "U32"    [] Unboxed) -> return $ TPrim U32
  S.RT (S.TCon "U64"    [] Unboxed) -> return $ TPrim U64
  S.RT (S.TCon "Bool"   [] Unboxed) -> return $ TPrim Boolean
  S.RT (S.TCon "Char"   [] Unboxed) -> return $ TPrim U8
  S.RT (S.TCon "String" [] Unboxed) -> return $ TString
  S.RT (S.TCon tn tvs s) -> TCon tn <$> mapM desugarType tvs <*> pure s
  S.RT (S.TVar vn b)     -> (findIx vn <$> sel1 <$> get) >>= \(Just v) -> return $ if b then TVarBang v else TVar v
  S.RT (S.TFun ti to)    -> TFun <$> desugarType ti <*> desugarType to
  S.RT (S.TRecord fs s)  -> TRecord <$> mapM (\(f,(t,x)) -> (f,) . (,x) <$> desugarType t) fs <*> pure s
  S.RT (S.TVariant alts) -> TSum <$> mapM (\(c,ts) -> (c,) . (,False) <$> desugarType (S.RT $ S.TTuple ts)) (M.toList alts)
  S.RT (S.TTuple [])     -> __impossible "desugarType (TTuple)"
  S.RT (S.TTuple (t:[])) -> __impossible "desugarType (TTuple)"
  S.RT (S.TTuple (t1:t2:[])) | not __cogent_ftuples_as_sugar -> TProduct <$> desugarType t1 <*> desugarType t2
  S.RT (S.TTuple (t1:t2:ts)) | not __cogent_ftuples_as_sugar -> __impossible "desugarType"  -- desugarType $ S.RT $ S.TTuple [t1, S.RT $ S.TTuple (t2:ts)]
  S.RT (S.TTuple ts) | __cogent_ftuples_as_sugar -> TRecord <$> (P.zipWith (\t n -> (n,(t, False))) <$> forM ts desugarType <*> pure (P.map (('p':) . show) [1 :: Integer ..])) <*> pure Unboxed
  S.RT (S.TUnit)   -> return TUnit
  notInWHNF -> __impossible $ "desugarType" ++ show notInWHNF

substType :: [(VarName, S.RawType)] -> S.RawType -> S.RawType
substType sigma (S.RT (S.TVar v b)) | Just t <- P.lookup v sigma = t
                                    | otherwise = S.RT (S.TVar v b)
substType sigma (S.RT (S.TFun a b)) = S.RT (S.TFun (substType sigma a) (substType sigma b))
substType sigma (S.RT (S.TRecord fs s)) = S.RT (S.TRecord (map (second . first $ substType sigma) fs) s)
substType sigma (S.RT (S.TVariant fs)) = S.RT (S.TVariant (fmap (fmap $ substType sigma) fs))
substType sigma (S.RT (S.TUnit)) = S.RT S.TUnit
substType sigma (S.RT (S.TTuple fs)) = S.RT (S.TTuple (map (substType sigma) fs))
substType sigma (S.RT (S.TUnbox t)) = S.RT (S.TUnbox $ substType sigma t)
substType sigma (S.RT (S.TBang t)) = S.RT (S.TBang $ substType sigma t)
substType sigma (S.RT (S.TTake fs t)) = S.RT (S.TTake fs (substType sigma t))
substType sigma (S.RT (S.TPut  fs t)) = S.RT (S.TPut  fs (substType sigma t))
substType sigma (S.RT (S.TCon c ts s)) = S.RT (S.TCon c (map (substType sigma) ts) s)

bangType :: S.RawType -> S.RawType
bangType (S.RT (S.TVar v _)) = S.RT (S.TVar v True)
bangType (S.RT (S.TRecord fs s)) = S.RT (S.TRecord (map (second . first $ S.RT . S.TBang) fs) $ bangSigil s)
bangType (S.RT (S.TCon x ts s))= S.RT (S.TCon x (map (S.RT . S.TBang) ts) $ bangSigil s)
bangType (S.RT (S.TUnit)) = S.RT S.TUnit
bangType (S.RT (S.TFun a b)) = S.RT (S.TFun a b)
bangType (S.RT (S.TTuple ts)) = S.RT (S.TTuple (map (S.RT . S.TBang) ts))  -- using `RT . TBang' instead of `bangType' for better errmsgs
bangType (S.RT (S.TVariant ts)) = S.RT (S.TVariant (fmap (fmap $ S.RT . S.TBang) ts))
bangType notInWHNF = __impossible "bangType"

typeWHNF :: S.RawType -> DS t v S.RawType
typeWHNF x@(S.RT (S.TCon c as s)) = M.lookup c . sel1 <$> ask >>= \case
  Just (vs,t)  -> typeWHNF (substType (P.zip vs as) t)
  Nothing -> return x
typeWHNF x@(S.RT (S.TVar {})) = return x
typeWHNF x@(S.RT (S.TFun {})) = return x
typeWHNF x@(S.RT (S.TRecord {})) = return x
typeWHNF x@(S.RT (S.TVariant alts)) = S.RT . S.TVariant <$> (forM alts $ \ts -> (:[]) <$> typeWHNF (S.RT $ S.TTuple ts))
typeWHNF   (S.RT (S.TTuple [])) = return $ S.RT S.TUnit
typeWHNF   (S.RT (S.TTuple [t])) = typeWHNF t
typeWHNF x@(S.RT (S.TTuple [t1,t2])) | not __cogent_ftuples_as_sugar = return x  -- make n-tuples into nested 2-tuples
typeWHNF   (S.RT (S.TTuple (t:ts@(_:_:_)))) | not __cogent_ftuples_as_sugar = typeWHNF (S.RT $ S.TTuple ts) >>= \ts' -> return $ S.RT $ S.TTuple [t,ts']
typeWHNF x@(S.RT (S.TTuple _)) = return x  -- | __cogent_ftuples_as_sugar
-- typeWHNF x@(S.RT (S.TTuple (reverse -> (t:ts)))) = case t of
--   (S.RT (S.TTuple ts')) -> typeWHNF (S.RT . S.TTuple $ reverse ts ++ ts')
--   _ -> return x
typeWHNF x@(S.RT (S.TUnit)) = return x
typeWHNF x@(S.RT (S.TUnbox t)) = typeWHNF t >>= \case
  S.RT (S.TCon cn ts s) -> return $ S.RT (S.TCon cn ts Unboxed)
  S.RT (S.TRecord fs s) -> return $ S.RT (S.TRecord fs Unboxed)
  x -> __impossible "typeWHNF"
typeWHNF (S.RT (S.TBang t)) = bangType <$> typeWHNF t
typeWHNF (S.RT (S.TTake Nothing t)) = typeWHNF t >>= \case  -- take all untaken fields
  S.RT (S.TRecord fs s) -> return $ S.RT $ S.TRecord (P.map (second . second $ const True) fs) s
  x -> __impossible "typeWHNF"
typeWHNF (S.RT (S.TTake (Just []) t)) = typeWHNF t
typeWHNF (S.RT (S.TTake (Just fs) t)) = typeWHNF t >>= \case  -- take untaken fields
  S.RT (S.TRecord rs s) -> return $ S.RT $ S.TRecord (P.map (\r@(n,(t,x)) -> if n `elem` fs then (n,(t,True)) else r) rs) s
  x -> __impossible "typeWHNF"
typeWHNF (S.RT (S.TPut Nothing t)) = typeWHNF t >>= \case  -- put (a) taken linear fields (b) untaken discardable fields
  S.RT (S.TRecord fs s) -> return $ S.RT $ S.TRecord (P.map (second . second $ const False) fs) s
  x -> __impossible "typeWHNF"
typeWHNF (S.RT (S.TPut (Just []) t)) = typeWHNF t
typeWHNF (S.RT (S.TPut (Just fs) t)) = typeWHNF t >>= \case
  S.RT (S.TRecord rs s) -> return $ S.RT $ S.TRecord (P.map (\r@(n,(t,x)) -> if n `elem` fs then (n,(t,False)) else r) rs) s
  x -> __impossible "typeWHNF"

desugarNote :: S.Inline -> FunNote
desugarNote S.NoInline = NoInline
desugarNote S.Inline   = InlinePlease

desugarExpr :: B.TypedExpr -> DS t v (UntypedExpr t v VarName)
desugarExpr (B.TE _ (S.PrimOp opr es)) = E . Op (desugarOp opr) <$> mapM desugarExpr es
desugarExpr (B.TE _ (S.Var vn)) = (findIx vn . sel2 <$> get) >>= \case
  Just v  -> return $ E $ Variable (v, vn)
  Nothing -> do constdefs <- view _2
                let Just e = M.lookup vn constdefs
                desugarExpr e
desugarExpr (B.TE _ (S.Match e _ [])) = __impossible "desugarExpr (Match)"
desugarExpr (B.TE _ (S.Match e [] alts)) = desugarAlts e alts
desugarExpr (B.TE _ (S.Match e vs alts)) = do
  -- Idea: e !vs | alts ~~> let v = e !vs in desugarAlt (v, alts)
  -- FIXME: Not sure if this is going to work / zilinc
  venv <- use _2
  v <- freshVar
  let vs' = P.map (fromJust . flip findIx venv &&& id) vs
  e' <- withBinding v $ desugarAlts (B.TE (B.getType e) $ S.Var v) alts
  E <$> (LetBang vs' v <$> desugarExpr e <*> pure e')
desugarExpr (B.TE _ (S.TypeApp v ts note)) = do
  pragmas <- view _3
  E <$> (Fun v <$> mapM desugarType ts <*> pure (pragmaToNote pragmas v $ desugarNote note))
desugarExpr (B.TE _ (S.Con c [] )) = return . E $ Con c (E Unit)
desugarExpr (B.TE _ (S.Con c [e])) = E . Con c <$> desugarExpr e
desugarExpr (B.TE t (S.Con c es )) = do
  S.RT (S.TVariant ts) <- typeWHNF t
  let Just [tes] = M.lookup c ts 
  E . Con c <$> desugarExpr (B.TE tes $ S.Tuple es)
desugarExpr (B.TE _ (S.Seq e1 e2)) = do
  v <- freshVar
  E <$> (Let v <$> desugarExpr e1 <*> withBinding v (desugarExpr e2))
desugarExpr (B.TE _ (S.App (B.TE _ (S.TypeApp ('_':_) _ _)) _)) | not __cogent_debug = return (E Unit)
desugarExpr (B.TE _ (S.App e1 e2)) = E <$> (App <$> desugarExpr e1 <*> desugarExpr e2)
desugarExpr (B.TE _ (S.If c [] th el)) = E <$> (If <$> desugarExpr c <*> desugarExpr th <*> desugarExpr el)
desugarExpr (B.TE _ (S.If c vs th el)) = do
  venv <- use _2
  v <- freshVar
  let vs' = P.map (fromJust . flip findIx venv &&& id) vs
  th' <- withBinding v $ desugarExpr th
  el' <- withBinding v $ desugarExpr el
  let e' = E $ If (E $ Variable (f0, v)) th' el'
  E <$> (LetBang vs' v <$> desugarExpr c <*> pure e')
desugarExpr (B.TE _ (S.Member e fld)) = do
  TRecord fs _ <- desugarType $ B.getType e
  let Just f' = elemIndex fld (P.map fst fs)
  E <$> (Member <$> desugarExpr e <*> pure f')
desugarExpr (B.TE _ (S.Unitel)) = return $ E Unit
desugarExpr (B.TE t (S.IntLit n)) = return $ E . ILit n $ desugarPrimInt t
desugarExpr (B.TE _ (S.BoolLit b)) = return $ E $ ILit (if b then 1 else 0) Boolean
desugarExpr (B.TE _ (S.CharLit c)) = return $ E $ ILit (fromIntegral $ ord c) U8
desugarExpr (B.TE _ (S.StringLit s)) = return $ E $ SLit s
desugarExpr (B.TE _ (S.Tuple [])) = __impossible "desugarExpr (Tuple)"
desugarExpr (B.TE _ (S.Tuple [e])) = __impossible "desugarExpr (Tuple)"
desugarExpr (B.TE _ (S.Tuple (e1:e2:[]))) | not __cogent_ftuples_as_sugar = E <$> (Tuple <$> desugarExpr e1 <*> desugarExpr e2)
desugarExpr (B.TE t (S.Tuple (e1:e2:es))) | not __cogent_ftuples_as_sugar = __impossible "desugarExpr"  -- do
  -- S.RT (S.TTuple (t1:t2:ts)) <- typeWHNF t
  -- let t2' = S.RT $ S.TTuple (t2:ts)
  --     e2' = B.TE t2' $ S.Tuple (e2:es)
  -- desugarExpr $ B.TE (S.RT $ S.TTuple [t1,t2']) $ S.Tuple [e1,e2']
-- desugarExpr (B.TE _ (S.Tuple (reverse -> (e:es)))) | B.TE _ (S.Tuple _) <- e = __impossible "desugarExpr"
desugarExpr (B.TE _ (S.Tuple es)) = E . Struct <$> (P.zip (P.map (('p':) . show) [1 :: Integer ..]) <$> mapM desugarExpr es)  -- | __cogent_ftuples_as_sugar
desugarExpr (B.TE _ (S.UnboxedRecord fs)) = E . Struct <$> mapM (\(f,e) -> (f,) <$> desugarExpr e) fs
desugarExpr (B.TE _ (S.Let [] e)) = __impossible "desugarExpr (Let)"
desugarExpr (B.TE _ (S.Let [S.Binding p mt e0 []] e)) = desugarAlt e0 (S.PIrrefutable p) e
desugarExpr (B.TE _ (S.Let [S.Binding (S.PVar v) mt e0 bs] e)) = do
  -- Idea:
  --   Base case: let v = e0 !bs in e ~~> let! bs e0 e
  --   Ind. step: A) let p = e0 !bs in e ==> let v = e0 !bs and p = v in e
  --              B) let p1=e1 !bs1; ps=es !bss in e ==> let p1 = e1 !bs1 in let ps=es !bss in e
  venv <- use _2
  let bs' = P.map (fromJust . flip findIx venv &&& id) bs
  E <$> (LetBang bs' (fst v) <$> desugarExpr e0 <*> withBinding (fst v) (desugarExpr e))
desugarExpr (B.TE t (S.Let [S.Binding p mt e0 bs] e)) = do
  v <- freshVar
  let t0 = B.getType e0
      b0 = S.Binding (S.PVar (v,t0)) Nothing e0 bs
      b1 = S.Binding p mt (B.TE t0 $ S.Var v) []
  desugarExpr (B.TE t $ S.Let [b0,b1] e)
desugarExpr (B.TE t (S.Let (b:bs) e)) = desugarExpr $ B.TE t (S.Let [b] e')
  where e' = B.TE t $ S.Let bs e
desugarExpr (B.TE _ (S.Put e [])) = desugarExpr e
desugarExpr (B.TE t (S.Put e [Nothing])) = __impossible "desugarExpr (Put)"
desugarExpr (B.TE t (S.Put e [Just (f,a)])) = do
  TRecord fs _ <- desugarType t
  let Just f' = elemIndex f (P.map fst fs)
  E <$> (Put <$> desugarExpr e <*> pure f' <*> desugarExpr a)
desugarExpr (B.TE t (S.Put e (fa:fas))) = do
  t' <- typeWHNF t >>= \x -> return $ S.RT (S.TTake (Just $ P.map (fst . fromJust) fas) x)
<<<<<<< HEAD
  desugarExpr $ B.TE t $ S.Put (B.TE t' $ S.Put e [fa]) fas
--desugarExpr (B.Promote t e) = E <$> (Promote <$> desugarType t <*> desugarExpr e)
--desugarExpr (B.TypeErrorHappened {}) = __impossible "desugarExpr (Error)"
=======
  desugarExpr $ T.TE t $ S.Put (T.TE t' $ S.Put e [fa]) fas
desugarExpr _ = undefined
--desugarExpr (T.Promote t e) = E <$> (Promote <$> desugarType t <*> desugarExpr e)
--desugarExpr (T.TypeErrorHappened {}) = __impossible "desugarExpr (Error)"
>>>>>>> d01a6d99

desugarOp :: S.OpName -> Op
desugarOp "+"   = Plus
desugarOp "-"   = Minus
desugarOp "*"   = Times
desugarOp "/"   = Divide
desugarOp "%"   = Mod
desugarOp "not" = Not
desugarOp "&&"  = And
desugarOp "||"  = Or
desugarOp ">="  = Ge
desugarOp "<="  = Le
desugarOp "<"   = Lt
desugarOp ">"   = Gt
desugarOp "=="  = Eq
desugarOp "/="  = NEq
desugarOp ".&." = BitAnd
desugarOp ".|." = BitOr
desugarOp ".^." = BitXor
desugarOp ">>"  = RShift
desugarOp "<<"  = LShift
desugarOp "complement" = Complement
desugarOp x     = __impossible "desugarOp"

desugarConst :: (VarName, B.TypedExpr) -> DS Zero Zero (SFConst UntypedExpr)
desugarConst (n,e) = (n,) <$> desugarExpr e

-- NOTE: aseume the first arguments consists of constants only
desugarConsts :: [S.TopLevel S.RawType B.TypedName B.TypedExpr] -> DS Zero Zero [SFConst UntypedExpr]
desugarConsts = mapM desugarConst . P.map (\(S.ConstDef v _ e) -> (v,e))
<|MERGE_RESOLUTION|>--- conflicted
+++ resolved
@@ -521,16 +521,10 @@
   E <$> (Put <$> desugarExpr e <*> pure f' <*> desugarExpr a)
 desugarExpr (B.TE t (S.Put e (fa:fas))) = do
   t' <- typeWHNF t >>= \x -> return $ S.RT (S.TTake (Just $ P.map (fst . fromJust) fas) x)
-<<<<<<< HEAD
-  desugarExpr $ B.TE t $ S.Put (B.TE t' $ S.Put e [fa]) fas
---desugarExpr (B.Promote t e) = E <$> (Promote <$> desugarType t <*> desugarExpr e)
---desugarExpr (B.TypeErrorHappened {}) = __impossible "desugarExpr (Error)"
-=======
   desugarExpr $ T.TE t $ S.Put (T.TE t' $ S.Put e [fa]) fas
 desugarExpr _ = undefined
 --desugarExpr (T.Promote t e) = E <$> (Promote <$> desugarType t <*> desugarExpr e)
 --desugarExpr (T.TypeErrorHappened {}) = __impossible "desugarExpr (Error)"
->>>>>>> d01a6d99
 
 desugarOp :: S.OpName -> Op
 desugarOp "+"   = Plus
