--- conflicted
+++ resolved
@@ -32,11 +32,7 @@
 	mkdir -p $(ABSDIR)
 	cogent $(SRC) -g -Od -ogenerated --fno-fncall-as-macro --ffunc-purity-attr \
                 --infer-c-funcs="$(ACFILES)" \
-<<<<<<< HEAD
-								--cpp=$(CPP) \
-=======
 								--cpp="$(CPP)" \
->>>>>>> b6c8ade7
                 --cpp-args="\$$CPPIN -o \$$CPPOUT -E -P $(CFLAGS)" \
                 --entry-funcs=entry.cfg \
 
