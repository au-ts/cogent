-- Initial cogent.cabal generated by cabal init.  For further documentation,
-- see http://haskell.org/cabal/users-guide/

name:                cogent
version:             3.0.0
-- synopsis:
-- description:
-- license:
-- license-file:        LICENSE

author:              Liam O'Connor
                     Zilin Chen
                     Matthew Di Meglio
maintainer:          Liam O'Connor <liamoc@cse.unsw.edu.au>
                     Zilin Chen <zilin.chen@data61.csiro.au>
homepage:            https://ts.data61.csiro.au/projects/TS/cogent.pml
bug-reports:         https://github.com/NICTA/cogent/issues
-- copyright:
-- category:
build-type:          Custom
cabal-version:       >=2.0 && <3.0
tested-with:         GHC==8.2.1, GHC==8.2.2, GHC==8.4.1, GHC==8.4.2, GHC==8.4.3,
                     GHC==8.4.4, GHC==8.6.1, GHC==8.6.2, GHC==8.6.3, GHC==8.6.4,
                     GHC==8.6.5

data-files:
  static/jquery.min.js
  static/style.css
  static/toc.min.js
  static/logo.png
  lib/cogent-defns.h
  lib/gum/common/allocpool.cogent
  lib/gum/common/array.cogent
  lib/gum/common/buffer.cogent
  lib/gum/common/common.cogent
  lib/gum/common/crc32.cogent
  lib/gum/common/dls.cogent
  lib/gum/common/iterator.cogent
  lib/gum/common/list.cogent
  lib/gum/common/log.cogent
  lib/gum/common/rbt.cogent
  lib/gum/common/uarray.cogent
  lib/gum/common/wordarray.cogent
  lib/gum/fs/linux/stat.cogent
  lib/gum/fs/linux/vfs2.cogent
  lib/gum/fs/linux/vfs.cogent
  lib/gum/kernel/linux/bufferhead.cogent
  lib/gum/kernel/linux/errno.cogent
  lib/gum/kernel/linux/osbuffer.cogent
  lib/gum/kernel/linux/os.cogent
  lib/gum/kernel/linux/ospage.cogent
  lib/gum/test/test.cogent
  lib/gum/anti/array.ac
  lib/gum/anti/buffer.ac
  lib/gum/anti/bufferhead.ac
  lib/gum/anti/common.ac
  lib/gum/anti/crc32.ac
  lib/gum/anti/dls.ac
  lib/gum/anti/iterator.ac
  lib/gum/anti/list.ac
  lib/gum/anti/log.ac
  lib/gum/anti/os.ac
  lib/gum/anti/osbuffer.ac
  lib/gum/anti/ospage.ac
  lib/gum/anti/rbt.ac
  lib/gum/anti/seq.ac
  lib/gum/anti/uarray.ac
  lib/gum/anti/wordarray.ac
  lib/gum/anti/abstract/AllocPool.ah
  lib/gum/anti/abstract/Array.ah
  lib/gum/anti/abstract/List.ah
  lib/gum/anti/abstract/Rbt.ah
  lib/gum/anti/abstract/UArray.ah
  lib/gum/anti/abstract/View.ah
  lib/gum/anti/abstract/WordArray.ah
  lib/c/linux/abstract-defns.h
  lib/c/rbt.h

  isa/ROOT
  isa/AssocLookup.thy
  isa/CogentHelper.thy
  isa/Cogent.thy
  isa/Correspondence.thy
  isa/Data.thy
  isa/ML_Old.thy
  isa/Mono_Tac.thy
  isa/Mono.thy
  isa/ProofTrace.thy
  isa/StringMap.thy
  isa/Subtyping.thy
  isa/TypeTrackingSemantics.thy
  isa/TypeTrackingTyping.thy
  isa/UpdateSemantics.thy
  isa/Util.thy
  isa/ValueSemantics.thy
  isa/shallow/Shallow_Normalisation_Tac.thy
  isa/shallow/Shallow_Tac.thy
  isa/shallow/Shallow.thy
  isa/shallow/ShallowTuples.thy
  isa/shallow/ShallowUtil.thy

flag builtin-arrays
  description: Enable experimental arrays with SMT solving
  manual: True
  default: False

flag refinement-types
  description: Enable experimental refinement types features
  manual: True
  default: False

flag docgent
  description: Enable documentation generator (drastically embiggens build time)
  manual: True
  default: False

flag haskell-backend
  description: Enable PBT/Haskell backend
  manual: True
  default: False


source-repository head
  type:     git
  location: https://github.com/NICTA/cogent/

custom-setup
  setup-depends:
                base >= 4.10
              , Cabal >= 2.0
              , directory >= 1.2
              , filepath >= 1.4.0.0
              , process >= 1.2.0.0


library
  hs-source-dirs: src
  exposed-modules:
                Cogent.C
              , Cogent.C.Expr
              , Cogent.C.Monad
              , Cogent.C.Render
              , Cogent.C.Syntax
              , Cogent.C.Type
              , Cogent.Common.Syntax
              , Cogent.Common.Types
              , Cogent.Compiler
              , Cogent.Context
              , Cogent.Core
              , Cogent.Dargent.Allocation
<<<<<<< HEAD
              , Cogent.Dargent.Core
              , Cogent.Dargent.Surface
              , Cogent.Dargent.TypeCheck
              , Cogent.Dargent.Desugar
              , Cogent.Dargent.CodeGen
=======
              , Cogent.Dargent.CodeGen
              , Cogent.Dargent.Core
              , Cogent.Dargent.Desugar
              , Cogent.Dargent.Surface
              , Cogent.Dargent.TypeCheck
>>>>>>> ebead8fe
              , Cogent.Dargent.Util
              , Cogent.Desugar
              , Cogent.GetOpt
              , Cogent.Glue
              , Cogent.Inference
              , Cogent.Interpreter
              , Cogent.Isabelle
              , Cogent.Isabelle.ACInstall
              , Cogent.Isabelle.AllRefine
              , Cogent.Isabelle.Compound
              , Cogent.Isabelle.CorresProof
              , Cogent.Isabelle.CorresSetup
              , Cogent.Isabelle.Deep
              , Cogent.Isabelle.GraphGen
              , Cogent.Isabelle.MonoProof
              , Cogent.Isabelle.NormalProof
              , Cogent.Isabelle.ProofGen
              , Cogent.Isabelle.Root
              , Cogent.Isabelle.Shallow
              , Cogent.Isabelle.ShallowTable
              , Cogent.Isabelle.TypeProofs
              , Cogent.Isabelle.IsabelleName
              , Cogent.Mono
              , Cogent.Normal
              , Cogent.Parser
              , Cogent.PrettyPrint
              , Cogent.Preprocess
              , Cogent.Quote
              , Cogent.Reorganizer
              , Cogent.Simplify
              , Cogent.SuParser
              , Cogent.Surface
              , Cogent.TypeCheck
              , Cogent.TypeCheck.ARow
              , Cogent.TypeCheck.Base
              , Cogent.TypeCheck.Errors
              , Cogent.TypeCheck.Generator
              , Cogent.TypeCheck.LRow
              , Cogent.TypeCheck.Post
              , Cogent.TypeCheck.Row
              , Cogent.TypeCheck.Solver
              , Cogent.TypeCheck.Solver.Simplify
              , Cogent.TypeCheck.Solver.Unify
              , Cogent.TypeCheck.Solver.Normalise
              , Cogent.TypeCheck.Solver.Equate
              , Cogent.TypeCheck.Solver.Goal
              , Cogent.TypeCheck.Solver.Monad
              , Cogent.TypeCheck.Solver.Rewrite
              , Cogent.TypeCheck.Solver.SinkFloat
              , Cogent.TypeCheck.Solver.Default
              , Cogent.TypeCheck.Solver.Util
              , Cogent.TypeCheck.Subst
              , Cogent.TypeCheck.Util
              , Cogent.Util
              , Data.DList
              , Data.Ex
              , Data.Fin
              , Data.LeafTree
              , Data.Nat
              , Data.PropEq
              , Data.Vec
              -- Generated
              , Paths_cogent
              , Version_cogent

  autogen-modules:
                Paths_cogent
              , Version_cogent

  build-depends:
                ansi-wl-pprint >= 0.6
              , base >= 4.10
              , binary
              , bytestring >= 0.10 
              , containers >= 0.5.8
              , cpphs >= 1.19
              , directory >= 1.2
              , filepath >= 1.4.0.0 
              , graph-wrapper >= 0.2
              , isa-parser >= 0.1.0.0
              , language-c-quote >= 0.10.2
              , mainland-pretty >= 0.2.6
              , microlens >= 0.4.9
              , microlens-ghc >= 0.4.9
              , microlens-mtl >= 0.1.11
              , microlens-th >= 0.4.1
              , mtl >= 2.2.1
              , parsec >= 3.1
              , pretty-show-ansi-wl >= 1.5
              , srcloc >= 0.4
              , syb >= 0.4
              , template-haskell
              , transformers >= 0.4.2
  if flag(haskell-backend)
    exposed-modules: Cogent.Haskell.FFIGen
                   , Cogent.Haskell.HscGen
                   , Cogent.Haskell.HscSyntax
                   , Cogent.Haskell.Shallow
    cpp-options: -DWITH_HASKELL
    build-depends: haskell-src-exts >= 1.19, pretty
  if flag(builtin-arrays) || flag(refinement-types)
    exposed-modules: 
                     Cogent.TypeCheck.SMT
                   , Cogent.TypeCheck.Solver.SMT
    build-depends: sbv >= 8.0
  if flag(builtin-arrays)
    cpp-options: -DBUILTIN_ARRAYS
  if flag(refinement-types)
    cpp-options: -DREFINEMENT_TYPES
  if flag(docgent)
    cpp-options: -DWITH_DOCGENT
    build-depends: ansi-terminal >= 0.6
                 , pandoc >= 1.19.2.4
                 , pandoc-types >= 1.16
                 , shakespeare >= 2.0
                 , text >= 0.11.3.1
                 , data-default >=0.5
                 , blaze-html >= 0.8.1
                 , blaze-markup >= 0.7
    exposed-modules: Cogent.DocGent

  default-language: Haskell2010
  default-extensions: CPP NoMonadFailDesugaring
  build-tool-depends:
              alex:alex
            , happy:happy
  ghc-options:
    -- -Wall
    -- -Werror
    -fno-warn-name-shadowing
    -fno-warn-missing-signatures
    -fno-warn-unused-matches
    -O2
    -optP-Wno-nonportable-include-path
    -- -rtsopts
    -- +RTS -K256M
  -- if impl(ghc >= 7.10.1)
  --  ghc-options: -fno-warn-unticked-promoted-constructors


Executable cogent
  main-is: Main.hs

  build-depends:
                cogent
              , ansi-wl-pprint >= 0.6
              , atomic-write >= 0.2.0.4
              , base >= 4.10
              , binary
              , containers >= 0.5
              , directory >=1.2
              , filepath >= 1.4.0.0
              , mainland-pretty >= 0.2.6
              , pretty-show-ansi-wl >= 1.5
              , process >= 1.2.0.0
              , text >= 0.11.3.1
              , time >= 1.5
              , transformers >= 0.4.2
              , microlens >= 0.4.8

  if flag(haskell-backend)
    cpp-options: -DWITH_HASKELL
  if flag(builtin-arrays)
    cpp-options: -DBUILTIN_ARRAYS
  if flag(docgent)
    cpp-options: -DWITH_DOCGENT

  default-language: Haskell2010
  default-extensions: CPP
  build-tool-depends:
              alex:alex
            , happy:happy
  ghc-options:
    -Wall
    -- -Werror
    -fno-warn-name-shadowing
    -fno-warn-missing-signatures
    -fno-warn-unused-matches
    -O2
    -optP-Wno-nonportable-include-path
    -- -rtsopts
    -- +RTS -K256M
  -- if impl(ghc >= 7.10.1)
  --  ghc-options: -fno-warn-unticked-promoted-constructors

Executable can-frame-1
  main-is: dargent-examples/can_frame_1/can_frame_1.hs

  build-depends:
    cogent,
    ansi-wl-pprint >= 0.6,
    base,
    mainland-pretty,
    template-haskell
  default-language: Haskell2010
  ghc-options:
    -Wall
    -fno-warn-name-shadowing
    -fno-warn-missing-signatures
    -fno-warn-unused-matches

test-suite test-util
  type: exitcode-stdio-1.0
  default-language: Haskell2010
  default-extensions: CPP
  main-is: test-util.hs
  build-depends:
                cogent
              , base >= 4.10
              , containers >= 0.5
              , directory >=1.2
              , filepath >= 1.4.0.0
              , mtl >= 2.2.1

test-suite test-quickcheck
<<<<<<< HEAD
=======
-- this test is temperamental
  buildable: False
>>>>>>> ebead8fe
  type: exitcode-stdio-1.0
  default-language: Haskell2010
  default-extensions: CPP
  main-is: tests-quickcheck-run.hs
<<<<<<< HEAD
  hs-source-dirs: tests-quickcheck
=======
  hs-source-dirs: tests-quickcheck .
>>>>>>> ebead8fe
  other-modules:
                CogentTests.Dargent.Core
              , CogentTests.Dargent.Surface
              , CogentTests.Dargent.TypeCheck
              , CogentTests.Dargent.Desugar
              , CogentTests.Dargent.CodeGen
              , CogentTests.Core
  build-depends:
                cogent
              , base >= 4.7
              , Cabal >= 1.9.2
              , containers >= 0.5
              , mainland-pretty >= 0.2.6
              , parsec >= 3.1
              , QuickCheck >= 2.11.3
              , transformers
<<<<<<< HEAD
=======
              , mtl >= 2.2.1
>>>>>>> ebead8fe
<|MERGE_RESOLUTION|>--- conflicted
+++ resolved
@@ -148,19 +148,11 @@
               , Cogent.Context
               , Cogent.Core
               , Cogent.Dargent.Allocation
-<<<<<<< HEAD
-              , Cogent.Dargent.Core
-              , Cogent.Dargent.Surface
-              , Cogent.Dargent.TypeCheck
-              , Cogent.Dargent.Desugar
-              , Cogent.Dargent.CodeGen
-=======
               , Cogent.Dargent.CodeGen
               , Cogent.Dargent.Core
               , Cogent.Dargent.Desugar
               , Cogent.Dargent.Surface
               , Cogent.Dargent.TypeCheck
->>>>>>> ebead8fe
               , Cogent.Dargent.Util
               , Cogent.Desugar
               , Cogent.GetOpt
@@ -376,20 +368,13 @@
               , mtl >= 2.2.1
 
 test-suite test-quickcheck
-<<<<<<< HEAD
-=======
 -- this test is temperamental
   buildable: False
->>>>>>> ebead8fe
   type: exitcode-stdio-1.0
   default-language: Haskell2010
   default-extensions: CPP
   main-is: tests-quickcheck-run.hs
-<<<<<<< HEAD
-  hs-source-dirs: tests-quickcheck
-=======
   hs-source-dirs: tests-quickcheck .
->>>>>>> ebead8fe
   other-modules:
                 CogentTests.Dargent.Core
               , CogentTests.Dargent.Surface
@@ -406,7 +391,4 @@
               , parsec >= 3.1
               , QuickCheck >= 2.11.3
               , transformers
-<<<<<<< HEAD
-=======
               , mtl >= 2.2.1
->>>>>>> ebead8fe
