--- conflicted
+++ resolved
@@ -695,7 +695,6 @@
           when (Ast stg `elem` cmds) $ genAst stg desugared'
           when (Pretty stg `elem` cmds) $ genPretty stg desugared'
           when (Deep stg `elem` cmds) $ genDeep cmds source stg desugared' typedefs fts log
-<<<<<<< HEAD
           let tsyndefs = filterTypeDefs desugared'
           case IN.tcConsts ((\(a,b,c) -> c) $ fromJust $ getLast typedefs) fts tsyndefs of
             Left err -> hPutStrLn stderr ("Internal TC failed: " ++ err) >> exitFailure
@@ -709,25 +708,10 @@
                                                                                      HsShallow `elem` cmds,
                                                                                      HsShallowTuples `elem` cmds)
               when (TableShallow `elem` cmds) $ putProgressLn ("Generating shallow table...") >> putStrLn (printTable $ st desugared')
-              when (Compile (succ stg) `elem` cmds) $ normal cmds desugared' ctygen' source tced tcst typedefs fts constdefs buildinfo log
+              when (Compile (succ stg) `elem` cmds) $ normal cmds desugared' ctygen' pragmas' source tced tcst typedefs fts constdefs buildinfo log
               exitSuccessWithBuildInfo cmds buildinfo
 
-    normal cmds desugared ctygen source tced tcst typedefs fts constdefs buildinfo log = do
-=======
-          _ <- genShallow cmds source stg desugared' typedefs fts log (Shallow stg `elem` cmds,
-                                                                       SCorres stg `elem` cmds,
-                                                                       ShallowConsts stg `elem` cmds,
-                                                                       ShallowTuples `elem` cmds,
-                                                                       ShallowConstsTuples `elem` cmds,
-                                                                       ShallowTuplesProof `elem` cmds,
-                                                                       HsShallow `elem` cmds,
-                                                                       HsShallowTuples `elem` cmds)
-          when (TableShallow `elem` cmds) $ putProgressLn ("Generating shallow table...") >> putStrLn (printTable $ st desugared')
-          when (Compile (succ stg) `elem` cmds) $ normal cmds desugared' ctygen' pragmas' source tced tcst typedefs fts buildinfo log
-          exitSuccessWithBuildInfo cmds buildinfo
-
-    normal cmds desugared ctygen pragmas source tced tcst typedefs fts buildinfo log = do
->>>>>>> 3bff8d3d
+    normal cmds desugared ctygen pragmas source tced tcst typedefs fts constdefs buildinfo log = do
       let stg = STGNormal
       putProgress "Normalising..."
       let desugared' = IN.expandDefs desugared
@@ -763,17 +747,10 @@
         let npfile = mkThyFileName source __cogent_suffix_of_normal_proof
         writeFileMsg npfile
         output npfile $ flip LJ.hPutDoc $ normalProof thy shallowTypeNames nfed' log
-<<<<<<< HEAD
-      when (Compile (succ stg) `elem` cmds) $ simpl cmds nfed' ctygen source tced tcst typedefs fts constdefs tsyndefs buildinfo log
+      when (Compile (succ stg) `elem` cmds) $ simpl cmds nfed' ctygen pragmas source tced tcst typedefs fts constdefs tsyndefs buildinfo log
       exitSuccessWithBuildInfo cmds buildinfo
 
-    simpl cmds nfed ctygen source tced tcst typedefs fts constdefs tsyndefs buildinfo log = do
-=======
-      when (Compile (succ stg) `elem` cmds) $ simpl cmds nfed' ctygen pragmas source tced tcst typedefs fts buildinfo log
-      exitSuccessWithBuildInfo cmds buildinfo
-
-    simpl cmds nfed ctygen pragmas source tced tcst typedefs fts buildinfo log = do
->>>>>>> 3bff8d3d
+    simpl cmds nfed ctygen pragmas source tced tcst typedefs fts constdefs tsyndefs buildinfo log = do
       let stg = STGSimplify
       putProgressLn "Simplifying..."
       simpled' <- case __cogent_fsimplifier of
@@ -786,17 +763,10 @@
                       Right simpled' -> return simpled'
       when (Ast stg `elem` cmds) $ genAst stg simpled'
       when (Pretty stg `elem` cmds) $ genPretty stg simpled'
-<<<<<<< HEAD
-      when (Compile (succ stg) `elem` cmds) $ mono cmds simpled' ctygen source tced tcst typedefs fts tsyndefs buildinfo log
+      when (Compile (succ stg) `elem` cmds) $ mono cmds simpled' ctygen pragmas source tced tcst typedefs fts tsyndefs buildinfo log
       exitSuccessWithBuildInfo cmds buildinfo
 
-    mono cmds simpled ctygen source tced tcst typedefs fts tsyndefs buildinfo log = do
-=======
-      when (Compile (succ stg) `elem` cmds) $ mono cmds simpled' ctygen pragmas source tced tcst typedefs fts buildinfo log
-      exitSuccessWithBuildInfo cmds buildinfo
-
-    mono cmds simpled ctygen pragmas source tced tcst typedefs fts buildinfo log = do
->>>>>>> 3bff8d3d
+    mono cmds simpled ctygen pragmas source tced tcst typedefs fts tsyndefs buildinfo log = do
       let stg = STGMono
       putProgressLn "Monomorphising..."
       efuns <- T.forM __cogent_entry_funcs $
@@ -831,8 +801,7 @@
 #ifdef WITH_LLVM
               when (LLVMGen `elem` cmds) $ llvmg cmds monoed' ctygen' insts source tced tcst typedefs fts tsyndefs buildinfo log
 #endif
-<<<<<<< HEAD
-              when (Compile (succ stg) `elem` cmds) $ cg cmds monoed' ctygen' insts source tced tcst typedefs fts tsyndefs buildinfo log
+              when (Compile (succ stg) `elem` cmds) $ cg cmds monoed' ctygen' pragmas' insts source tced tcst typedefs fts tsyndefs buildinfo log
               c_refinement source monoed' insts log (ACInstall `elem` cmds, CorresSetup `elem` cmds, CorresProof `elem` cmds)
               when (MonoProof `elem` cmds) $ do
                 let mpfile = mkThyFileName source __cogent_suffix_of_mono_proof
@@ -853,29 +822,6 @@
                 output rtfile $ flip hPutStrLn (unlines $ root source log)
               when (GraphGen `elem` cmds) $ putProgressLn ("Generating graph...") >> graphGen monoed' log
               exitSuccessWithBuildInfo cmds buildinfo
-=======
-          when (Compile (succ stg) `elem` cmds) $ cg cmds monoed' ctygen' pragmas' insts source tced tcst typedefs fts buildinfo log
-          c_refinement source monoed' insts log (ACInstall `elem` cmds, CorresSetup `elem` cmds, CorresProof `elem` cmds)
-          when (MonoProof `elem` cmds) $ do
-            let mpfile = mkThyFileName source __cogent_suffix_of_mono_proof
-            writeFileMsg mpfile
-            output mpfile $ flip LJ.hPutDoc $ monoProof source (fst insts) log
-          when (TypeProof STGMono `elem` cmds) $ do
-            let tpfile = mkThyFileName source __cogent_suffix_of_type_proof
-                tpthy  = mkProofName source (Just __cogent_suffix_of_type_proof)
-            writeFileMsg tpfile
-            output tpfile $ flip LJ.hPutDoc $ deepTypeProof id __cogent_ftp_with_decls __cogent_ftp_with_bodies tpthy monoed' log
-          when (AllRefine `elem` cmds) $ do
-            let arfile = mkThyFileName source __cogent_suffix_of_all_refine
-            writeFileMsg arfile
-            output arfile $ flip LJ.hPutDoc $ allRefine source log
-          when (Root `elem` cmds) $ do
-            let rtfile = if __cogent_fdump_to_stdout then Nothing else Just $ __cogent_dist_dir `combine` __cogent_root_name
-            writeFileMsg rtfile
-            output rtfile $ flip hPutStrLn (unlines $ root source log)
-          when (GraphGen `elem` cmds) $ putProgressLn ("Generating graph...") >> graphGen monoed' log
-          exitSuccessWithBuildInfo cmds buildinfo
->>>>>>> 3bff8d3d
 
 #ifdef WITH_LLVM
     llvmg cmds monoed ctygen insts source tced tcst typedefs fts tsyndefs buildinfo log = do
@@ -883,11 +829,7 @@
       LLVM.to_llvm monoed source
 #endif
 
-<<<<<<< HEAD
-    cg cmds monoed ctygen insts source tced tcst typedefs fts tsyndefs buildinfo log = do
-=======
-    cg cmds monoed ctygen pragmas insts source tced tcst typedefs fts buildinfo log = do
->>>>>>> 3bff8d3d
+    cg cmds monoed ctygen pragmas insts source tced tcst typedefs fts tsyndefs buildinfo log = do
       let hName = mkOutputName source Nothing <.> __cogent_ext_of_h
           hscName = mkOutputName' toHsModName source (Just __cogent_suffix_of_ffi_types)
           hsName  = mkOutputName' toHsModName source (Just __cogent_suffix_of_ffi)
