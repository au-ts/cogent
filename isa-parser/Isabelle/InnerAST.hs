--
-- Copyright 2016, NICTA
--
-- This software may be distributed and modified according to the terms of
-- the GNU General Public License version 2. Note that NO WARRANTY is provided.
-- See "LICENSE_GPLv2.txt" for details.
--
-- @TAG(NICTA_GPL)
--

{-# LANGUAGE DeriveDataTypeable #-}

module Isabelle.InnerAST where

-- system imports
import Data.Data
import Data.List
import Data.Typeable
import Text.Parsec.Expr (Assoc(..))
import Text.PrettyPrint.ANSI.Leijen
#if __GLASGOW_HASKELL__ >= 709
import Prelude hiding ((<$>))
#endif
import Data.Char (ord, isLower)
import Data.Maybe (fromJust)
import Text.Printf (printf)

-- friends
import Isabelle.PrettyHelper

--
-- The AST for the term language does NOT follow the definition in the ISAR Reference manual
-- exactly. This is because first-order and higher-order logic syntax is defined using Isabelle's
-- extensible syntax. Here we have amalgamated the base term language, and other admissible terms
-- defined in other theory files into one AST to simplify the implementation.
--
--
data Term = TermIdent      Ident
          | TermApp                   Term    Term
          | TermWithType              Term    Type  -- A :: bool
          | QuantifiedTerm Quantifier [Ident] Term  -- \\<
          | TermUnOp       TermUnOp   Term
          | TermBinOp      TermBinOp  Term    Term
          | AntiTerm       String
          | ConstTerm      Const
          | ListTerm       String     [Term]  String
          | CaseOf         Term       [(Term, Term)]
  deriving (Data, Typeable, Eq, Ord, Show)

data Const = TrueC | FalseC
           | IntLiteral    Integer
           | CharLiteral   Char
           | StringLiteral String
           | Top | Bottom
 deriving (Data, Typeable, Eq, Ord, Show)

data Quantifier = MetaBind    -- \<And>
                | Lambda
                | Forall      -- \<forall>
                | Exists      -- \<exists>
                | ExistsBang
  deriving (Data, Typeable, Eq, Ord, Show)

data TermBinOp =
              -- Isabelle/Pure
                 Equiv
               | MetaImp -- ==> or \<Longrightarrow>
              -- Isabelle/HOL
               | Eq
               | NotEq
               | Iff
               | Conj
               | Disj
               | Implies
  deriving (Data, Typeable, Eq, Ord, Show)

data TermUnOp =
  -- Isabelle/HOL
  Not deriving (Data, Typeable, Eq, Ord, Show)

type Id = String

data Ident = Id Id
           | Wildcard
           | TypedIdent Ident Type
  deriving (Data, Typeable, Eq, Ord, Show)

data PrimType = IntT
              | BoolT
              | NatT
  deriving (Data, Typeable, Eq, Ord, Show)

data Type = TyVar      String
          | TyDatatype String   [Type]
          | TyPrim     PrimType
          | TyArrow    Type     Type
          | AntiType   String
          | TyTuple    Type     Type
  deriving (Data, Typeable, Eq, Ord, Show)

-- typeToId :: Type -> Id
-- typeToId (TyDatatype s ts) = s
-- typeToId _ = error "panic: typeToId: must be datatype"

data Arity = Arity (Maybe [Sort]) Sort deriving (Data, Typeable, Eq, Ord, Show)

type Sort = Id  -- FIXME: zilinc

-- Smart constructors

mkId :: Id -> Term
mkId = TermIdent . Id

mkTru = ConstTerm TrueC
mkFls = ConstTerm FalseC

<<<<<<< HEAD
-- this replaces 1 with Suc 0 which is a pervasive simplifying rule of Isabelle
mkInt1S0 n = if n == 1 then mkApp (mkId "Suc") [mkInt 0] else mkInt n

mkInt :: (Integral a) => a -> Term
mkInt    = ConstTerm . IntLiteral . fromIntegral

=======
mkInt :: (Integral a) => a -> Term
mkInt    = ConstTerm . IntLiteral . fromIntegral
>>>>>>> 7564303a
mkBool b = if b then mkTru else mkFls
mkChar   = ConstTerm . CharLiteral
mkString = ConstTerm . StringLiteral

tyTerm :: Term -> Type -> Term
tyTerm = TermWithType

mkApp :: Term -> [Term] -> Term
mkApp t0 [] = t0
mkApp t0 (t:ts) = mkApp (TermApp t0 t) ts

mkPair :: Term -> Term -> Term
mkPair a b = ListTerm "(" [a, b] ")"

mkList :: [Term] -> Term
mkList xs = ListTerm "[" xs "]"

mkTuple :: [Term] -> Term
mkTuple xs = ListTerm "(" xs ")"

mkSet :: [Term] -> Term
mkSet xs = ListTerm "{" xs "}"


lamTerm :: [Ident] -> Term -> Term
lamTerm ids t = QuantifiedTerm Lambda ids t

mkLambda :: [Id] -> Term -> Term
mkLambda vs t = lamTerm (map Id vs) t

subSym :: String
subSym = "\\<^sub>"

-- ^sub's a string
subSymStr :: String -> String
subSymStr = foldl (\s v -> s ++ subSym ++ [v]) []

--
-- The associativity, precedence and symbols for Isabelle/HOL terms can be found in the Isabelle
-- source at src/HOL/HOL.thy For Isabelle/Pure terms I don't know where to look for associativity
-- and precedence. I consulted a cheat sheet I found on the Internet.
--
termBinOpRec :: TermBinOp -> BinOpRec
termBinOpRec b = case b of
  Equiv     -> BinOpRec AssocRight 2  "\\<equiv>"
  MetaImp   -> BinOpRec AssocRight 1  "\\<Longrightarrow>"
  Eq        -> BinOpRec AssocLeft  50 "="
  NotEq     -> BinOpRec AssocLeft  50 "\\<noteq>"
  Iff       -> BinOpRec AssocRight 24 "\\<Leftrightarrow>"
  Conj      -> BinOpRec AssocRight 35 "\\<and>"
  Disj      -> BinOpRec AssocRight 30 "\\<or>"
  Implies   -> BinOpRec AssocRight 25 "\\<longrightarrow>"

-- You must include all binary operators in this list. Miss one and it doesn't get parsed.
-- Order does NOT matter. They are sorted by precedence.
binOps = [Equiv, MetaImp, Eq, NotEq, Iff, Conj, Disj, Implies]

termBinOpPrec :: TermBinOp -> Precedence
termBinOpPrec b = if p >= termAppPrec
               then error (show (binOpRecSym baux) ++
                     " should not have a precedence higher than that of application (termAppPrec)")
               else p
  where
    baux = termBinOpRec b
    p = binOpRecPrec baux

termBinOpSym :: TermBinOp -> String
termBinOpSym = binOpRecSym . termBinOpRec

termBinOpAssoc :: TermBinOp -> Assoc
termBinOpAssoc = binOpRecAssoc . termBinOpRec

-- Predence for a unary operator
--
-- The precedences for Isabelle/HOL terms can be found in the Isabelle source at src/HOL/HOL.thy
-- For Isabelle/Pure terms I don't know where to look. I consulted a cheat sheet.
--
termUnOpRec :: TermUnOp -> UnOpRec
termUnOpRec u = case u of
  Not -> UnOpRec 40 "\\<not>"

termUnOpPrec = unOpRecPrec . termUnOpRec
termUnOpSym = unOpRecSym . termUnOpRec

-- You must include all unary operators in this list. Miss one and it doesn't get parsed.
-- Order does NOT matter. They are sorted by precedence.
termUnOps = [Not]


data QuantifierRec = QuantifierRec { quantifierRecPrecedence :: Precedence, quantifierRecSymbol :: String }

--
-- The precedences for Isabelle/HOL terms can be found in the Isabelle source at src/HOL/HOL.thy
-- For Isabelle/Pure terms I don't know where to look. I consulted a cheat sheet.
--
quantifierAux :: Quantifier -> QuantifierRec
quantifierAux q = case q of
  MetaBind    -> QuantifierRec 0  "\\<And>"
  Lambda      -> QuantifierRec 3  "\\<lambda>"
  Forall      -> QuantifierRec 10 "\\<forall>"
  Exists      -> QuantifierRec 10 "\\<exists>"
  ExistsBang  -> QuantifierRec 10 "\\<exists>!"

quantifierPrec = quantifierRecPrecedence . quantifierAux
quantifierSym =  quantifierRecSymbol . quantifierAux

--
-- You must include all quantifiers in this list. Miss one and it doesn't get parsed.
-- Order does NOT matter. They are sorted by precedence.
--
quantifiers = [MetaBind, Lambda, Forall, Exists, ExistsBang]

--
-- Pretty printing
--

abstractor :: String -> [Doc] -> Doc -> Doc
abstractor s docs doc = string s <> hsep docs <> char '.' <+> doc

absTerm :: String -> [Ident] -> Term -> Doc
absTerm s idents term = abstractor s (map pretty idents) (pretty term)

binOp :: String -> Doc -> Doc -> Doc
binOp s d d' = d <+> string s <+> d'

binOpTerm p s t t' = binOp s (prettyTerm p t) (prettyTerm p t')

-- precedence of application. Nothing should be higher
termAppPrec = 100

prettyTerm :: Precedence -> Term -> Doc
prettyTerm p t = case t of
  TermIdent i           -> pretty i
  -- highest precedence and left associative
  TermApp t t'          -> prettyParen (p > termAppPrec) $ prettyTerm termAppPrec t <+>
                             prettyTerm (termAppPrec+1) t'
  TermWithType t typ    -> prettyParen True $ pretty t <+> string "::" <+> pretty typ
  QuantifiedTerm q is t -> prettyQuantifier p q is t
  TermBinOp b t t'      -> (case b of
                              MetaImp -> prettyMetaImp p t t'
                              _       -> prettyBinOpTerm p b t t')
  TermUnOp u t          -> prettyUnOpTerm p u t
  ListTerm l ts r       -> pretty l <> hcat (intersperse (string ", ") (map (prettyTerm 0) ts)) <> pretty r
  ConstTerm const       -> pretty const
  AntiTerm str          -> pretty str  -- FIXME: zilinc
  CaseOf e alts         -> parens (string "case" <+> pretty e <+> string "of" <+> sep (punctuate (text "|") (map prettyAlt alts)))

prettyAlt :: (Term, Term) -> Doc
prettyAlt (p, e) = pretty p <+> pretty "\\<Rightarrow>" </> prettyTerm (termCasePrec+1) e

prettyBinOpTerm :: Precedence -> TermBinOp -> Term -> Term -> Doc
prettyBinOpTerm p b = prettyBinOp p prettyTerm (termBinOpRec b) prettyTerm

prettyUnOpTerm :: Precedence -> TermUnOp -> Term -> Doc
prettyUnOpTerm p u = prettyUnOp p (termUnOpRec u) prettyTerm

--
-- [| P_1; ...; P_n |] ==> Q is syntactic sugar for P_1 ==> ... ==> P_n ==> Q
--
-- @prettyMetaImp@ takes care of printing it that way.
prettyMetaImp :: Precedence -> Term -> Term -> Doc
prettyMetaImp p t t' = case t' of
  t'@(TermBinOp MetaImp _ _) -> go [t] t'
  _                   -> prettyBinOpTerm p MetaImp t t'
  where
    p' = termBinOpPrec MetaImp
    go ts (TermBinOp MetaImp t t') = go (t:ts) t'
    go ts t                    =
      string "\\<lbrakk>" <>
      (hsep . punctuate semi . map (prettyTerm (p'+1)) . reverse $ ts) <>
      string "\\<rbrakk>" <+> string (termBinOpSym MetaImp) <+> prettyTerm p' t

prettyQuantifier :: Precedence -> Quantifier -> [Ident] -> Term -> Doc
prettyQuantifier p q is t = prettyParen (p > quantifierPrec q) $ string (quantifierSym q) <>
                              (hsep . map pretty $ is) <> char '.' <+> pretty t

instance Pretty Ident where
  pretty ident = case ident of
    Id id            -> string id
    Wildcard         -> string "_"
    TypedIdent id ty -> pretty id <+> string "::" <+> pretty ty

instance Pretty Term where
  pretty = prettyTerm 0

instance Pretty PrimType where
  pretty ty = string $ case ty of
    IntT  -> "int"
    BoolT -> "bool"
    NatT  -> "nat"

instance Pretty Type where
  pretty = prettyType 0

tyArrowSym = "\\<Rightarrow>"
tyTupleSym = "\\<times>"

prettyTypeVars :: [Type] -> Doc
prettyTypeVars [] = empty
prettyTypeVars [ty] = prettyType 100 ty -- application has highest precedence
prettyTypeVars tys = char '(' <> (hsep . punctuate (char ',') . map (prettyType 0) $ tys) <> char ')'  -- FIXME: not very pretty / zilinc

prettyType :: Precedence -> Type -> Doc
prettyType p ty =
    case ty of
      TyVar v          -> char '\'' <> string v
      TyDatatype s tys -> prettyTypeVars tys <+> string s
      TyPrim t         -> pretty t
      -- TyArrow is right associative
      TyArrow t t'     -> prettyParen (p > pa) $ prettyType (pa+1) t <+>
                          string tyArrowSym <+> prettyType pa t'
      -- TyTuple is right associative
      TyTuple t t'     -> prettyParen (p > pt) $ prettyType (pt+1) t <+>
                          string tyTupleSym <+> prettyType pt t'
      AntiType t       -> string t  -- FIXME: zilinc
  where
     pa = 1
     pt = 2

instance Pretty Const where
  pretty c = case c of
    TrueC  -> string "True"
    FalseC -> string "False"
    IntLiteral    i -> integer i
    CharLiteral   c -> string $ printf "CHR %#02x" $ ord c
    StringLiteral s | '\'' `elem` s -> string $ "[" ++ intercalate "," (map repr s) ++ "]"
                    | otherwise     -> string $ "''" ++ s ++ "''"
                        where repr = printf "CHR %#02x" . ord
    Top    -> string "\\<top>"
    Bottom -> string "\\<bottom>"

instance Pretty Arity where
  pretty (Arity Nothing n) = string n
  pretty (Arity (Just ns) n) = parens (sep $ punctuate comma $ map string ns) <+> string n

-- We provide an alternative prettyprinter for better readability of terms (in function definitions).
-- It is only intended for the shallow embedding which should be read and understood by humans.
-- As to not affect the generation of other Isabelle code we do not integrate it in the default prettyprinter.
-- The type tables file content even depends on the layout and cannot be parsed if written with the imroved prettyprinter.

prettyPlusTerm :: Precedence -> Term -> Doc
prettyPlusTerm p t = case t of
  TermIdent i           -> pretty i
  -- highest precedence and left associative
  TermApp t t'          -> prettyPlusApp p t t'
  TermWithType t typ    -> prettyParen True $ prettyPlus t <+> string "::" <+> pretty typ
  QuantifiedTerm q is t -> prettyPlusQuantifier p q is t
  TermBinOp b t t'      -> (case b of
                              Equiv   -> prettyPlusEquiv p t t'
                              MetaImp -> prettyPlusMetaImp p t t'
                              _       -> prettyPlusBinOpTerm p b t t')
  TermUnOp u t          -> prettyPlusUnOpTerm p u t
  ListTerm l ts r       -> prettyPlusListTerm l ts r
  ConstTerm const       -> pretty const
  AntiTerm str          -> pretty str  -- FIXME: zilinc
  CaseOf e alts         -> prettyPlusCase p e alts

termIfPrec = 10   -- taken from HOL
termLetPrec = 10  -- taken from HOL
termCasePrec = 10 -- taken from HOL
termUpdatePrec = 90 -- in HOL it is 900, here we can use 90 to stay below termAppPrec, because no other precedence is higher than 90.

prettyPlusApp :: Precedence -> Term -> Term -> Doc
prettyPlusApp p t t' = case t of
  TermApp (TermApp (TermIdent (Id s)) cnd) thn | s == "HOL.If" ->
      prettyParen (p > termIfPrec) $ sep
        [string "if" <+> nest 2 (prettyPlus cnd),
         string "then" <+> nest 2 (prettyPlus thn),
         string "else" <+> nest 2 (prettyPlusTerm termIfPrec t')]
  TermApp (TermIdent (Id s)) bnd | s == "HOL.Let" -> prettyPlusLet p [] [bnd] t'
  TermApp (TermIdent (Id s)) (QuantifiedTerm Lambda [v] val) | ("_update" `isSuffixOf` s) && (v == (Id "_") || v == Wildcard)
        -> prettyPlusUpdate p [(s,val)] t'
  _ -> prettyParen (p > termAppPrec) $ prettyPlusTerm termAppPrec t <+> prettyPlusTerm (termAppPrec+1) t'

prettyPlusLet :: Precedence -> [Ident] -> [Term] -> Term -> Doc
prettyPlusLet p vs ts (QuantifiedTerm Lambda [vnam] bdy) =
    case bdy of
         TermApp (TermApp (TermIdent (Id s)) bnd) t' | s == "HOL.Let" -> prettyPlusLet p (vnam:vs) (bnd:ts) t'
         _ -> dolet $ reverse $ zip (vnam:vs) ts
    where
        dolet bnds =
            prettyParen (p > termLetPrec) $ string "let" <+>
            (nest 2 . sep . punctuate semi . map (\(v,t) -> pretty v <+> string "=" <+> nest 2 (prettyPlus t)) $ bnds) <$>
            string "in" <+> nest 2 (prettyPlusTerm termLetPrec bdy)

prettyPlusUpdate :: Precedence -> [(String,Term)] -> Term -> Doc
prettyPlusUpdate p uds rec =
    case rec of
         TermApp (TermApp (TermIdent (Id s)) (QuantifiedTerm Lambda [v] val)) t' | ("_update" `isSuffixOf` s) && (v == (Id "_") || v == Wildcard)
             -> prettyPlusUpdate p ((s,val):uds) t'
         _ -> doupd $ map (\(f,v) -> (reverse $ drop 7 $ reverse f, v)) uds
    where
        doupd updts =
            prettyParen (p > termUpdatePrec) $
            if length updts == 1
                then prettyrec <> nest 2 (softline <> enclose (string "\\<lparr>") (string "\\<rparr>") (prettyupd $ head updts))
                else prettyrec <+> nest 2 (sep (((string "\\<lparr>"):(punctuate comma $ map prettyupd updts)) ++ [nest (-2) $ string "\\<rparr>"]))
        prettyupd (f,t) = nest 2 (string f <+> string ":=" </> prettyPlus t)
        prettyrec = prettyPlusTerm termUpdatePrec rec

prettyPlusCase :: Precedence -> Term -> [(Term,Term)] -> Doc
prettyPlusCase p e (a1:alts) =
    prettyParen (p > termCasePrec) $
        sep ([nest 2 (string "case" <+> prettyPlus e), nest 2 (string "of" <+> prettyPlusAlt a1)] ++ (map (\a -> nest 2 (text "|" <+> prettyPlusAlt a)) alts))

prettyPlusAlt :: (Term, Term) -> Doc
-- nested case terms can produce parse ambiguities for |-alternatives. 
-- Therefore we increase the precedence for e to cause parens for nested if/let/case
prettyPlusAlt (p, e) = prettyPlus p <+> pretty "\\<Rightarrow>" </> prettyPlusTerm (termCasePrec+1) e

prettyPlusListTerm :: String -> [Term] -> String -> Doc
prettyPlusListTerm l ts r =
    if null ts 
       then -- make sure that there is no whitespace in empty lists, since that breaks Isabelle's parsing of [] lists
         string l <> string r
       else
         nest 2 (fillSep ((string l):(punctuate comma $ map (prettyPlusTerm elPrec) ts))) </> string r
    where elPrec = if l == "\\<lparr>" then 0 else termAppPrec -- do not parenthesize elements in record term

-- Insert a newline after the equiv operator
prettyPlusEquiv :: Precedence -> Term -> Term -> Doc
prettyPlusEquiv p t t' = prettyParen (p > p') $ prettyPlusTerm lp t <+> string (binOpRecSym b) <$> indent 2 (prettyPlusTerm rp t')
    where
      b = termBinOpRec Equiv
      p' = binOpRecPrec b
      (lp,rp) = case binOpRecAssoc b of
                  AssocLeft -> (p',p'+1)
                  AssocRight -> (p'+1, p')

prettyPlusBinOpTerm :: Precedence -> TermBinOp -> Term -> Term -> Doc
prettyPlusBinOpTerm p b = prettyBinOp p prettyPlusTerm (termBinOpRec b) prettyPlusTerm

prettyPlusUnOpTerm :: Precedence -> TermUnOp -> Term -> Doc
prettyPlusUnOpTerm p u = prettyUnOp p (termUnOpRec u) prettyPlusTerm

prettyPlusMetaImp :: Precedence -> Term -> Term -> Doc
prettyPlusMetaImp p t t' = case t' of
  t'@(TermBinOp MetaImp _ _) -> go [t] t'
  _                   -> prettyPlusBinOpTerm p MetaImp t t'
  where
    p' = termBinOpPrec MetaImp
    go ts (TermBinOp MetaImp t t') = go (t:ts) t'
    go ts t                    =
      string "\\<lbrakk>" <>
      (hsep . punctuate semi . map (prettyPlusTerm (p'+1)) . reverse $ ts) <>
      string "\\<rbrakk>" <+> string (termBinOpSym MetaImp) <+> prettyPlusTerm p' t

prettyPlusQuantifier :: Precedence -> Quantifier -> [Ident] -> Term -> Doc
prettyPlusQuantifier p q is t = prettyParen (p > quantifierPrec q) $ string (quantifierSym q) <>
                              (hsep . map pretty $ is) <> char '.' <+> prettyPlus t

class (Pretty t) => PrettyPlus t where
    prettyPlus :: t -> Doc

instance PrettyPlus Term where
  prettyPlus = prettyPlusTerm 0

--------

idn = mkId

infixr 5 `imp`
imp = TermBinOp MetaImp

newtype Lines a = Lines [a]

instance Show a => Show (Lines a) where
  show (Lines xs) = concat . intersperse "\n" . map show  $ xs

test = pretty t0 <+> string "|" <+> pretty t1 <+> string "|" <+> pretty t2
  where conj = TermBinOp Conj
        disj = TermBinOp Disj
        t0 = (idn "A") `conj` (idn "B")
        t1 = ((idn "A") `conj` (idn "B")) `disj` (idn "C")  -- A \<and> B \<or> C
        t2 = (idn "A") `conj` ((idn "B") `disj` (idn "C"))  -- A \<and> (B \<or> C)

test2 = Lines [ pretty (idn "A" `imp` idn "B" `imp` idn "C" `imp` idn "D")
              , pretty ((idn "A" `imp` idn "B") `imp` idn "C")
              , pretty (TermBinOp Equiv (TermApp (idn "A") (idn "x")) (TermApp (idn "B") (idn "x"))) ]

testt = Lines [ pretty (v "x" ==> v "y" ==> v "z")
              , pretty ((v "x" ==> v "y") ==> v "z")
              , pretty (TyDatatype "option" [TyVar "a"])
              , pretty (TyDatatype "list" [TyVar "a"])
              , pretty (TyDatatype "option" [TyTuple (v "a") (TyTuple (v "b") (v "c"))])
              , pretty (TyDatatype "option" [v "a" ==> v "b"])
              , pretty (TyDatatype "twoparam" [TyTuple (v "a") (v "b"), (v "c")]) ]

  where
    v x = TyVar x
    infixr 5 ==>
    a ==> b = TyArrow a b<|MERGE_RESOLUTION|>--- conflicted
+++ resolved
@@ -114,17 +114,11 @@
 mkTru = ConstTerm TrueC
 mkFls = ConstTerm FalseC
 
-<<<<<<< HEAD
--- this replaces 1 with Suc 0 which is a pervasive simplifying rule of Isabelle
 mkInt1S0 n = if n == 1 then mkApp (mkId "Suc") [mkInt 0] else mkInt n
 
 mkInt :: (Integral a) => a -> Term
 mkInt    = ConstTerm . IntLiteral . fromIntegral
 
-=======
-mkInt :: (Integral a) => a -> Term
-mkInt    = ConstTerm . IntLiteral . fromIntegral
->>>>>>> 7564303a
 mkBool b = if b then mkTru else mkFls
 mkChar   = ConstTerm . CharLiteral
 mkString = ConstTerm . StringLiteral
