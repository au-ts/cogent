--
-- Copyright 2016, NICTA
--
-- This software may be distributed and modified according to the terms of
-- the GNU General Public License version 2. Note that NO WARRANTY is provided.
-- See "LICENSE_GPLv2.txt" for details.
--
-- @TAG(NICTA_GPL)
--

{-# LANGUAGE DeriveDataTypeable #-}

module Isabelle.InnerAST where

-- system imports
import Data.Data
import Data.List
import Data.Typeable
import Text.Parsec.Expr (Assoc(..))
import Text.PrettyPrint.ANSI.Leijen
#if __GLASGOW_HASKELL__ >= 709
import Prelude hiding ((<$>))
#endif
import Data.Char (ord, isLower)
import Data.Maybe (fromJust)
import Text.Printf (printf)

-- friends
import Isabelle.PrettyHelper

--
-- The AST for the term language does NOT follow the definition in the ISAR Reference manual
-- exactly. This is because first-order and higher-order logic syntax is defined using Isabelle's
-- extensible syntax. Here we have amalgamated the base term language, and other admissible terms
-- defined in other theory files into one AST to simplify the implementation.
--
--
data Term = TermIdent      Ident
          | TermApp                   Term    Term
          | TermWithType              Term    Type  -- A :: bool
          | QuantifiedTerm Quantifier [Ident] Term  -- \\<
          | TermUnOp       TermUnOp   Term
          | TermBinOp      TermBinOp  Term    Term
          | AntiTerm       String
          | ConstTerm      Const
          | ListTerm       String     [Term]  String
          | CaseOf         Term       [(Term, Term)]
  deriving (Data, Typeable, Eq, Ord, Show)

data Const = TrueC | FalseC
           | IntLiteral    Integer
           | CharLiteral   Char
           | StringLiteral String
           | Top | Bottom
 deriving (Data, Typeable, Eq, Ord, Show)

data Quantifier = MetaBind    -- \<And>
                | Lambda
                | Forall      -- \<forall>
                | Exists      -- \<exists>
                | ExistsBang
  deriving (Data, Typeable, Eq, Ord, Show)

data TermBinOp =
              -- Isabelle/Pure
                 Equiv
               | MetaImp -- ==> or \<Longrightarrow>
              -- Isabelle/HOL
               | Eq
               | NotEq
               | Iff
               | Conj
               | Disj
               | Implies
  deriving (Data, Typeable, Eq, Ord, Show)

data TermUnOp =
  -- Isabelle/HOL
  Not deriving (Data, Typeable, Eq, Ord, Show)

type Id = String

data Ident = Id Id
           | Wildcard
           | TypedIdent Ident Type
  deriving (Data, Typeable, Eq, Ord, Show)

data PrimType = IntT
              | BoolT
              | NatT
  deriving (Data, Typeable, Eq, Ord, Show)

data Type = TyVar      String
          | TyDatatype String   [Type]
          | TyPrim     PrimType
          | TyArrow    Type     Type
          | AntiType   String
          | TyTuple    Type     Type
  deriving (Data, Typeable, Eq, Ord, Show)

-- typeToId :: Type -> Id
-- typeToId (TyDatatype s ts) = s
-- typeToId _ = error "panic: typeToId: must be datatype"

data Arity = Arity (Maybe [Sort]) Sort deriving (Data, Typeable, Eq, Ord, Show)

type Sort = Id  -- FIXME: zilinc

-- Smart constructors

mkId :: Id -> Term
mkId = TermIdent . Id

mkTru = ConstTerm TrueC
mkFls = ConstTerm FalseC

<<<<<<< HEAD
-- this replaces 1 with Suc 0 which is a pervasive simplifying rule of Isabelle
mkInt1S0 n = if n == 1 then mkApp (mkId "Suc") [mkInt 0] else mkInt n
mkInt    = ConstTerm . IntLiteral
=======
mkInt :: (Integral a) => a -> Term
mkInt    = ConstTerm . IntLiteral . fromIntegral
>>>>>>> 71ac201a
mkBool b = if b then mkTru else mkFls
mkChar   = ConstTerm . CharLiteral
mkString = ConstTerm . StringLiteral

tyTerm :: Term -> Type -> Term
tyTerm = TermWithType

mkApp :: Term -> [Term] -> Term
mkApp t0 [] = t0
mkApp t0 (t:ts) = mkApp (TermApp t0 t) ts

mkPair :: Term -> Term -> Term
mkPair a b = ListTerm "(" [a, b] ")"

mkList :: [Term] -> Term
mkList xs = ListTerm "[" xs "]"

mkTuple :: [Term] -> Term
mkTuple xs = ListTerm "(" xs ")"

mkSet :: [Term] -> Term
mkSet xs = ListTerm "{" xs "}"


lamTerm :: [Ident] -> Term -> Term
lamTerm ids t = QuantifiedTerm Lambda ids t

mkLambda :: [Id] -> Term -> Term
mkLambda vs t = lamTerm (map Id vs) t

subSym :: String
subSym = "\\<^sub>"

-- ^sub's a string
subSymStr :: String -> String
subSymStr = foldl (\s v -> s ++ subSym ++ [v]) []

--
-- The associativity, precedence and symbols for Isabelle/HOL terms can be found in the Isabelle
-- source at src/HOL/HOL.thy For Isabelle/Pure terms I don't know where to look for associativity
-- and precedence. I consulted a cheat sheet I found on the Internet.
--
termBinOpRec :: TermBinOp -> BinOpRec
termBinOpRec b = case b of
  Equiv     -> BinOpRec AssocRight 2  "\\<equiv>"
  MetaImp   -> BinOpRec AssocRight 1  "\\<Longrightarrow>"
  Eq        -> BinOpRec AssocLeft  50 "="
  NotEq     -> BinOpRec AssocLeft  50 "\\<noteq>"
  Iff       -> BinOpRec AssocRight 24 "\\<Leftrightarrow>"
  Conj      -> BinOpRec AssocRight 35 "\\<and>"
  Disj      -> BinOpRec AssocRight 30 "\\<or>"
  Implies   -> BinOpRec AssocRight 25 "\\<longrightarrow>"

-- You must include all binary operators in this list. Miss one and it doesn't get parsed.
-- Order does NOT matter. They are sorted by precedence.
binOps = [Equiv, MetaImp, Eq, NotEq, Iff, Conj, Disj, Implies]

termBinOpPrec :: TermBinOp -> Precedence
termBinOpPrec b = if p >= termAppPrec
               then error (show (binOpRecSym baux) ++
                     " should not have a precedence higher than that of application (termAppPrec)")
               else p
  where
    baux = termBinOpRec b
    p = binOpRecPrec baux

termBinOpSym :: TermBinOp -> String
termBinOpSym = binOpRecSym . termBinOpRec

termBinOpAssoc :: TermBinOp -> Assoc
termBinOpAssoc = binOpRecAssoc . termBinOpRec

-- Predence for a unary operator
--
-- The precedences for Isabelle/HOL terms can be found in the Isabelle source at src/HOL/HOL.thy
-- For Isabelle/Pure terms I don't know where to look. I consulted a cheat sheet.
--
termUnOpRec :: TermUnOp -> UnOpRec
termUnOpRec u = case u of
  Not -> UnOpRec 40 "\\<not>"

termUnOpPrec = unOpRecPrec . termUnOpRec
termUnOpSym = unOpRecSym . termUnOpRec

-- You must include all unary operators in this list. Miss one and it doesn't get parsed.
-- Order does NOT matter. They are sorted by precedence.
termUnOps = [Not]


data QuantifierRec = QuantifierRec { quantifierRecPrecedence :: Precedence, quantifierRecSymbol :: String }

--
-- The precedences for Isabelle/HOL terms can be found in the Isabelle source at src/HOL/HOL.thy
-- For Isabelle/Pure terms I don't know where to look. I consulted a cheat sheet.
--
quantifierAux :: Quantifier -> QuantifierRec
quantifierAux q = case q of
  MetaBind    -> QuantifierRec 0  "\\<And>"
  Lambda      -> QuantifierRec 3  "\\<lambda>"
  Forall      -> QuantifierRec 10 "\\<forall>"
  Exists      -> QuantifierRec 10 "\\<exists>"
  ExistsBang  -> QuantifierRec 10 "\\<exists>!"

quantifierPrec = quantifierRecPrecedence . quantifierAux
quantifierSym =  quantifierRecSymbol . quantifierAux

--
-- You must include all quantifiers in this list. Miss one and it doesn't get parsed.
-- Order does NOT matter. They are sorted by precedence.
--
quantifiers = [MetaBind, Lambda, Forall, Exists, ExistsBang]

--
-- Pretty printing
--

abstractor :: String -> [Doc] -> Doc -> Doc
abstractor s docs doc = string s <> hsep docs <> char '.' <+> doc

absTerm :: String -> [Ident] -> Term -> Doc
absTerm s idents term = abstractor s (map pretty idents) (pretty term)

binOp :: String -> Doc -> Doc -> Doc
binOp s d d' = d <+> string s <+> d'

binOpTerm p s t t' = binOp s (prettyTerm p t) (prettyTerm p t')

-- precedence of application. Nothing should be higher
termAppPrec = 100

prettyTerm :: Precedence -> Term -> Doc
prettyTerm p t = case t of
  TermIdent i           -> pretty i
  -- highest precedence and left associative
  TermApp t t'          -> prettyParen (p > termAppPrec) $ prettyTerm termAppPrec t <+>
                             prettyTerm (termAppPrec+1) t'
  TermWithType t typ    -> prettyParen True $ pretty t <+> string "::" <+> pretty typ
  QuantifiedTerm q is t -> prettyQuantifier p q is t
  TermBinOp b t t'      -> (case b of
                              MetaImp -> prettyMetaImp p t t'
                              _       -> prettyBinOpTerm p b t t')
  TermUnOp u t          -> prettyUnOpTerm p u t
  ListTerm l ts r       -> pretty l <> hcat (intersperse (string ", ") (map (prettyTerm 0) ts)) <> pretty r
  ConstTerm const       -> pretty const
  AntiTerm str          -> pretty str  -- FIXME: zilinc
  CaseOf e alts         -> parens (string "case" <+> pretty e <+> string "of" <+> sep (punctuate (text "|") (map prettyAlt alts)))

prettyAlt :: (Term, Term) -> Doc
prettyAlt (p, e) = pretty p <+> pretty "\\<Rightarrow>" </> prettyTerm (termCasePrec+1) e

prettyBinOpTerm :: Precedence -> TermBinOp -> Term -> Term -> Doc
prettyBinOpTerm p b = prettyBinOp p prettyTerm (termBinOpRec b) prettyTerm

prettyUnOpTerm :: Precedence -> TermUnOp -> Term -> Doc
prettyUnOpTerm p u = prettyUnOp p (termUnOpRec u) prettyTerm

--
-- [| P_1; ...; P_n |] ==> Q is syntactic sugar for P_1 ==> ... ==> P_n ==> Q
--
-- @prettyMetaImp@ takes care of printing it that way.
prettyMetaImp :: Precedence -> Term -> Term -> Doc
prettyMetaImp p t t' = case t' of
  t'@(TermBinOp MetaImp _ _) -> go [t] t'
  _                   -> prettyBinOpTerm p MetaImp t t'
  where
    p' = termBinOpPrec MetaImp
    go ts (TermBinOp MetaImp t t') = go (t:ts) t'
    go ts t                    =
      string "\\<lbrakk>" <>
      (hsep . punctuate semi . map (prettyTerm (p'+1)) . reverse $ ts) <>
      string "\\<rbrakk>" <+> string (termBinOpSym MetaImp) <+> prettyTerm p' t

prettyQuantifier :: Precedence -> Quantifier -> [Ident] -> Term -> Doc
prettyQuantifier p q is t = prettyParen (p > quantifierPrec q) $ string (quantifierSym q) <>
                              (hsep . map pretty $ is) <> char '.' <+> pretty t

instance Pretty Ident where
  pretty ident = case ident of
    Id id            -> string id
    Wildcard         -> string "_"
    TypedIdent id ty -> pretty id <+> string "::" <+> pretty ty

instance Pretty Term where
  pretty = prettyTerm 0

instance Pretty PrimType where
  pretty ty = string $ case ty of
    IntT  -> "int"
    BoolT -> "bool"
    NatT  -> "nat"

instance Pretty Type where
  pretty = prettyType 0

tyArrowSym = "\\<Rightarrow>"
tyTupleSym = "\\<times>"

prettyTypeVars :: [Type] -> Doc
prettyTypeVars [] = empty
prettyTypeVars [ty] = prettyType 100 ty -- application has highest precedence
prettyTypeVars tys = char '(' <> (hsep . punctuate (char ',') . map (prettyType 0) $ tys) <> char ')'  -- FIXME: not very pretty / zilinc

prettyType :: Precedence -> Type -> Doc
prettyType p ty =
    case ty of
      TyVar v          -> char '\'' <> string v
      TyDatatype s tys -> prettyTypeVars tys <+> string s
      TyPrim t         -> pretty t
      -- TyArrow is right associative
      TyArrow t t'     -> prettyParen (p > pa) $ prettyType (pa+1) t <+>
                          string tyArrowSym <+> prettyType pa t'
      -- TyTuple is right associative
      TyTuple t t'     -> prettyParen (p > pt) $ prettyType (pt+1) t <+>
                          string tyTupleSym <+> prettyType pt t'
      AntiType t       -> string t  -- FIXME: zilinc
  where
     pa = 1
     pt = 2

instance Pretty Const where
  pretty c = case c of
    TrueC  -> string "True"
    FalseC -> string "False"
    IntLiteral    i -> integer i
    CharLiteral   c -> string $ printf "CHR %#02x" $ ord c
    StringLiteral s | '\'' `elem` s -> string $ "[" ++ intercalate "," (map repr s) ++ "]"
                    | otherwise     -> string $ "''" ++ s ++ "''"
                        where repr = printf "CHR %#02x" . ord
    Top    -> string "\\<top>"
    Bottom -> string "\\<bottom>"

instance Pretty Arity where
  pretty (Arity Nothing n) = string n
  pretty (Arity (Just ns) n) = parens (sep $ punctuate comma $ map string ns) <+> string n

-- We provide an alternative prettyprinter for better readability of terms (in function definitions).
-- It is only intended for the shallow embedding which should be read and understood by humans.
-- As to not affect the generation of other Isabelle code we do not integrate it in the default prettyprinter.
-- The type tables file content even depends on the layout and cannot be parsed if written with the imroved prettyprinter.

prettyPlusTerm :: Precedence -> Term -> Doc
prettyPlusTerm p t = case t of
  TermIdent i           -> pretty i
  -- highest precedence and left associative
  TermApp t t'          -> prettyPlusApp p t t'
  TermWithType t typ    -> prettyParen True $ prettyPlus t <+> string "::" <+> pretty typ
  QuantifiedTerm q is t -> prettyPlusQuantifier p q is t
  TermBinOp b t t'      -> (case b of
                              Equiv   -> prettyPlusEquiv p t t'
                              MetaImp -> prettyPlusMetaImp p t t'
                              _       -> prettyPlusBinOpTerm p b t t')
  TermUnOp u t          -> prettyPlusUnOpTerm p u t
  ListTerm l ts r       -> prettyPlusListTerm l ts r
  ConstTerm const       -> pretty const
  AntiTerm str          -> pretty str  -- FIXME: zilinc
  CaseOf e alts         -> prettyPlusCase p e alts

termIfPrec = 10   -- taken from HOL
termLetPrec = 10  -- taken from HOL
termCasePrec = 10 -- taken from HOL
termUpdatePrec = 90 -- in HOL it is 900, here we can use 90 to stay below termAppPrec, because no other precedence is higher than 90.

prettyPlusApp :: Precedence -> Term -> Term -> Doc
prettyPlusApp p t t' = case t of
  TermApp (TermApp (TermIdent (Id s)) cnd) thn | s == "HOL.If" ->
      prettyParen (p > termIfPrec) $ sep
        [string "if" <+> nest 2 (prettyPlus cnd),
         string "then" <+> nest 2 (prettyPlus thn),
         string "else" <+> nest 2 (prettyPlusTerm termIfPrec t')]
  TermApp (TermIdent (Id s)) bnd | s == "HOL.Let" -> prettyPlusLet p [] [bnd] t'
  TermApp (TermIdent (Id s)) (QuantifiedTerm Lambda [v] val) | ("_update" `isSuffixOf` s) && (v == (Id "_") || v == Wildcard)
        -> prettyPlusUpdate p [(s,val)] t'
  _ -> prettyParen (p > termAppPrec) $ prettyPlusTerm termAppPrec t <+> prettyPlusTerm (termAppPrec+1) t'

prettyPlusLet :: Precedence -> [Ident] -> [Term] -> Term -> Doc
prettyPlusLet p vs ts (QuantifiedTerm Lambda [vnam] bdy) =
    case bdy of
         TermApp (TermApp (TermIdent (Id s)) bnd) t' | s == "HOL.Let" -> prettyPlusLet p (vnam:vs) (bnd:ts) t'
         _ -> dolet $ reverse $ zip (vnam:vs) ts
    where
        dolet bnds =
            prettyParen (p > termLetPrec) $ string "let" <+>
            (nest 2 . sep . punctuate semi . map (\(v,t) -> pretty v <+> string "=" <+> nest 2 (prettyPlus t)) $ bnds) <$>
            string "in" <+> nest 2 (prettyPlusTerm termLetPrec bdy)

prettyPlusUpdate :: Precedence -> [(String,Term)] -> Term -> Doc
prettyPlusUpdate p uds rec =
    case rec of
         TermApp (TermApp (TermIdent (Id s)) (QuantifiedTerm Lambda [v] val)) t' | ("_update" `isSuffixOf` s) && (v == (Id "_") || v == Wildcard)
             -> prettyPlusUpdate p ((s,val):uds) t'
         _ -> doupd $ map (\(f,v) -> (reverse $ drop 7 $ reverse f, v)) uds
    where
        doupd updts =
            prettyParen (p > termUpdatePrec) $
            if length updts == 1
                then prettyrec <> nest 2 (softline <> enclose (string "\\<lparr>") (string "\\<rparr>") (prettyupd $ head updts))
                else prettyrec <+> nest 2 (sep (((string "\\<lparr>"):(punctuate comma $ map prettyupd updts)) ++ [nest (-2) $ string "\\<rparr>"]))
        prettyupd (f,t) = nest 2 (string f <+> string ":=" </> prettyPlus t)
        prettyrec = prettyPlusTerm termUpdatePrec rec

prettyPlusCase :: Precedence -> Term -> [(Term,Term)] -> Doc
prettyPlusCase p e (a1:alts) =
    prettyParen (p > termCasePrec) $
        sep ([nest 2 (string "case" <+> prettyPlus e), nest 2 (string "of" <+> prettyPlusAlt a1)] ++ (map (\a -> nest 2 (text "|" <+> prettyPlusAlt a)) alts))

prettyPlusAlt :: (Term, Term) -> Doc
-- nested case terms can produce parse ambiguities for |-alternatives. 
-- Therefore we increase the precedence for e to cause parens for nested if/let/case
prettyPlusAlt (p, e) = prettyPlus p <+> pretty "\\<Rightarrow>" </> prettyPlusTerm (termCasePrec+1) e

prettyPlusListTerm :: String -> [Term] -> String -> Doc
prettyPlusListTerm l ts r =
    if null ts 
       then -- make sure that there is no whitespace in empty lists, since that breaks Isabelle's parsing of [] lists
         string l <> string r
       else
         nest 2 (fillSep ((string l):(punctuate comma $ map (prettyPlusTerm elPrec) ts))) </> string r
    where elPrec = if l == "\\<lparr>" then 0 else termAppPrec -- do not parenthesize elements in record term

-- Insert a newline after the equiv operator
prettyPlusEquiv :: Precedence -> Term -> Term -> Doc
prettyPlusEquiv p t t' = prettyParen (p > p') $ prettyPlusTerm lp t <+> string (binOpRecSym b) <$> indent 2 (prettyPlusTerm rp t')
    where
      b = termBinOpRec Equiv
      p' = binOpRecPrec b
      (lp,rp) = case binOpRecAssoc b of
                  AssocLeft -> (p',p'+1)
                  AssocRight -> (p'+1, p')

prettyPlusBinOpTerm :: Precedence -> TermBinOp -> Term -> Term -> Doc
prettyPlusBinOpTerm p b = prettyBinOp p prettyPlusTerm (termBinOpRec b) prettyPlusTerm

prettyPlusUnOpTerm :: Precedence -> TermUnOp -> Term -> Doc
prettyPlusUnOpTerm p u = prettyUnOp p (termUnOpRec u) prettyPlusTerm

prettyPlusMetaImp :: Precedence -> Term -> Term -> Doc
prettyPlusMetaImp p t t' = case t' of
  t'@(TermBinOp MetaImp _ _) -> go [t] t'
  _                   -> prettyPlusBinOpTerm p MetaImp t t'
  where
    p' = termBinOpPrec MetaImp
    go ts (TermBinOp MetaImp t t') = go (t:ts) t'
    go ts t                    =
      string "\\<lbrakk>" <>
      (hsep . punctuate semi . map (prettyPlusTerm (p'+1)) . reverse $ ts) <>
      string "\\<rbrakk>" <+> string (termBinOpSym MetaImp) <+> prettyPlusTerm p' t

prettyPlusQuantifier :: Precedence -> Quantifier -> [Ident] -> Term -> Doc
prettyPlusQuantifier p q is t = prettyParen (p > quantifierPrec q) $ string (quantifierSym q) <>
                              (hsep . map pretty $ is) <> char '.' <+> prettyPlus t

class (Pretty t) => PrettyPlus t where
    prettyPlus :: t -> Doc

instance PrettyPlus Term where
  prettyPlus = prettyPlusTerm 0

--------

idn = mkId

infixr 5 `imp`
imp = TermBinOp MetaImp

newtype Lines a = Lines [a]

instance Show a => Show (Lines a) where
  show (Lines xs) = concat . intersperse "\n" . map show  $ xs

test = pretty t0 <+> string "|" <+> pretty t1 <+> string "|" <+> pretty t2
  where conj = TermBinOp Conj
        disj = TermBinOp Disj
        t0 = (idn "A") `conj` (idn "B")
        t1 = ((idn "A") `conj` (idn "B")) `disj` (idn "C")  -- A \<and> B \<or> C
        t2 = (idn "A") `conj` ((idn "B") `disj` (idn "C"))  -- A \<and> (B \<or> C)

test2 = Lines [ pretty (idn "A" `imp` idn "B" `imp` idn "C" `imp` idn "D")
              , pretty ((idn "A" `imp` idn "B") `imp` idn "C")
              , pretty (TermBinOp Equiv (TermApp (idn "A") (idn "x")) (TermApp (idn "B") (idn "x"))) ]

testt = Lines [ pretty (v "x" ==> v "y" ==> v "z")
              , pretty ((v "x" ==> v "y") ==> v "z")
              , pretty (TyDatatype "option" [TyVar "a"])
              , pretty (TyDatatype "list" [TyVar "a"])
              , pretty (TyDatatype "option" [TyTuple (v "a") (TyTuple (v "b") (v "c"))])
              , pretty (TyDatatype "option" [v "a" ==> v "b"])
              , pretty (TyDatatype "twoparam" [TyTuple (v "a") (v "b"), (v "c")]) ]

  where
    v x = TyVar x
    infixr 5 ==>
    a ==> b = TyArrow a b<|MERGE_RESOLUTION|>--- conflicted
+++ resolved
@@ -114,14 +114,12 @@
 mkTru = ConstTerm TrueC
 mkFls = ConstTerm FalseC
 
-<<<<<<< HEAD
 -- this replaces 1 with Suc 0 which is a pervasive simplifying rule of Isabelle
 mkInt1S0 n = if n == 1 then mkApp (mkId "Suc") [mkInt 0] else mkInt n
-mkInt    = ConstTerm . IntLiteral
-=======
+
 mkInt :: (Integral a) => a -> Term
 mkInt    = ConstTerm . IntLiteral . fromIntegral
->>>>>>> 71ac201a
+
 mkBool b = if b then mkTru else mkFls
 mkChar   = ConstTerm . CharLiteral
 mkString = ConstTerm . StringLiteral
